--- conflicted
+++ resolved
@@ -6,15 +6,11 @@
 long_description_content_type = text/markdown; variant=GFM
 keywords = quantum, physics, dynamics
 license = BSD 3-Clause License
-<<<<<<< HEAD
 license_files = LICENSE.txt
-=======
-license_file = LICENSE.txt
 project_urls =
     Bug Tracker = https://github.com/qutip/qutip/issues
     Documentation = https://qutip.org/docs/latest/
     Source Code = https://github.com/qutip/qutip
->>>>>>> 146eb8bd
 classifiers =
     Development Status :: 2 - Pre-Alpha
     Intended Audience :: Science/Research
