# The name is short because we mostly care how it appears in the pull request
# "checks" dialogue box - it looks like
#     Tests / ubuntu-latest, python-3.9, defaults
# or similar.
name: Tests

on:
    [push, pull_request]

defaults:
  run:
    # The slightly odd shell call is to force bash to read .bashrc, which is
    # necessary for having conda behave sensibly.  We use bash as the shell even
    # on Windows, since we don't run anything much complicated, and it makes
    # things much simpler.
    shell: bash -l {0}

jobs:
  cases:
    name: ${{ matrix.os }}, python${{ matrix.python-version }}, ${{ matrix.case-name }}
    runs-on: ${{ matrix.os }}
    strategy:
      fail-fast: false
      matrix:
        os: [ubuntu-latest, macos-latest]
        # Test other versions of Python in special cases to avoid exploding the
        # matrix size; make sure to test all supported versions in some form.
        python-version: ["3.9"]
        case-name: [defaults]
        numpy-requirement: [">=1.20,<1.21"]
        # Extra special cases.  In these, the new variable defined should always
        # be a truth-y value (hence 'nomkl: 1' rather than 'mkl: 0'), because
        # the lack of a variable is _always_ false-y, and the defaults lack all
        # the special cases.
        include:
          # Needs an older version of Python because conda doesn't build old
          # SciPy versions for Python 3.9.
          - case-name: old SciPy
            os: ubuntu-latest
            python-version: "3.6"
            scipy-requirement: ">=1.4,<1.5"
            # let the old SciPy version select an appropriate numpy version:
            numpy-requirement: ""

          # No MKL runs.  MKL is now the default for conda installations, but
          # not necessarily for pip.
          - case-name: no MKL
            os: ubuntu-latest
            python-version: "3.7"
            nomkl: 1

          # OpenMP runs.  We only really care about getting OpenMP working
          # properly on Linux at the moment.
          - case-name: OpenMP
            os: ubuntu-latest
            python-version: "3.9"
            numpy-requirement: ">=1.20,<1.21"
            openmp: 1

          # Builds without Cython at runtime.  This is a core feature;
          # everything should be able to run this.
          - case-name: no Cython
            os: ubuntu-latest
            python-version: "3.8"
            nocython: 1

          # Python 3.10 and numpy 1.22
          # Use conda-forge to provide numpy 1.22
          # Ignore ImportWarning because pyximport registered an importer
          # PyxImporter that does not have a find_spec method and this raises
          # a warning on Python 3.10
          - case-name: Python 3.10
            os: ubuntu-latest
            python-version: "3.10"
            condaforge: 1
            pytest-extra-options: "-W ignore::ImportWarning"

    steps:
      - uses: actions/checkout@v2

      - uses: conda-incubator/setup-miniconda@v2
        with:
          auto-update-conda: true
          python-version: ${{ matrix.python-version }}

      - name: Install QuTiP and dependencies
        # In the run, first we handle any special cases.  We do this in bash
        # rather than in the GitHub Actions file directly, because bash gives us
        # a proper programming language to use.
        run: |
          QUTIP_TARGET="tests,graphics,semidefinite"
          if [[ -z "${{ matrix.nocython }}" ]]; then
            QUTIP_TARGET="$QUTIP_TARGET,runtime_compilation"
          fi
          export CI_QUTIP_WITH_OPENMP=${{ matrix.openmp }}
          if [[ -n "${{ matrix.condaforge }}" ]]; then
            conda config --prepend channels conda-forge
            conda config --set channel_priority strict
          fi
          if [[ -z "${{ matrix.nomkl }}" ]]; then
            conda install blas=*=mkl "numpy${{ matrix.numpy-requirement }}" "scipy${{ matrix.scipy-requirement }}"
          elif [[ "${{ matrix.os }}" =~ ^windows.*$ ]]; then
            # Conda doesn't supply forced nomkl builds on Windows, so we rely on
            # pip not automatically linking to MKL.
            pip install "numpy${{ matrix.numpy-requirement }}" "scipy${{ matrix.scipy-requirement }}"
          else
            conda install nomkl "numpy${{ matrix.numpy-requirement }}" "scipy${{ matrix.scipy-requirement }}"
          fi
          python -m pip install -e .[$QUTIP_TARGET]
<<<<<<< HEAD
          python -m pip install pytest-cov coveralls pytest-timeout
=======
          python -m pip install coverage==6.2
          python -m pip install pytest-cov coveralls
>>>>>>> 97f66822

      - name: Package information
        run: |
          conda list
          python -c "import qutip; qutip.about()"

      - name: Environment information
        run: |
          uname -a
          if [[ "ubuntu-latest" == "${{ matrix.os }}" ]]; then
              hostnamectl
              lscpu
              free -h
          fi

      - name: Run tests
        # If our tests are running for longer than an hour, _something_ is wrong
        # somewhere.  The GitHub default is 6 hours, which is a bit long to wait
        # to see if something hung.
        timeout-minutes: 60
        run: |
          if [[ -n "${{ matrix.openmp }}" ]]; then
            # Force OpenMP runs to use more threads, even if there aren't
            # actually that many CPUs.  We have to check any dispatch code is
            # truly being executed.
            export QUTIP_NUM_PROCESSES=2
          fi
<<<<<<< HEAD
          pytest -Werror --strict-config --strict-markers --timeout=150 --durations=0 --durations-min=1.0 --verbosity=1 --cov=qutip --cov-report= --color=yes qutip/tests
=======
          pytest -Werror --strict-config --strict-markers --durations=0 --durations-min=1.0 --verbosity=1 --cov=qutip --cov-report= --color=yes ${{ matrix.pytest-extra-options }} qutip/tests
>>>>>>> 97f66822
          # Above flags are:
          #  -Werror
          #     treat warnings as errors
          #  --strict-config
          #     error out if the configuration file is not parseable
          #  --strict-markers
          #     error out if a marker is used but not defined in the
          #     configuration file
          #  --timeout=150
          #     error any individual test that goes longer than the given time
          #  --durations=0 --durations-min=1.0
          #     at the end, show a list of all the tests that took longer than a
          #     second to run
          #  --verbosity=1
          #     turn the verbosity up so pytest prints the names of the tests
          #     it's currently working on
          #  --cov=qutip
          #     limit coverage reporting to code that's within the qutip package
          #  --cov-report=
          #     don't print the coverage report to the terminal---it just adds
          #     cruft, and we're going to upload the .coverage file to Coveralls
          #  --color=yes
          #     force coloured output in the terminal

      - name: Upload to Coveralls
        env:
          GITHUB_TOKEN: ${{ secrets.github_token }}
          COVERALLS_FLAG_NAME: ${{ matrix.os }}-${{ matrix.python-version }}-${{ matrix.case-name }}
          COVERALLS_PARALLEL: true
        run: coveralls --service=github

  finalise:
    name: Finalise coverage reporting
    needs: cases
    runs-on: ubuntu-latest
    container: python:3-slim
    steps:
      - name: Finalise coverage reporting
        env:
          GITHUB_TOKEN: ${{ secrets.github_token }}
        run: |
          python -m pip install coveralls
          coveralls --service=github --finish<|MERGE_RESOLUTION|>--- conflicted
+++ resolved
@@ -107,12 +107,8 @@
             conda install nomkl "numpy${{ matrix.numpy-requirement }}" "scipy${{ matrix.scipy-requirement }}"
           fi
           python -m pip install -e .[$QUTIP_TARGET]
-<<<<<<< HEAD
+          python -m pip install coverage==6.2
           python -m pip install pytest-cov coveralls pytest-timeout
-=======
-          python -m pip install coverage==6.2
-          python -m pip install pytest-cov coveralls
->>>>>>> 97f66822
 
       - name: Package information
         run: |
@@ -140,11 +136,7 @@
             # truly being executed.
             export QUTIP_NUM_PROCESSES=2
           fi
-<<<<<<< HEAD
-          pytest -Werror --strict-config --strict-markers --timeout=150 --durations=0 --durations-min=1.0 --verbosity=1 --cov=qutip --cov-report= --color=yes qutip/tests
-=======
-          pytest -Werror --strict-config --strict-markers --durations=0 --durations-min=1.0 --verbosity=1 --cov=qutip --cov-report= --color=yes ${{ matrix.pytest-extra-options }} qutip/tests
->>>>>>> 97f66822
+          pytest -Werror --strict-config --strict-markers --timeout=150 --durations=0 --durations-min=1.0 --verbosity=1 --cov=qutip --cov-report= --color=yes ${{ matrix.pytest-extra-options }} qutip/tests
           # Above flags are:
           #  -Werror
           #     treat warnings as errors
