--- conflicted
+++ resolved
@@ -59,11 +59,7 @@
     - conda install numpy scipy pytest pytest-cov cython coveralls
     - python setup.py install
 
-<<<<<<< HEAD
-stage_linux_38_no_cython: &stage_linux_38_no_cython
-=======
-_stage_linux_37_no_cython: &stage_linux_37_no_cython
->>>>>>> 0bc0f5f1
+_stage_linux_38_no_cython: &stage_linux_38_no_cython
   <<: *stage_generic_linux
   name: "Python 3.8 no cython"
   dist: xenial
@@ -83,11 +79,7 @@
     - python setup.py install
     - conda uninstall cython
 
-<<<<<<< HEAD
-stage_linux_38_openblas: &stage_linux_38_openblas
-=======
-_stage_linux_37_openblas: &stage_linux_37_openblas
->>>>>>> 0bc0f5f1
+_stage_linux_38_openblas: &stage_linux_38_openblas
   <<: *stage_generic_linux
   name: "Python 3.8 OpenBLAS"
   dist: xenial
@@ -104,11 +96,7 @@
     - conda install nomkl blas=*=openblas numpy scipy pytest pytest-cov cython
     - python setup.py install
 
-<<<<<<< HEAD
-stage_linux_38_omp: &stage_linux_38_omp
-=======
-_stage_linux_37_omp: &stage_linux_37_omp
->>>>>>> 0bc0f5f1
+_stage_linux_38_omp: &stage_linux_38_omp
   <<: *stage_generic_linux
   name: "Python 3.8 OpenMP"
   dist: xenial
@@ -127,11 +115,7 @@
   after_success:
     - coveralls
 
-<<<<<<< HEAD
-stage_osx_37: &stage_osx_37
-=======
-_stage_osx: &stage_osx
->>>>>>> 0bc0f5f1
+_stage_osx_37: &stage_osx_37
   os: osx
   name: "Python 3.7, OSX 10.13, XCode 10"
   osx_image: xcode10
@@ -157,7 +141,7 @@
     - conda install nomkl blas=*=openblas numpy scipy pytest pytest-cov cython
     - python setup.py install
 
-stage_osx_38: &stage_osx_38
+_stage_osx_38: &stage_osx_38
   os: osx
   name: "Python 3.8, OSX 10.13, XCode 10"
   osx_image: xcode10
