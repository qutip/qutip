--- conflicted
+++ resolved
@@ -139,7 +139,6 @@
     :members: options
 
 
-<<<<<<< HEAD
 .. _classes-sode:
 
 Stochastic Integrator
@@ -173,17 +172,6 @@
     :members: options
 
 
-.. _classes-non_markov_mc_and_tt:
-
-Non-Markovian Memory Cascade and Transfer Tensor Solvers
---------------------------------------------------------
-
-.. autoclass:: qutip.solve.nonmarkov.memorycascade.MemoryCascade
-    :members:
-
-
-=======
->>>>>>> e7bcaa15
 .. _classes-odeoptions:
 
 Solver Options and Results
