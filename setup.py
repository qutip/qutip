--- conflicted
+++ resolved
@@ -150,11 +150,7 @@
 # Add Cython extensions here
 cy_exts = ['spmatfuncs', 'stochastic', 'sparse_utils', 'graph_utils', 'interpolate',
         'spmath', 'heom', 'math', 'spconvert', 'ptrace', 'testing', 'brtools',
-<<<<<<< HEAD
-        'brtools_testing', 'dicke']
-=======
-        'brtools_testing', 'br_tensor']
->>>>>>> 275645b6
+        'brtools_testing', 'br_tensor', 'dicke']
 
 # If on Win and Python version >= 3.5 and not in MSYS2 (i.e. Visual studio compile)
 if sys.platform == 'win32' and int(str(sys.version_info[0])+str(sys.version_info[1])) >= 35 and os.environ.get('MSYSTEM') is None:
