__all__ = ['Bloch']

import os

from numpy import (ndarray, array, linspace, pi, outer, cos, sin, ones, size,
                   sqrt, real, mod, append, ceil, arange)
import numpy as np

from packaging.version import parse as parse_version

from qutip.qobj import Qobj
from qutip.expect import expect
from qutip.operators import sigmax, sigmay, sigmaz

try:
    import matplotlib
    import matplotlib.pyplot as plt
    from mpl_toolkits.mplot3d import Axes3D
    from matplotlib.patches import FancyArrowPatch
    from mpl_toolkits.mplot3d import proj3d

    # Define a custom _axes3D function based on the matplotlib version.
    # The auto_add_to_figure keyword is new for matplotlib>=3.4.
    if parse_version(matplotlib.__version__) >= parse_version('3.4'):
        def _axes3D(fig, *args, **kwargs):
            ax = Axes3D(fig, *args, auto_add_to_figure=False, **kwargs)
            return fig.add_axes(ax)
    else:
        def _axes3D(*args, **kwargs):
            return Axes3D(*args, **kwargs)

    class Arrow3D(FancyArrowPatch):
        def __init__(self, xs, ys, zs, *args, **kwargs):
            FancyArrowPatch.__init__(self, (0, 0), (0, 0), *args, **kwargs)

            self._verts3d = xs, ys, zs

        def draw(self, renderer):
            xs3d, ys3d, zs3d = self._verts3d
            xs, ys, zs = proj3d.proj_transform(xs3d, ys3d, zs3d, self.axes.M)

            self.set_positions((xs[0], ys[0]), (xs[1], ys[1]))
            FancyArrowPatch.draw(self, renderer)
except ImportError:
    pass

try:
    from IPython.display import display
except ImportError:
    pass


class Bloch:
    r"""
    Class for plotting data on the Bloch sphere.  Valid data can be either
    points, vectors, or Qobj objects.

    Attributes
    ----------
    axes : matplotlib.axes.Axes
        User supplied Matplotlib axes for Bloch sphere animation.
    fig : matplotlib.figure.Figure
        User supplied Matplotlib Figure instance for plotting Bloch sphere.
    font_color : str, default 'black'
        Color of font used for Bloch sphere labels.
    font_size : int, default 20
        Size of font used for Bloch sphere labels.
    frame_alpha : float, default 0.1
        Sets transparency of Bloch sphere frame.
    frame_color : str, default 'gray'
        Color of sphere wireframe.
    frame_width : int, default 1
        Width of wireframe.
    point_color : list, default ["b", "r", "g", "#CC6600"]
        List of colors for Bloch sphere point markers to cycle through, i.e.
        by default, points 0 and 4 will both be blue ('b').
    point_marker : list, default ["o", "s", "d", "^"]
        List of point marker shapes to cycle through.
    point_size : list, default [25, 32, 35, 45]
        List of point marker sizes. Note, not all point markers look the same
        size when plotted!
    sphere_alpha : float, default 0.2
        Transparency of Bloch sphere itself.
    sphere_color : str, default '#FFDDDD'
        Color of Bloch sphere.
    figsize : list, default [7, 7]
        Figure size of Bloch sphere plot.  Best to have both numbers the same;
        otherwise you will have a Bloch sphere that looks like a football.
    vector_color : list, ["g", "#CC6600", "b", "r"]
        List of vector colors to cycle through.
    vector_width : int, default 5
        Width of displayed vectors.
    vector_style : str, default '-\|>'
        Vector arrowhead style (from matplotlib's arrow style).
    vector_mutation : int, default 20
        Width of vectors arrowhead.
    view : list, default [-60, 30]
        Azimuthal and Elevation viewing angles.
    xlabel : list, default ["$x$", ""]
        List of strings corresponding to +x and -x axes labels, respectively.
    xlpos : list, default [1.1, -1.1]
        Positions of +x and -x labels respectively.
    ylabel : list, default ["$y$", ""]
        List of strings corresponding to +y and -y axes labels, respectively.
    ylpos : list, default [1.2, -1.2]
        Positions of +y and -y labels respectively.
    zlabel : list, default ['$\\left\|0\\right>$', '$\\left\|1\\right>$']
        List of strings corresponding to +z and -z axes labels, respectively.
    zlpos : list, default [1.2, -1.2]
        Positions of +z and -z labels respectively.
    """
    def __init__(self, fig=None, axes=None, view=None, figsize=None,
                 background=False):
        # Figure and axes
        self.fig = fig
        self._ext_fig = fig is not None
        self.axes = axes
        # Background axes, default = False
        self.background = background
        # The size of the figure in inches, default = [5,5].
        self.figsize = figsize if figsize else [5, 5]
        # Azimuthal and Elvation viewing angles, default = [-60,30].
        self.view = view if view else [-60, 30]
        # Color of Bloch sphere, default = #FFDDDD
        self.sphere_color = '#FFDDDD'
        # Transparency of Bloch sphere, default = 0.2
        self.sphere_alpha = 0.2
        # Color of wireframe, default = 'gray'
        self.frame_color = 'gray'
        # Width of wireframe, default = 1
        self.frame_width = 1
        # Transparency of wireframe, default = 0.2
        self.frame_alpha = 0.2
        # Labels for x-axis (in LaTex), default = ['$x$', '']
        self.xlabel = ['$x$', '']
        # Position of x-axis labels, default = [1.2, -1.2]
        self.xlpos = [1.2, -1.2]
        # Labels for y-axis (in LaTex), default = ['$y$', '']
        self.ylabel = ['$y$', '']
        # Position of y-axis labels, default = [1.1, -1.1]
        self.ylpos = [1.2, -1.2]
        # Labels for z-axis (in LaTex),
        # default = [r'$\left\|0\right>$', r'$\left|1\right>$']
        self.zlabel = [r'$\left|0\right>$', r'$\left|1\right>$']
        # Position of z-axis labels, default = [1.2, -1.2]
        self.zlpos = [1.2, -1.2]
        # ---font options---
        # Color of fonts, default = 'black'
        self.font_color = 'black'
        # Size of fonts, default = 20
        self.font_size = 20

        # ---vector options---
        # List of colors for Bloch vectors, default = ['b','g','r','y']
        self.vector_color = ['g', '#CC6600', 'b', 'r']
        #: Width of Bloch vectors, default = 5
        self.vector_width = 3
        #: Style of Bloch vectors, default = '-\|>' (or 'simple')
        self.vector_style = '-|>'
        #: Sets the width of the vectors arrowhead
        self.vector_mutation = 20

        # ---point options---
        # List of colors for Bloch point markers, default = ['b','g','r','y']
        self.point_color = ['b', 'r', 'g', '#CC6600']
        # Size of point markers, default = 25
        self.point_size = [25, 32, 35, 45]
        # Shape of point markers, default = ['o','^','d','s']
        self.point_marker = ['o', 's', 'd', '^']

        # ---data lists---
        # Data for point markers
        self.points = []
        # Data for Bloch vectors
        self.vectors = []
        # Data for annotations
        self.annotations = []
        # Number of times sphere has been saved
        self.savenum = 0
        # Style of points, 'm' for multiple colors, 's' for single color
        self.point_style = []
        # Data for line segment
        self.line_segment = []

    def set_label_convention(self, convention):
        """Set x, y and z labels according to one of conventions.

        Parameters
        ----------
        convention : string
            One of the following:

            - "original"
            - "xyz"
            - "sx sy sz"
            - "01"
            - "polarization jones"
            - "polarization jones letters"
              see also: https://en.wikipedia.org/wiki/Jones_calculus
            - "polarization stokes"
              see also: https://en.wikipedia.org/wiki/Stokes_parameters
        """
        ketex = "$\\left.|%s\\right\\rangle$"
        # \left.| is on purpose, so that every ket has the same size

        if convention == "original":
            self.xlabel = ['$x$', '']
            self.ylabel = ['$y$', '']
            self.zlabel = ['$\\left|0\\right>$', '$\\left|1\\right>$']
        elif convention == "xyz":
            self.xlabel = ['$x$', '']
            self.ylabel = ['$y$', '']
            self.zlabel = ['$z$', '']
        elif convention == "sx sy sz":
            self.xlabel = ['$s_x$', '']
            self.ylabel = ['$s_y$', '']
            self.zlabel = ['$s_z$', '']
        elif convention == "01":
            self.xlabel = ['', '']
            self.ylabel = ['', '']
            self.zlabel = ['$\\left|0\\right>$', '$\\left|1\\right>$']
        elif convention == "polarization jones":
            self.xlabel = [ketex % "\\nearrow\\hspace{-1.46}\\swarrow",
                           ketex % "\\nwarrow\\hspace{-1.46}\\searrow"]
            self.ylabel = [ketex % "\\circlearrowleft", ketex %
                           "\\circlearrowright"]
            self.zlabel = [ketex % "\\leftrightarrow", ketex % "\\updownarrow"]
        elif convention == "polarization jones letters":
            self.xlabel = [ketex % "D", ketex % "A"]
            self.ylabel = [ketex % "L", ketex % "R"]
            self.zlabel = [ketex % "H", ketex % "V"]
        elif convention == "polarization stokes":
            self.ylabel = ["$\\nearrow\\hspace{-1.46}\\swarrow$",
                           "$\\nwarrow\\hspace{-1.46}\\searrow$"]
            self.zlabel = ["$\\circlearrowleft$", "$\\circlearrowright$"]
            self.xlabel = ["$\\leftrightarrow$", "$\\updownarrow$"]
        else:
            raise Exception("No such convention.")

    def __str__(self):
        s = ""
        s += "Bloch data:\n"
        s += "-----------\n"
        s += "Number of points:  " + str(len(self.points)) + "\n"
        s += "Number of vectors: " + str(len(self.vectors)) + "\n"
        s += "\n"
        s += "Bloch sphere properties:\n"
        s += "------------------------\n"
        s += "font_color:      " + str(self.font_color) + "\n"
        s += "font_size:       " + str(self.font_size) + "\n"
        s += "frame_alpha:     " + str(self.frame_alpha) + "\n"
        s += "frame_color:     " + str(self.frame_color) + "\n"
        s += "frame_width:     " + str(self.frame_width) + "\n"
        s += "point_color:     " + str(self.point_color) + "\n"
        s += "point_marker:    " + str(self.point_marker) + "\n"
        s += "point_size:      " + str(self.point_size) + "\n"
        s += "sphere_alpha:    " + str(self.sphere_alpha) + "\n"
        s += "sphere_color:    " + str(self.sphere_color) + "\n"
        s += "figsize:         " + str(self.figsize) + "\n"
        s += "vector_color:    " + str(self.vector_color) + "\n"
        s += "vector_width:    " + str(self.vector_width) + "\n"
        s += "vector_style:    " + str(self.vector_style) + "\n"
        s += "vector_mutation: " + str(self.vector_mutation) + "\n"
        s += "view:            " + str(self.view) + "\n"
        s += "xlabel:          " + str(self.xlabel) + "\n"
        s += "xlpos:           " + str(self.xlpos) + "\n"
        s += "ylabel:          " + str(self.ylabel) + "\n"
        s += "ylpos:           " + str(self.ylpos) + "\n"
        s += "zlabel:          " + str(self.zlabel) + "\n"
        s += "zlpos:           " + str(self.zlpos) + "\n"
        return s

    def _repr_png_(self):
        from IPython.core.pylabtools import print_figure
        self.render()
        fig_data = print_figure(self.fig, 'png')
        plt.close(self.fig)
        return fig_data

    def _repr_svg_(self):
        from IPython.core.pylabtools import print_figure
        self.render()
        fig_data = print_figure(self.fig, 'svg').decode('utf-8')
        plt.close(self.fig)
        return fig_data

    def clear(self):
        """Resets Bloch sphere data sets to empty.
        """
        self.points = []
        self.vectors = []
        self.point_style = []
        self.annotations = []

    def add_points(self, points, meth='s'):
        """Add a list of data points to bloch sphere.

        Parameters
        ----------
        points : array_like
            Collection of data points.

        meth : {'s', 'm', 'l'}
            Type of points to plot, use 'm' for multicolored, 'l' for points
            connected with a line.
        """
        if not isinstance(points[0], (list, ndarray)):
            points = [[points[0]], [points[1]], [points[2]]]
        points = array(points)
        if meth == 's':
            if len(points[0]) == 1:
                pnts = array([[points[0][0]], [points[1][0]], [points[2][0]]])
                pnts = append(pnts, points, axis=1)
            else:
                pnts = points
            self.points.append(pnts)
            self.point_style.append('s')
        elif meth == 'l':
            self.points.append(points)
            self.point_style.append('l')
        else:
            self.points.append(points)
            self.point_style.append('m')

    def add_states(self, state, kind='vector'):
        """Add a state vector Qobj to Bloch sphere.

        Parameters
        ----------
        state : Qobj
            Input state vector.

        kind : {'vector', 'point'}
            Type of object to plot.
        """
        if isinstance(state, Qobj):
            state = [state]

        for st in state:
            vec = [expect(sigmax(), st),
                   expect(sigmay(), st),
                   expect(sigmaz(), st)]

            if kind == 'vector':
                self.add_vectors(vec)
            elif kind == 'point':
                self.add_points(vec)

    def add_vectors(self, vectors):
        """Add a list of vectors to Bloch sphere.

        Parameters
        ----------
        vectors : array_like
            Array with vectors of unit length or smaller.
        """
        if isinstance(vectors[0], (list, ndarray)):
            for vec in vectors:
                self.vectors.append(vec)
        else:
            self.vectors.append(vectors)

    def add_annotation(self, state_or_vector, text, **kwargs):
        """
        Add a text or LaTeX annotation to Bloch sphere, parametrized by a qubit
        state or a vector.

        Parameters
        ----------
        state_or_vector : Qobj/array/list/tuple
            Position for the annotaion.
            Qobj of a qubit or a vector of 3 elements.

        text : str
            Annotation text.
            You can use LaTeX, but remember to use raw string
            e.g. r"$\\langle x \\rangle$"
            or escape backslashes
            e.g. "$\\\\langle x \\\\rangle$".

        kwargs :
            Options as for mplot3d.axes3d.text, including:
            fontsize, color, horizontalalignment, verticalalignment.

        """
        if isinstance(state_or_vector, Qobj):
            vec = [expect(sigmax(), state_or_vector),
                   expect(sigmay(), state_or_vector),
                   expect(sigmaz(), state_or_vector)]
        elif isinstance(state_or_vector, (list, ndarray, tuple)) \
                and len(state_or_vector) == 3:
            vec = state_or_vector
        else:
            raise Exception("Position needs to be specified by a qubit " +
                            "state or a 3D vector.")
        self.annotations.append({'position': vec,
                                 'text': text,
                                 'opts': kwargs})

    def add_arc(self, init_pt, fin_pt):
        """Add an arc between two two points on a sphere.

        Parameters
        ----------
        
        point1 : array_like
            Array with cartesian coordinates of the first point.
        point2 : array_like
            Array with cartesian coordinates of the second point.
        """
        pt1 = np.array(init_pt)
        pt2 = np.array(fin_pt)
        rad1 = np.linalg.norm(pt1, axis=0)
        rad2 = np.linalg.norm(pt2, axis=0)
        if rad1 < 1e-12 or rad2 < 1e-12:
            raise ValueError('Polar and azimuthal angles undefined at origin.')
        elif abs(rad1 - rad2) > 1e-12:
            print(rad1, rad2)
            raise Exception("Points not on the same sphere.")
        elif (pt1 == pt2).all():
            raise Exception("Points same, no arc can be formed.")
        elif (pt1 == -pt2).all():
            raise Exception("Points diagonally opposite, no unique arc.")
        else:
            # Parametrization
            t = np.linspace(0, 1, 360)
            # All the points in this line are contained in the plane defined
            # by pt1, pt2 and the origin.
            line = pt1[:, np.newaxis]*t + pt2[:, np.newaxis]*(1-t)

            # This will normalize all the points in the line such that
            # they now have are at rad1 distance from the origin.
            arc = line*rad1/np.linalg.norm(line, axis=0)
            self.add_points([arc[0, :], arc[1, :], arc[2, :]], 'l')

    def add_line(self, point1, point2):
        """Add a line segment connecting two points on the bloch sphere.
        
        Parameters
        ----------
        
        point1 : array_like
            Array with cartesian coordinates of the first point.
        point2 : array_like
            Array with cartesian coordinates of the second point.
        """
        x = [point1[1], point2[1]]
        y = [-point1[0], -point2[0]]
        z = [point1[2], point2[2]]
        v = [x, y, z]
        self.line_segment.append(v)

    def make_sphere(self):
        """
        Plots Bloch sphere and data sets.
        """
        self.render()

    def run_from_ipython(self):
        try:
            __IPYTHON__
            return True
        except NameError:
            return False

    def _is_inline_backend(self):
        backend = matplotlib.get_backend()
        return backend == "module://matplotlib_inline.backend_inline"

    def render(self):
        """
        Render the Bloch sphere and its data sets in on given figure and axes.
        """
        if not self._ext_fig and not self._is_inline_backend():
            # If no external figure was supplied, we check to see if the
            # figure we created in a previous call to .render() has been
            # closed, and re-create if has been. This has the unfortunate
            # side effect of losing any modifications made to the axes or
            # figure, but the alternative is to crash the matplotlib backend.
            #
            # The inline backend used by, e.g. jupyter notebooks, is happy to
            # use closed figures so we leave those figures intact.
            if (
                self.fig is not None and
                not plt.fignum_exists(self.fig.number)
            ):
                self.fig = None
                self.axes = None

        if self.fig is None:
            self.fig = plt.figure(figsize=self.figsize)
            if self._is_inline_backend():
                # We immediately close the inline figure do avoid displaying
                # the figure twice when .show() calls display.
                plt.close(self.fig)

        if self.axes is None:
            self.axes = _axes3D(self.fig, azim=self.view[0], elev=self.view[1])

        # Clearing the axes is horrifically slow and loses a lot of the
        # axes state, but matplotlib doesn't seem to provide a better way
        # to redraw Axes3D. :/
        self.axes.clear()
        self.axes.grid(False)
        if self.background:
            self.axes.set_xlim3d(-1.3, 1.3)
            self.axes.set_ylim3d(-1.3, 1.3)
            self.axes.set_zlim3d(-1.3, 1.3)
        else:
            self.axes.set_axis_off()
            self.axes.set_xlim3d(-0.7, 0.7)
            self.axes.set_ylim3d(-0.7, 0.7)
            self.axes.set_zlim3d(-0.7, 0.7)
        # Manually set aspect ratio to fit a square bounding box.
        # Matplotlib did this stretching for < 3.3.0, but not above.
        if parse_version(matplotlib.__version__) >= parse_version('3.3'):
            self.axes.set_box_aspect((1, 1, 1))
        if not self.background:
            self.plot_axes()

        self.plot_back()
        self.plot_points()
        self.plot_vectors()
        self.plot_front()
        self.plot_axes_labels()
        self.plot_annotations()
<<<<<<< HEAD
        self.plot_line()
=======
        # Trigger an update of the Bloch sphere if it is already shown:
        self.fig.canvas.draw()
>>>>>>> 3c4110a1

    def plot_back(self):
        # back half of sphere
        u = linspace(0, pi, 25)
        v = linspace(0, pi, 25)
        x = outer(cos(u), sin(v))
        y = outer(sin(u), sin(v))
        z = outer(ones(size(u)), cos(v))
        self.axes.plot_surface(x, y, z, rstride=2, cstride=2,
                               color=self.sphere_color, linewidth=0,
                               alpha=self.sphere_alpha)
        # wireframe
        self.axes.plot_wireframe(x, y, z, rstride=5, cstride=5,
                                 color=self.frame_color,
                                 alpha=self.frame_alpha)
        # equator
        self.axes.plot(1.0 * cos(u), 1.0 * sin(u), zs=0, zdir='z',
                       lw=self.frame_width, color=self.frame_color)
        self.axes.plot(1.0 * cos(u), 1.0 * sin(u), zs=0, zdir='x',
                       lw=self.frame_width, color=self.frame_color)

    def plot_front(self):
        # front half of sphere
        u = linspace(-pi, 0, 25)
        v = linspace(0, pi, 25)
        x = outer(cos(u), sin(v))
        y = outer(sin(u), sin(v))
        z = outer(ones(size(u)), cos(v))
        self.axes.plot_surface(x, y, z, rstride=2, cstride=2,
                               color=self.sphere_color, linewidth=0,
                               alpha=self.sphere_alpha)
        # wireframe
        self.axes.plot_wireframe(x, y, z, rstride=5, cstride=5,
                                 color=self.frame_color,
                                 alpha=self.frame_alpha)
        # equator
        self.axes.plot(1.0 * cos(u), 1.0 * sin(u),
                       zs=0, zdir='z', lw=self.frame_width,
                       color=self.frame_color)
        self.axes.plot(1.0 * cos(u), 1.0 * sin(u),
                       zs=0, zdir='x', lw=self.frame_width,
                       color=self.frame_color)

    def plot_axes(self):
        # axes
        span = linspace(-1.0, 1.0, 2)
        self.axes.plot(span, 0 * span, zs=0, zdir='z', label='X',
                       lw=self.frame_width, color=self.frame_color)
        self.axes.plot(0 * span, span, zs=0, zdir='z', label='Y',
                       lw=self.frame_width, color=self.frame_color)
        self.axes.plot(0 * span, span, zs=0, zdir='y', label='Z',
                       lw=self.frame_width, color=self.frame_color)

    def plot_axes_labels(self):
        # axes labels
        opts = {'fontsize': self.font_size,
                'color': self.font_color,
                'horizontalalignment': 'center',
                'verticalalignment': 'center'}
        self.axes.text(0, -self.xlpos[0], 0, self.xlabel[0], **opts)
        self.axes.text(0, -self.xlpos[1], 0, self.xlabel[1], **opts)

        self.axes.text(self.ylpos[0], 0, 0, self.ylabel[0], **opts)
        self.axes.text(self.ylpos[1], 0, 0, self.ylabel[1], **opts)

        self.axes.text(0, 0, self.zlpos[0], self.zlabel[0], **opts)
        self.axes.text(0, 0, self.zlpos[1], self.zlabel[1], **opts)

        for a in (self.axes.w_xaxis.get_ticklines() +
                  self.axes.w_xaxis.get_ticklabels()):
            a.set_visible(False)
        for a in (self.axes.w_yaxis.get_ticklines() +
                  self.axes.w_yaxis.get_ticklabels()):
            a.set_visible(False)
        for a in (self.axes.w_zaxis.get_ticklines() +
                  self.axes.w_zaxis.get_ticklabels()):
            a.set_visible(False)

    def plot_vectors(self):
        # -X and Y data are switched for plotting purposes
        for k in range(len(self.vectors)):

            xs3d = self.vectors[k][1] * array([0, 1])
            ys3d = -self.vectors[k][0] * array([0, 1])
            zs3d = self.vectors[k][2] * array([0, 1])

            color = self.vector_color[mod(k, len(self.vector_color))]

            if self.vector_style == '':
                # simple line style
                self.axes.plot(xs3d, ys3d, zs3d,
                               zs=0, zdir='z', label='Z',
                               lw=self.vector_width, color=color)
            else:
                # decorated style, with arrow heads
                a = Arrow3D(xs3d, ys3d, zs3d,
                            mutation_scale=self.vector_mutation,
                            lw=self.vector_width,
                            arrowstyle=self.vector_style,
                            color=color)

                self.axes.add_artist(a)

    def plot_points(self):
        # -X and Y data are switched for plotting purposes
        for k in range(len(self.points)):
            num = len(self.points[k][0])
            dist = [sqrt(self.points[k][0][j] ** 2 +
                         self.points[k][1][j] ** 2 +
                         self.points[k][2][j] ** 2) for j in range(num)]
            if any(abs(dist - dist[0]) / dist[0] > 1e-12):
                # combine arrays so that they can be sorted together
                zipped = list(zip(dist, range(num)))
                zipped.sort()  # sort rates from lowest to highest
                dist, indperm = zip(*zipped)
                indperm = array(indperm)
            else:
                indperm = arange(num)
            if self.point_style[k] == 's':
                self.axes.scatter(
                    real(self.points[k][1][indperm]),
                    - real(self.points[k][0][indperm]),
                    real(self.points[k][2][indperm]),
                    s=self.point_size[mod(k, len(self.point_size))],
                    alpha=1,
                    edgecolor=None,
                    zdir='z',
                    color=self.point_color[mod(k, len(self.point_color))],
                    marker=self.point_marker[mod(k, len(self.point_marker))])

            elif self.point_style[k] == 'm':
                pnt_colors = array(self.point_color *
                                   int(ceil(num / float(len(self.point_color)))))

                pnt_colors = pnt_colors[0:num]
                pnt_colors = list(pnt_colors[indperm])
                marker = self.point_marker[mod(k, len(self.point_marker))]
                s = self.point_size[mod(k, len(self.point_size))]
                self.axes.scatter(real(self.points[k][1][indperm]),
                                  -real(self.points[k][0][indperm]),
                                  real(self.points[k][2][indperm]),
                                  s=s, alpha=1, edgecolor=None,
                                  zdir='z', color=pnt_colors,
                                  marker=marker)

            elif self.point_style[k] == 'l':
                color = self.point_color[mod(k, len(self.point_color))]
                self.axes.plot(real(self.points[k][1]),
                               -real(self.points[k][0]),
                               real(self.points[k][2]),
                               alpha=0.75, zdir='z',
                               color=color)

    def plot_annotations(self):
        # -X and Y data are switched for plotting purposes
        for annotation in self.annotations:
            vec = annotation['position']
            opts = {'fontsize': self.font_size,
                    'color': self.font_color,
                    'horizontalalignment': 'center',
                    'verticalalignment': 'center'}
            opts.update(annotation['opts'])
            self.axes.text(vec[1], -vec[0], vec[2],
                           annotation['text'], **opts)

    def plot_line(self):
        # plots a black dashed line segment between two points
        for line in self.line_segment:
            self.axes.plot(line[0], line[1], line[2], 'k--')

    def show(self):
        """
        Display Bloch sphere and corresponding data sets.

        Notes
        -----

        When using inline plotting in Jupyter notebooks, any figure created
        in a notebook cell is displayed after the cell executes. Thus if you
        create a figure yourself and use it create a Bloch sphere with
        ``b = Bloch(..., fig=fig)`` and then call ``b.show()`` in the same
        cell, then the figure will be displayed twice. If you do create your
        own figure, the simplest solution to this is to not call ``.show()``
        in the cell you create the figure in.
        """
<<<<<<< HEAD
        self.render(self.fig, self.axes)
        if self.fig:
            plt.show(self.fig)
#         if self.run_from_ipython():
#             if self._shown:
#                 display(self.fig)
#         else:
#             self.fig.show()
        self._shown = True
=======
        self.render()
        if self.run_from_ipython():
            display(self.fig)
        else:
            self.fig.show()
>>>>>>> 3c4110a1

    def save(self, name=None, format='png', dirc=None, dpin=None):
        """Saves Bloch sphere to file of type ``format`` in directory ``dirc``.

        Parameters
        ----------

        name : str
            Name of saved image. Must include path and format as well.
            i.e. '/Users/Paul/Desktop/bloch.png'
            This overrides the 'format' and 'dirc' arguments.
        format : str
            Format of output image.
        dirc : str
            Directory for output images. Defaults to current working directory.
        dpin : int
            Resolution in dots per inch.

        Returns
        -------
        File containing plot of Bloch sphere.

        """
        self.render()
        # Conditional variable for first argument to savefig
        # that is set in subsequent if-elses
        complete_path = ""
        if dirc:
            if not os.path.isdir(os.getcwd() + "/" + str(dirc)):
                os.makedirs(os.getcwd() + "/" + str(dirc))
        if name is None:
            if dirc:
                complete_path = os.getcwd() + "/" + str(dirc) + '/bloch_' \
                                + str(self.savenum) + '.' + format
            else:
                complete_path = os.getcwd() + '/bloch_' + \
                                str(self.savenum) + '.' + format
        else:
            complete_path = name

        if dpin:
            self.fig.savefig(complete_path, dpi=dpin)
        else:
            self.fig.savefig(complete_path)
        self.savenum += 1
        if self.fig:
            plt.close(self.fig)


def _hide_tick_lines_and_labels(axis):
    '''
    Set visible property of ticklines and ticklabels of an axis to False
    '''
    for a in axis.get_ticklines() + axis.get_ticklabels():
        a.set_visible(False)<|MERGE_RESOLUTION|>--- conflicted
+++ resolved
@@ -524,12 +524,9 @@
         self.plot_front()
         self.plot_axes_labels()
         self.plot_annotations()
-<<<<<<< HEAD
         self.plot_line()
-=======
         # Trigger an update of the Bloch sphere if it is already shown:
         self.fig.canvas.draw()
->>>>>>> 3c4110a1
 
     def plot_back(self):
         # back half of sphere
@@ -715,23 +712,11 @@
         own figure, the simplest solution to this is to not call ``.show()``
         in the cell you create the figure in.
         """
-<<<<<<< HEAD
-        self.render(self.fig, self.axes)
-        if self.fig:
-            plt.show(self.fig)
-#         if self.run_from_ipython():
-#             if self._shown:
-#                 display(self.fig)
-#         else:
-#             self.fig.show()
-        self._shown = True
-=======
         self.render()
         if self.run_from_ipython():
             display(self.fig)
         else:
             self.fig.show()
->>>>>>> 3c4110a1
 
     def save(self, name=None, format='png', dirc=None, dpin=None):
         """Saves Bloch sphere to file of type ``format`` in directory ``dirc``.
