"""
Module contains functions for solving for the steady state density matrix of
open quantum systems defined by a Liouvillian or Hamiltonian and a list of
collapse operators.
"""

__all__ = ['steadystate', 'steadystate_floquet',
           'build_preconditioner', 'pseudo_inverse']

import warnings
import time
<<<<<<< HEAD
=======
import functools
from packaging.version import parse as _parse_version
>>>>>>> e71ac873

import numpy as np
import scipy
import scipy.sparse
import scipy.sparse.csgraph
import scipy.linalg
from scipy.sparse.linalg import (
    use_solver, splu, spilu, eigs, LinearOperator, gmres, lgmres, bicgstab,
)

from .. import (
    Qobj, liouvillian, unstack_columns, stack_columns, spre, tensor, identity,
    operator_to_vector,
)
from ..core import data as _data
from ..settings import settings
from . import _steadystate

import qutip.logging_utils
logger = qutip.logging_utils.get_logger('qutip.solve.steadystate')
logger.setLevel('DEBUG')

# Load MKL spsolve if avaiable
if settings.has_mkl:
    from qutip._mkl.spsolve import (mkl_splu, mkl_spsolve)


def _permute(matrix, rows, cols):
    """
    Permute the rows and columns of the scipy CSR or CSC matrix such that row
    `i` becomes row `rows[i]` and so on.  Returns the same type of CSR or CSC
    matrix.
    """
    # If the three data buffers of a CSC matrix are read as a CSR matrix (which
    # the corresponding shape change), it appears to be the transpose of the
    # input.  To handle CSC matrices here, we always use the data-layer type
    # CSR, but switch the rows and cols in the permutation if we actually want
    # a CSC, and take care to output the transpose of the transpose at the end.
    if not np.any(rows):
        rows = np.arange(matrix.shape[0])
    if not np.any(cols):
        cols = np.arange(matrix.shape[1])

    rows = np.argsort(rows)
    cols = np.argsort(cols)

    shape = matrix.shape
    if isinstance(matrix, scipy.sparse.csc_matrix):
        rows, cols = cols, rows
        shape = (shape[1], shape[0])
    temp = _data.CSR((matrix.data, matrix.indices, matrix.indptr),
                     shape=shape)
    temp = _data.permute.indices_csr(temp, rows, cols).as_scipy()
    if isinstance(matrix, scipy.sparse.csr_matrix):
        return temp
    return scipy.sparse.csc_matrix((temp.data, temp.indices, temp.indptr),
                                   shape=matrix.shape)



def _profile(graph):
    profile = 0
    for row in range(graph.shape[0]):
        row_min = row_max = 0
        for ptr in range(graph.indptr[row], graph.indptr[row + 1]):
            if graph.data[ptr] == 0:
                continue
            dist = graph.indices[ptr] - row
            row_max = dist if dist > row_max else row_max
            row_min = dist if dist < row_min else row_min
        profile += row_max - row_min
    return profile


def _bandwidth(graph):
    upper = lower = 0
    for row in range(graph.shape[0]):
        for ptr in range(graph.indptr[row], graph.indptr[row + 1]):
            if graph.data[ptr] == 0:
                continue
            dist = graph.indices[ptr] - row
            lower = dist if dist < lower else lower
            upper = dist if dist > upper else upper
    return upper - lower + 1


def _weighted_bipartite_matching(A, perm_type='row'):
    """
    Returns an array of row permutations that attempts to maximize the product
    of the ABS values of the diagonal elements in a nonsingular square CSC
    sparse matrix. Such a permutation is always possible provided that the
    matrix is nonsingular.

    This function looks at both the structure and ABS values of the underlying
    matrix.

    Parameters
    ----------
    A : csc_matrix
        Input matrix

    perm_type : str {'row', 'column'}
        Type of permutation to generate.

    Returns
    -------
    perm : array
        Array of row or column permutations.

    Notes
    -----
    This function uses a weighted maximum cardinality bipartite matching
    algorithm based on breadth-first search (BFS).  The columns are weighted
    according to the element of max ABS value in the associated rows and are
    traversed in descending order by weight.  When performing the BFS
    traversal, the row associated to a given column is the one with maximum
    weight. Unlike other techniques[1]_, this algorithm does not guarantee the
    product of the diagonal is maximized.  However, this limitation is offset
    by the substantially faster runtime of this method.

    References
    ----------
    I. S. Duff and J. Koster, "The design and use of algorithms for permuting
    large entries to the diagonal of sparse matrices", SIAM J.  Matrix Anal.
    and Applics. 20, no. 4, 889 (1997).
    """
    nrows = A.shape[0]
    if A.shape[0] != A.shape[1]:
        raise ValueError('weighted_bfs_matching requires a square matrix.')
    if scipy.sparse.isspmatrix_csr(A) or scipy.sparse.isspmatrix_coo(A):
        A = A.tocsc()
    elif not scipy.sparse.isspmatrix_csc(A):
        raise TypeError("matrix must be in CSC, CSR, or COO format.")

    if perm_type == 'column':
        A = A.transpose().tocsc()
    perm = _steadystate.weighted_bipartite_matching(
                    np.asarray(np.abs(A.data), dtype=float),
                    A.indices, A.indptr, nrows)
    if np.any(perm == -1):
        raise Exception('Possibly singular input matrix.')
    return perm


def _empty_info_dict():
    def_info = {'perm': [], 'solution_time': None,
                'residual_norm': None,
                'solver': None, 'method': None}

    return def_info


def _default_steadystate_args():
    def_args = {'sparse': True, 'use_rcm': False,
                'use_wbm': False, 'use_precond': False,
                'all_states': False, 'M': None, 'x0': None, 'drop_tol': 1e-4,
                'fill_factor': 100, 'diag_pivot_thresh': 0.1, 'maxiter': 1000,
                'permc_spec': 'COLAMD', 'ILU_MILU': 'smilu_2',
                'restart': 20,
                'max_iter_refine': 10,
                'scaling_vectors': True,
                'weighted_matching': True,
                'return_info': False, 'info': _empty_info_dict(),
                'verbose': False, 'solver': 'scipy', 'weight': None,
                'tol': 1e-12, 'matol': 1e-15, 'mtol': None}
    return def_args


def steadystate(A, c_op_list=[], method='direct', solver=None, **kwargs):
    """
    Calculates the steady state for quantum evolution subject to the supplied
    Hamiltonian or Liouvillian operator and (if given a Hamiltonian) a list of
    collapse operators.

    If the user passes a Hamiltonian then it, along with the list of collapse
    operators, will be converted into a Liouvillian operator in Lindblad form.

    Parameters
    ----------
    A : :obj:`~Qobj`
        A Hamiltonian or Liouvillian operator.

    c_op_list : list
        A list of collapse operators.

    solver : {'scipy', 'mkl'}, optional
        Selects the sparse solver to use.  Default is to auto-select based on
        the availability of the MKL library.

    method : str, default 'direct'
        The allowed methods are
        - 'direct'
        - 'eigen'
        - 'iterative-gmres'
        - 'iterative-lgmres'
        - 'iterative-bicgstab'
        - 'svd'
        - 'power'
        - 'power-gmres'
        - 'power-lgmres'
        - 'power-bicgstab'

        Method for solving the underlying linear equation. Direct LU solver
        'direct' (default), sparse eigenvalue problem 'eigen', iterative GMRES
        method 'iterative-gmres', iterative LGMRES method 'iterative-lgmres',
        iterative BICGSTAB method 'iterative-bicgstab', SVD 'svd' (dense), or
        inverse-power method 'power'. The iterative power methods
        'power-gmres', 'power-lgmres', 'power-bicgstab' use the same solvers as
        their direct counterparts.

    return_info : bool, default False
        Return a dictionary of solver-specific infomation about the solution
        and how it was obtained.

    sparse : bool, default True
        Solve for the steady state using sparse algorithms. If set to False,
        the underlying Liouvillian operator will be converted into a dense
        matrix. Use only for 'smaller' systems.

    use_rcm : bool, default False
        Use reverse Cuthill-Mckee reordering to minimize fill-in in the LU
        factorization of the Liouvillian.

    use_wbm : bool, default False
        Use Weighted Bipartite Matching reordering to make the Liouvillian
        diagonally dominant.  This is useful for iterative preconditioners
        only, and is set to ``True`` by default when finding a preconditioner.

    weight : float, optional
        Sets the size of the elements used for adding the unity trace condition
        to the linear solvers.  This is set to the average abs value of the
        Liouvillian elements if not specified by the user.

    max_iter_refine : int, default 10
        MKL ONLY. Max. number of iterative refinements to perform.

    scaling_vectors : bool
        MKL ONLY.  Scale matrix to unit norm columns and rows.

    weighted_matching : bool
        MKL ONLY.  Use weighted matching to better condition diagonal.

    x0 : ndarray, optional
        ITERATIVE ONLY. Initial guess for solution vector.

    maxiter : int, optional, default=1000
        ITERATIVE ONLY. Maximum number of iterations to perform.

    tol : float, default 1e-12
        ITERATIVE ONLY. Tolerance used for terminating solver.

    mtol : float, optional
        ITERATIVE 'power' methods ONLY. Tolerance for lu solve method.  If None
        given then ``max(0.1*tol, 1e-15)`` is used.

    matol : float, default 1e-15
        ITERATIVE ONLY. Absolute tolerance for lu solve method.

    permc_spec : str, optional
        ITERATIVE ONLY. Column ordering used internally by superLU for the
        'direct' LU decomposition method. Options include 'COLAMD' and
        'NATURAL'. If using RCM then this is set to 'NATURAL' automatically
        unless explicitly specified.

    use_precond : bool optional, default = False
        ITERATIVE ONLY. Use an incomplete sparse LU decomposition as a
        preconditioner for the 'iterative' GMRES and BICG solvers.
        Speeds up convergence time by orders of magnitude in many cases.

    M : {sparse matrix, dense matrix, LinearOperator}, optional
        ITERATIVE ONLY. Preconditioner for A. The preconditioner should
        approximate the inverse of A. Effective preconditioning can
        dramatically improve the rate of convergence for iterative methods.
        If no preconditioner is given and ``use_precond = True``, then one
        is generated automatically.

    fill_factor : float, default 100
        ITERATIVE ONLY. Specifies the fill ratio upper bound (>=1) of the iLU
        preconditioner.  Lower values save memory at the cost of longer
        execution times and a possible singular factorization.

    drop_tol : float, default 1e-4
        ITERATIVE ONLY. Sets the threshold for the magnitude of preconditioner
        elements that should be dropped.  Can be reduced for a courser
        factorization at the cost of an increased number of iterations, and a
        possible singular factorization.

    diag_pivot_thresh : float, optional
        ITERATIVE ONLY. Sets the threshold between [0,1] for which diagonal
        elements are considered acceptable pivot points when using a
        preconditioner.  A value of zero forces the pivot to be the diagonal
        element.

    ILU_MILU : str, default 'smilu_2'
        ITERATIVE ONLY. Selects the incomplete LU decomposition method algoithm
        used in creating the preconditoner. Should only be used by advanced
        users.

    Returns
    -------
    dm : qobj
        Steady state density matrix.
    info : dict, optional
        Dictionary containing solver-specific information about the solution.

    Notes
    -----
    The SVD method works only for dense operators (i.e. small systems).
    """
    if solver is None:
        solver = 'scipy'
        if settings.has_mkl:
            if method in ['direct', 'power']:
                solver = 'mkl'
    elif solver == 'mkl' and \
            (method not in ['direct', 'power']):
        raise ValueError('MKL solver only for direct or power methods.')

    elif solver not in ['scipy', 'mkl']:
        raise ValueError('Invalid solver kwarg.')

    ss_args = _default_steadystate_args()
    ss_args['method'] = method
    if solver is not None:
        ss_args['solver'] = solver
    ss_args['info']['solver'] = ss_args['solver']
    ss_args['info']['method'] = ss_args['method']

    for key, value in kwargs.items():
        if key in ss_args:
            ss_args[key] = value
        else:
            raise TypeError(
                "Invalid keyword argument '"+key+"' passed to steadystate.")

    # Set column perm to NATURAL if using RCM and not specified by user
    if ss_args['use_rcm'] and ('permc_spec' not in kwargs):
        ss_args['permc_spec'] = 'NATURAL'

    # Create & check Liouvillian
    A = _steadystate_setup(A, c_op_list)

    # Set weight parameter to max abs val in L if not set explicitly
    if 'weight' not in kwargs.keys():
        # set the weight to the mean of the non-zero absoluate values in A:
        A_np = np.abs(A.full())
        ss_args['weight'] = np.mean(A_np[A_np > 0])
        ss_args['info']['weight'] = ss_args['weight']

    if ss_args['method'] == 'direct':
        if (ss_args['solver'] == 'scipy' and ss_args['sparse']) \
                or ss_args['solver'] == 'mkl':
            return _steadystate_direct_sparse(A, ss_args)
        else:
            return _steadystate_direct_dense(A, ss_args)

    elif ss_args['method'] == 'eigen':
        return _steadystate_eigen(A, ss_args)

    elif ss_args['method'] in ['iterative-gmres',
                               'iterative-lgmres', 'iterative-bicgstab']:
        return _steadystate_iterative(A, ss_args)

    elif ss_args['method'] == 'svd':
        return _steadystate_svd_dense(A, ss_args)

    elif ss_args['method'] in ['power', 'power-gmres',
                               'power-lgmres', 'power-bicgstab']:
        return _steadystate_power(A, ss_args)

    else:
        raise ValueError('Invalid method argument for steadystate.')


def _steadystate_setup(A, c_op_list):
    """Build Liouvillian (if necessary) and check input."""
    if A.isoper:
        if len(c_op_list) > 0:
            return liouvillian(A, c_op_list)
        raise TypeError('Cannot calculate the steady state for a ' +
                        'non-dissipative system ' +
                        '(no collapse operators given)')
    if A.issuper:
        return A
    raise TypeError('Solving for steady states requires ' +
                    'Liouvillian (super) operators')


def _steadystate_LU_liouvillian(L, ss_args, has_mkl=0):
    """Creates modified Liouvillian for LU based SS methods.
    """
    perm = None
    perm2 = None
    rev_perm = None
    n = int(np.sqrt(L.shape[0]))
    L = _data.to(_data.CSR, L.data).as_scipy()
    if has_mkl:
        constructor = scipy.sparse.csr_matrix
    else:
        L = L.tocsc()
        constructor = scipy.sparse.csc_matrix
    L = L + constructor((ss_args['weight'] * np.ones(n),
                         (np.zeros(n), [nn * (n+1) for nn in range(n)])),
                        shape=(n*n, n*n))

    if settings.debug:
        old_band = _bandwidth(L)
        old_pro = _profile(L)
        logger.debug('Orig. NNZ: %i', L.nnz)
        if ss_args['use_rcm']:
            logger.debug('Original bandwidth: %i', old_band)

    if ss_args['use_wbm']:
        if settings.debug:
            logger.debug('Calculating Weighted Bipartite Matching ordering...')
        _wbm_start = time.time()
        perm = _weighted_bipartite_matching(L)
        _wbm_end = time.time()
        L = _permute(L, perm, None)
        ss_args['info']['perm'].append('wbm')
        ss_args['info']['wbm_time'] = _wbm_end-_wbm_start
        if settings.debug:
            wbm_band = _bandwidth(L)
            logger.debug('WBM bandwidth: %i' % wbm_band)

    if ss_args['use_rcm']:
        if settings.debug:
            logger.debug('Calculating Reverse Cuthill-Mckee ordering...')
        _rcm_start = time.time()
        perm2 = scipy.sparse.csgraph.reverse_cuthill_mckee(L)
        _rcm_end = time.time()
        rev_perm = np.argsort(perm2)
        L = _permute(L, perm2, perm2)
        ss_args['info']['perm'].append('rcm')
        ss_args['info']['rcm_time'] = _rcm_end-_rcm_start
        if settings.debug:
            rcm_band = _bandwidth(L)
            rcm_pro = _profile(L)
            logger.debug('RCM bandwidth: %i' % rcm_band)
            logger.debug('Bandwidth reduction factor: %f' %
                         (old_band/rcm_band))
            logger.debug('Profile reduction factor: %f' %
                         (old_pro/rcm_pro))
    L.sort_indices()
    return L, perm, perm2, rev_perm, ss_args


def _steadystate_direct_sparse(L, ss_args):
    """
    Direct solver that uses scipy sparse matrices
    """
    if settings.debug:
        logger.debug('Starting direct LU solver.')

    dims = L.dims[0]
    n = int(np.sqrt(L.shape[0]))
    b = np.zeros(n ** 2, dtype=complex)
    b[0] = ss_args['weight']

    if ss_args['solver'] == 'mkl':
        has_mkl = 1
    else:
        has_mkl = 0

    ss_lu_liouv_list = _steadystate_LU_liouvillian(L, ss_args, has_mkl)
    L, perm, perm2, rev_perm, ss_args = ss_lu_liouv_list
    if np.any(perm):
        b = b[np.ix_(perm,)]
    if np.any(perm2):
        b = b[np.ix_(perm2,)]

    if ss_args['solver'] == 'scipy':
        ss_args['info']['permc_spec'] = ss_args['permc_spec']
        ss_args['info']['drop_tol'] = ss_args['drop_tol']
        ss_args['info']['diag_pivot_thresh'] = ss_args['diag_pivot_thresh']
        ss_args['info']['fill_factor'] = ss_args['fill_factor']
        ss_args['info']['ILU_MILU'] = ss_args['ILU_MILU']

    if not ss_args['solver'] == 'mkl':
        # Use superLU solver
        orig_nnz = L.nnz
        _direct_start = time.time()
        lu = splu(L, permc_spec=ss_args['permc_spec'],
                  diag_pivot_thresh=ss_args['diag_pivot_thresh'],
                  options=dict(ILU_MILU=ss_args['ILU_MILU']))
        v = lu.solve(b)
        _direct_end = time.time()
        ss_args['info']['solution_time'] = _direct_end - _direct_start
        if (settings.debug or ss_args['return_info']):
            L_nnz = lu.L.nnz
            U_nnz = lu.U.nnz
            ss_args['info']['l_nnz'] = L_nnz
            ss_args['info']['u_nnz'] = U_nnz
            ss_args['info']['lu_fill_factor'] = (L_nnz + U_nnz)/L.nnz
            if settings.debug:
                logger.debug('L NNZ: %i ; U NNZ: %i' % (L_nnz, U_nnz))
                logger.debug('Fill factor: %f' % ((L_nnz + U_nnz)/orig_nnz))

    else:  # Use MKL solver
        if len(ss_args['info']['perm']) != 0:
            in_perm = np.arange(n**2, dtype=np.int32)
        else:
            in_perm = None
        _direct_start = time.time()
        v = mkl_spsolve(L, b, perm=in_perm, verbose=ss_args['verbose'],
                        max_iter_refine=ss_args['max_iter_refine'],
                        scaling_vectors=ss_args['scaling_vectors'],
                        weighted_matching=ss_args['weighted_matching'])
        _direct_end = time.time()
        ss_args['info']['solution_time'] = _direct_end-_direct_start

    if ss_args['return_info']:
        ss_args['info']['residual_norm'] = scipy.linalg.norm(b - L*v, np.inf)
        ss_args['info']['max_iter_refine'] = ss_args['max_iter_refine']
        ss_args['info']['scaling_vectors'] = ss_args['scaling_vectors']
        ss_args['info']['weighted_matching'] = ss_args['weighted_matching']

    if ss_args['use_rcm']:
        v = v[np.ix_(rev_perm,)]

    data = unstack_columns(_data.create(v), (n, n))
    data = _data.mul(_data.add(data, _data.adjoint(data)), 0.5)
    if ss_args['return_info']:
        return Qobj(data, dims=dims, isherm=True), ss_args['info']
    else:
        return Qobj(data, dims=dims, isherm=True)


def _steadystate_direct_dense(L, ss_args):
    """
    Direct solver that uses numpy arrays. Suitable for small systems with few
    states.
    """
    if settings.debug:
        logger.debug('Starting direct dense solver.')

    dims = L.dims[0]
    n = int(np.sqrt(L.shape[0]))
    b = np.zeros(n ** 2)
    b[0] = ss_args['weight']

    L = L.full()
    L[0, :] = np.diag(ss_args['weight'] * np.ones(n)).reshape(n ** 2)
    _dense_start = time.time()
    v = np.linalg.solve(L, b)
    _dense_end = time.time()
    ss_args['info']['solution_time'] = _dense_end-_dense_start
    if ss_args['return_info']:
        ss_args['info']['residual_norm'] = scipy.linalg.norm(b - L @ v, np.inf)
    data = unstack_columns(v)
    data = 0.5 * (data + data.conj().T)

    return Qobj(data, dims=dims, isherm=True)


def _steadystate_eigen(L, ss_args):
    """
    Internal function for solving the steady state problem by
    finding the eigenvector corresponding to the zero eigenvalue
    of the Liouvillian using ARPACK.
    """
    ss_args['info'].pop('weight', None)
    if settings.debug:
        logger.debug('Starting Eigen solver.')

    dims = L.dims[0]
    L = _data.to(_data.CSR, L.data).as_scipy().tocsc()

    if ss_args['use_rcm']:
        ss_args['info']['perm'].append('rcm')
        if settings.debug:
            old_band = _bandwidth(L)
            logger.debug('Original bandwidth: %i', old_band)
        perm = scipy.sparse.csgraph.reverse_cuthill_mckee(L)
        rev_perm = np.argsort(perm)
        L = _permute(L, perm, perm)
        if settings.debug:
            rcm_band = _bandwidth(L)
            logger.debug('RCM bandwidth: %i', rcm_band)
            logger.debug('Bandwidth reduction factor: %f', old_band/rcm_band)

    _eigen_start = time.time()
    eigval, eigvec = eigs(L, k=1, sigma=1e-15, tol=ss_args['tol'],
                          which='LM', maxiter=ss_args['maxiter'])
    ss_args['info']['solution_time'] = time.time() - _eigen_start
    if ss_args['return_info']:
        ss_args['info']['residual_norm'] = scipy.linalg.norm(L*eigvec, np.inf)
    if ss_args['use_rcm']:
        eigvec = eigvec[np.ix_(rev_perm,)]
    size = int(np.sqrt(eigvec.size))
    data = _data.column_unstack(_data.dense.fast_from_numpy(eigvec), size)
    data = _data.mul(_data.add(data, _data.adjoint(data)), 0.5)
    out = Qobj(data, dims=dims, type='oper', isherm=True, copy=False)
    if ss_args['return_info']:
        return out/out.tr(), ss_args['info']
    else:
        return out/out.tr()


def _iterative_precondition(A, n, ss_args):
    """
    Internal function for preconditioning the steadystate problem for use
    with iterative solvers.
    """
    if settings.debug:
        logger.debug('Starting preconditioner.')
    _precond_start = time.time()
    try:
        P = spilu(A, permc_spec=ss_args['permc_spec'],
                  drop_tol=ss_args['drop_tol'],
                  diag_pivot_thresh=ss_args['diag_pivot_thresh'],
                  fill_factor=ss_args['fill_factor'],
                  options=dict(ILU_MILU=ss_args['ILU_MILU']))

        M = LinearOperator((n ** 2, n ** 2), matvec=P.solve)
        _precond_end = time.time()
        ss_args['info']['permc_spec'] = ss_args['permc_spec']
        ss_args['info']['drop_tol'] = ss_args['drop_tol']
        ss_args['info']['diag_pivot_thresh'] = ss_args['diag_pivot_thresh']
        ss_args['info']['fill_factor'] = ss_args['fill_factor']
        ss_args['info']['ILU_MILU'] = ss_args['ILU_MILU']
        ss_args['info']['precond_time'] = _precond_end-_precond_start

        if settings.debug or ss_args['return_info']:
            if settings.debug:
                logger.debug('Preconditioning succeeded.')
                logger.debug('Precond. time: %f' %
                             (_precond_end - _precond_start))
            L_nnz = P.L.nnz
            U_nnz = P.U.nnz
            ss_args['info']['l_nnz'] = L_nnz
            ss_args['info']['u_nnz'] = U_nnz
            ss_args['info']['ilu_fill_factor'] = (L_nnz+U_nnz)/A.nnz
            e = np.ones(n ** 2, dtype=int)
            condest = scipy.linalg.norm(M*e, np.inf)
            ss_args['info']['ilu_condest'] = condest
            if settings.debug:
                logger.debug('L NNZ: %i ; U NNZ: %i' % (L_nnz, U_nnz))
                logger.debug('Fill factor: %f' % ((L_nnz+U_nnz)/A.nnz))
                logger.debug('iLU condest: %f' % condest)

    except Exception:
        raise Exception("Failed to build preconditioner. Try increasing " +
                        "fill_factor and/or drop_tol.")

    return M, ss_args


def _steadystate_iterative(L, ss_args):
    """
    Iterative steady state solver using the GMRES, LGMRES, or BICGSTAB
    algorithm and a sparse incomplete LU preconditioner.
    """
    ss_iters = {'iter': 0}

    def _iter_count(r):
        ss_iters['iter'] += 1
        return

    if settings.debug:
        logger.debug('Starting %s solver.' % ss_args['method'])

    n = int(np.sqrt(L.shape[0]))
    dims = L.dims[0]
    b = np.zeros(n ** 2)
    b[0] = ss_args['weight']

    L, perm, perm2, rev_perm, ss_args = _steadystate_LU_liouvillian(L, ss_args)
    if np.any(perm):
        b = b[np.ix_(perm,)]
    if np.any(perm2):
        b = b[np.ix_(perm2,)]

    use_solver(assumeSortedIndices=True)

    if ss_args['M'] is None and ss_args['use_precond']:
        ss_args['M'], ss_args = _iterative_precondition(L, n, ss_args)
        if ss_args['M'] is None:
            warnings.warn("Preconditioning failed. Continuing without.",
                          UserWarning)

    # Select iterative solver type
    _iter_start = time.time()
    if ss_args['method'] == 'iterative-gmres':
        v, check = gmres(L, b, tol=ss_args['tol'], atol=ss_args['matol'],
                         M=ss_args['M'], x0=ss_args['x0'],
                         restart=ss_args['restart'],
                         maxiter=ss_args['maxiter'],
                         callback=_iter_count, callback_type='legacy')
    elif ss_args['method'] == 'iterative-lgmres':
        v, check = lgmres(L, b, tol=ss_args['tol'], atol=ss_args['matol'],
                          M=ss_args['M'], x0=ss_args['x0'],
                          maxiter=ss_args['maxiter'],
                          callback=_iter_count)
    elif ss_args['method'] == 'iterative-bicgstab':
        v, check = bicgstab(L, b, tol=ss_args['tol'],
                            atol=ss_args['matol'],
                            M=ss_args['M'], x0=ss_args['x0'],
                            maxiter=ss_args['maxiter'],
                            callback=_iter_count)
    else:
        raise Exception("Invalid iterative solver method.")
    _iter_end = time.time()

    ss_args['info']['iter_time'] = _iter_end - _iter_start
    if 'precond_time' in ss_args['info'].keys():
        ss_args['info']['solution_time'] = (ss_args['info']['iter_time'] +
                                            ss_args['info']['precond_time'])
    else:
        ss_args['info']['solution_time'] = ss_args['info']['iter_time']
    ss_args['info']['iterations'] = ss_iters['iter']
    if ss_args['return_info']:
        ss_args['info']['residual_norm'] = scipy.linalg.norm(b - L*v, np.inf)

    if settings.debug:
        logger.debug('Number of Iterations: %i', ss_iters['iter'])
        logger.debug('Iteration. time: %f', (_iter_end - _iter_start))

    if check > 0:
        raise Exception("Steadystate error: Did not reach tolerance after " +
                        str(ss_args['maxiter']) + " steps." +
                        "\nResidual norm: " +
                        str(ss_args['info']['residual_norm']))

    elif check < 0:
        raise Exception(
            "Steadystate error: Failed with fatal error: " + str(check) + ".")

    if ss_args['use_rcm']:
        v = v[np.ix_(rev_perm,)]

    size = int(np.sqrt(v.size))
    data = _data.column_unstack(_data.dense.fast_from_numpy(v), size)
    data = _data.mul(_data.add(data, _data.adjoint(data)), 0.5)
    if ss_args['return_info']:
        return Qobj(data, dims=dims, isherm=True), ss_args['info']
    else:
        return Qobj(data, dims=dims, isherm=True)


def _steadystate_svd_dense(L, ss_args):
    """
    Find the steady state(s) of an open quantum system by solving for the
    nullspace of the Liouvillian.
    """
    ss_args['info'].pop('weight', None)
    atol = 1e-12
    rtol = 1e-12
    if settings.debug:
        logger.debug('Starting SVD solver.')
    _svd_start = time.time()
    u, s, vh = np.linalg.svd(L.full(), full_matrices=False)
    tol = max(atol, rtol * s[0])
    nnz = (s >= tol).sum()
    ns = vh[nnz:].conj().T
    _svd_end = time.time()
    ss_args['info']['solution_time'] = _svd_end-_svd_start
    if ss_args['all_states']:
        rhoss_list = []
        for n in range(ns.shape[1]):
            rhoss = Qobj(unstack_columns(ns[:, n]), dims=L.dims[0])
            rhoss_list.append(rhoss / rhoss.tr())
        if ss_args['return_info']:
            return rhoss_list, ss_args['info']
        else:
            if ss_args['return_info']:
                return rhoss_list, ss_args['info']
            else:
                return rhoss_list
    else:
        rhoss = Qobj(unstack_columns(ns[:, 0]), dims=L.dims[0])
        return rhoss / rhoss.tr()


def _steadystate_power_liouvillian(L, ss_args, has_mkl=0):
    """Creates modified Liouvillian for power based SS methods.
    """
    perm = None
    perm2 = None
    rev_perm = None
    n = L.shape[0]
    L = _data.sub(L.data, _data.identity(n, 1e-15))
    if ss_args['solver'] == 'mkl':
        kind = 'csr'
    else:
        kind = 'csc'
    if settings.debug:
        old_band = _bandwidth(L.as_scipy())
        old_pro = _profile(L.as_scipy())
        logger.debug('Original bandwidth: %i', old_band)
        logger.debug('Original profile: %i', old_pro)

    if ss_args['use_wbm']:
        if settings.debug:
            logger.debug('Calculating Weighted Bipartite Matching ordering...')
        _wbm_start = time.time()
        perm2 = _weighted_bipartite_matching(L.as_scipy())
        _wbm_end = time.time()
        L = _data.permute.indices_csr(L, perm, np.arange(n, dtype=np.int32))
        ss_args['info']['perm'].append('wbm')
        ss_args['info']['wbm_time'] = _wbm_end-_wbm_start
        if settings.debug:
            wbm_band = _bandwidth(L.as_scipy())
            wbm_pro = _profile(L.as_scipy())
            logger.debug('WBM bandwidth: %i', wbm_band)
            logger.debug('WBM profile: %i', wbm_pro)

    if ss_args['use_rcm']:
        if settings.debug:
            logger.debug('Calculating Reverse Cuthill-Mckee ordering...')
        ss_args['info']['perm'].append('rcm')
        _rcm_start = time.time()
        perm2 = scipy.sparse.csgraph.reverse_cuthill_mckee(L.as_scipy())
        _rcm_end = time.time()
        ss_args['info']['rcm_time'] = _rcm_end-_rcm_start
        rev_perm = np.argsort(perm2)
        L = _data.CSR(_permute(L.as_scipy(), perm2, perm2))
        if settings.debug:
            new_band = _bandwidth(L.as_scipy())
            new_pro = _profile(L.as_scipy())
            logger.debug('RCM bandwidth: %i', new_band)
            logger.debug('Bandwidth reduction factor: %f', old_band/new_band)
            logger.debug('RCM profile: %i', new_pro)
            logger.debug('Profile reduction factor: %f', old_pro/new_pro)
    L.sort_indices()
    L = L.as_scipy()
    if kind == 'csc':
        L = L.tocsc()
    return L, perm, perm2, rev_perm, ss_args


def _steadystate_power(L, ss_args):
    """
    Inverse power method for steady state solving.
    """
    ss_args['info'].pop('weight', None)
    if settings.debug:
        logger.debug('Starting iterative inverse-power method solver.')
    tol = ss_args['tol']
    mtol = ss_args['mtol']
    if mtol is None:
        mtol = max(0.1*tol, 1e-15)
    maxiter = ss_args['maxiter']

    use_solver(assumeSortedIndices=True)
    sflag = L.type == 'super'
    if sflag:
        rhoss_dims = L.dims[0]
    else:
        rhoss_dims = [L.dims[0], 1]
    n = L.shape[0]
    # Build Liouvillian
    if ss_args['solver'] == 'mkl' and ss_args['method'] == 'power':
        has_mkl = 1
    else:
        has_mkl = 0
    L, perm, perm2, rev_perm, ss_args = _steadystate_power_liouvillian(L,
                                                                       ss_args,
                                                                       has_mkl)
    orig_nnz = L.nnz
    # start with all ones as RHS
    v = np.ones(n, dtype=complex)
    if ss_args['use_rcm']:
        v = v[np.ix_(perm2,)]

    # Do preconditioning
    if ss_args['solver'] == 'scipy':
        if ss_args['M'] is None and ss_args['use_precond'] and \
                ss_args['method'] in ['power-gmres',
                                      'power-lgmres',
                                      'power-bicgstab']:
            ss_args['M'], ss_args = _iterative_precondition(L, int(np.sqrt(n)),
                                                            ss_args)
            if ss_args['M'] is None:
                warnings.warn("Preconditioning failed. Continuing without.",
                              UserWarning)

    ss_iters = {'iter': 0}

    def _iter_count(*args):
        ss_iters['iter'] += 1

    _power_start = time.time()
    # Get LU factors
    if ss_args['method'] == 'power':
        if ss_args['solver'] == 'mkl':
            lu = mkl_splu(L,
                          max_iter_refine=ss_args['max_iter_refine'],
                          scaling_vectors=ss_args['scaling_vectors'],
                          weighted_matching=ss_args['weighted_matching'])
        else:
            lu = splu(L,
                      permc_spec=ss_args['permc_spec'],
                      diag_pivot_thresh=ss_args['diag_pivot_thresh'],
                      options=dict(ILU_MILU=ss_args['ILU_MILU']))

            if settings.debug:
                L_nnz = lu.L.nnz
                U_nnz = lu.U.nnz
                logger.debug('L NNZ: %i ; U NNZ: %i', L_nnz, U_nnz)
                logger.debug('Fill factor: %f', (L_nnz+U_nnz)/orig_nnz)

    it = 0
    while (scipy.linalg.norm(L * v, np.inf) > tol) and (it < maxiter):
        check = 0
        if ss_args['method'] == 'power':
            v = lu.solve(v)
        elif ss_args['method'] == 'power-gmres':
            v, check = gmres(L, v, tol=mtol, atol=ss_args['matol'],
                             M=ss_args['M'], x0=ss_args['x0'],
                             restart=ss_args['restart'],
                             maxiter=ss_args['maxiter'],
                             callback=_iter_count,
                             callback_type='legacy')
        elif ss_args['method'] == 'power-lgmres':
            v, check = lgmres(L, v, tol=mtol, atol=ss_args['matol'],
                              M=ss_args['M'], x0=ss_args['x0'],
                              maxiter=ss_args['maxiter'],
                              callback=_iter_count)
        elif ss_args['method'] == 'power-bicgstab':
            v, check = bicgstab(L, v, tol=mtol, atol=ss_args['matol'],
                                M=ss_args['M'], x0=ss_args['x0'],
                                maxiter=ss_args['maxiter'],
                                callback=_iter_count)
        else:
            raise Exception("Invalid iterative solver method.")
        if check > 0:
            raise Exception("{} failed to find solution in "
                            "{} iterations.".format(ss_args['method'],
                                                    check))
        if check < 0:
            raise Exception("Breakdown in {}".format(ss_args['method']))
        v = v / scipy.linalg.norm(v, np.inf)
        it += 1
    if ss_args['method'] == 'power' and ss_args['solver'] == 'mkl':
        lu.delete()
        if ss_args['return_info']:
            ss_args['info']['max_iter_refine'] = ss_args['max_iter_refine']
            ss_args['info']['scaling_vectors'] = ss_args['scaling_vectors']
            ss_args['info']['weighted_matching'] = ss_args['weighted_matching']

    if it >= maxiter:
        raise Exception('Failed to find steady state after ' +
                        str(maxiter) + ' iterations')
    _power_end = time.time()
    ss_args['info']['solution_time'] = _power_end-_power_start
    ss_args['info']['iterations'] = it
    if ss_args['return_info']:
        ss_args['info']['residual_norm'] = scipy.linalg.norm(L*v, np.inf)
    if settings.debug:
        logger.debug('Number of iterations: %i', it)

    if ss_args['use_rcm']:
        v = v[np.ix_(rev_perm,)]

    # normalise according to type of problem
    if sflag:
        trow = v[::np.prod(rhoss_dims[0])+1]
        data = v / np.sum(trow)
    else:
        data = data / scipy.linalg.norm(v)

    data = unstack_columns(_data.create(data))
    data = _data.mul(_data.add(data, _data.adjoint(data)), 0.5)
    rhoss = Qobj(data,
                 dims=rhoss_dims,
                 isherm=True,
                 copy=False)
    if ss_args['return_info']:
        return rhoss, ss_args['info']
    else:
        return rhoss


def steadystate_floquet(H_0, c_ops, Op_t, w_d=1.0, n_it=3, sparse=False):
    """
    Calculates the effective steady state for a driven
     system with a time-dependent cosinusoidal term:
    .. math::
        \\mathcal{\\hat{H}}(t) = \\hat{H}_0 +
         \\mathcal{\\hat{O}} \\cos(\\omega_d t)
    Parameters
    ----------
    H_0 : :obj:`~Qobj`
        A Hamiltonian or Liouvillian operator.
    c_ops : list
        A list of collapse operators.
    Op_t : :obj:`~Qobj`
        The the interaction operator which is multiplied by the cosine
    w_d : float, default 1.0
        The frequency of the drive
    n_it : int, default 3
        The number of iterations for the solver
    sparse : bool, default False
        Solve for the steady state using sparse algorithms.
        Actually, dense seems to be faster.
    Returns
    -------
    dm : qobj
        Steady state density matrix.
    .. note::
        See: Sze Meng Tan,
        https://copilot.caltech.edu/documents/16743/qousersguide.pdf,
        Section (10.16)
    """
    if False:
        # TODO: rewrite using `core.Data`
        N = H_0.shape[0]

        L_0 = liouvillian(H_0, c_ops).data.tocsc()
        L_t = liouvillian(Op_t)
        L_p = (0.5 * L_t).data.tocsc()
        # L_p and L_m correspond to the positive and negative
        # frequency terms respectively.
        # They are independent in the model, so we keep both names.
        L_m = L_p
        L_p_array = L_p.todense()
        L_m_array = L_p_array

        Id = scipy.sparse.eye(N ** 2, format="csc", dtype=np.complex128)
        S = T = scipy.sparse.csc_matrix((N ** 2, N ** 2), dtype=np.complex128)

        for n_i in np.arange(n_it, 0, -1):
            L = scipy.sparse.csc_matrix(L_0 - 1j * n_i * w_d * Id + L_m.dot(S))
            L.sort_indices()
            LU = splu(L)
            S = - LU.solve(L_p_array)

            L = scipy.sparse.csc_matrix(L_0 + 1j * n_i * w_d * Id + L_p.dot(T))
            L.sort_indices()
            LU = splu(L)
            T = - LU.solve(L_m_array)

        M_subs = L_0 + L_m.dot(S) + L_p.dot(T)
    else:
        N = H_0.shape[0]

        L_0 = liouvillian(H_0, c_ops).full()
        L_t = liouvillian(Op_t)
        L_p = (0.5 * L_t).full()
        L_m = L_p

        Id = np.eye(N ** 2)
        S, T = np.zeros((N ** 2, N ** 2)), np.zeros((N ** 2, N ** 2))

        for n_i in np.arange(n_it, 0, -1):
            L = L_0 - 1j * n_i * w_d * Id + np.matmul(L_m, S)
            lu, piv = scipy.linalg.lu_factor(L)
            S = - scipy.linalg.lu_solve((lu, piv), L_p)

            L = L_0 + 1j * n_i * w_d * Id + np.matmul(L_p, T)
            lu, piv = scipy.linalg.lu_factor(L)
            T = - scipy.linalg.lu_solve((lu, piv), L_m)

        M_subs = L_0 + np.matmul(L_m, S) + np.matmul(L_p, T)

    return steadystate(Qobj(M_subs, type="super", dims=L_t.dims))


def build_preconditioner(A, c_op_list=[], **kwargs):
    """Constructs a iLU preconditioner necessary for solving for
    the steady state density matrix using the iterative linear solvers
    in the 'steadystate' function.

    Parameters
    ----------
    A : qobj
        A Hamiltonian or Liouvillian operator.

    c_op_list : list
        A list of collapse operators.

    return_info : bool, optional, default = False
        Return a dictionary of solver-specific infomation about the
        solution and how it was obtained.

    use_rcm : bool, optional, default = False
        Use reverse Cuthill-Mckee reordering to minimize fill-in in the
        LU factorization of the Liouvillian.

    use_wbm : bool, optional, default = False
        Use Weighted Bipartite Matching reordering to make the Liouvillian
        diagonally dominant.  This is useful for iterative preconditioners
        only, and is set to ``True`` by default when finding a preconditioner.

    weight : float, optional
        Sets the size of the elements used for adding the unity trace condition
        to the linear solvers.  This is set to the average abs value of the
        Liouvillian elements if not specified by the user.

    method : str, default = 'iterative'
        Tells the preconditioner what type of Liouvillian to build for
        iLU factorization.  For direct iterative methods use 'iterative'.
        For power iterative methods use 'power'.

    permc_spec : str, optional, default='COLAMD'
        Column ordering used internally by superLU for the
        'direct' LU decomposition method. Options include 'COLAMD' and
        'NATURAL'. If using RCM then this is set to 'NATURAL' automatically
        unless explicitly specified.

    fill_factor : float, optional, default = 100
        Specifies the fill ratio upper bound (>=1) of the iLU
        preconditioner.  Lower values save memory at the cost of longer
        execution times and a possible singular factorization.

    drop_tol : float, optional, default = 1e-4
        Sets the threshold for the magnitude of preconditioner
        elements that should be dropped.  Can be reduced for a courser
        factorization at the cost of an increased number of iterations, and a
        possible singular factorization.

    diag_pivot_thresh : float, optional, default = None
        Sets the threshold between [0,1] for which diagonal
        elements are considered acceptable pivot points when using a
        preconditioner.  A value of zero forces the pivot to be the diagonal
        element.

    ILU_MILU : str, optional, default = 'smilu_2'
        Selects the incomplete LU decomposition method algoithm used in
        creating the preconditoner. Should only be used by advanced users.

    Returns
    -------
    lu : object
        Returns a SuperLU object representing iLU preconditioner.

    info : dict, optional
        Dictionary containing solver-specific information.
    """
    ss_args = _default_steadystate_args()
    ss_args['method'] = 'iterative'
    for key, value in kwargs.items():
        if key in ss_args:
            ss_args[key] = value
        else:
            raise TypeError("Invalid keyword argument '" + key +
                            "' passed to steadystate.")

    # Set column perm to NATURAL if using RCM and not specified by user
    if ss_args['use_rcm'] and ('permc_spec' not in kwargs):
        ss_args['permc_spec'] = 'NATURAL'

    L = _steadystate_setup(A, c_op_list)
    # Set weight parameter to max abs val in L if not set explicitly
    if 'weight' not in kwargs.keys():
        ss_args['weight'] = np.abs(_data.norm.max(L.data))
        ss_args['info']['weight'] = ss_args['weight']

    n = int(np.sqrt(L.shape[0]))
    if ss_args['method'] == 'iterative':
        ss_list = _steadystate_LU_liouvillian(L, ss_args)
        L, _, _, _, ss_args = ss_list
    elif ss_args['method'] == 'power':
        ss_list = _steadystate_power_liouvillian(L, ss_args)
        L, _, _, _, ss_args = ss_list
    else:
        raise ValueError("Invalid preconditioning method.")

    M, ss_args = _iterative_precondition(L, n, ss_args)

    if ss_args['return_info']:
        return M, ss_args['info']
    else:
        return M


def _pseudo_inverse_dense(L, rhoss, w=None, **pseudo_args):
    """
    Internal function for computing the pseudo inverse of an Liouvillian using
    dense matrix methods. See pseudo_inverse for details.
    """
    rho_vec = np.transpose(stack_columns(rhoss.full()))

    tr_mat = tensor([identity(n) for n in L.dims[0][0]])
    tr_vec = np.transpose(stack_columns(tr_mat.full()))
    N = np.prod(L.dims[0][0])
    I = np.identity(N * N)
    P = np.kron(np.transpose(rho_vec), tr_vec)
    Q = I - P

    if w is None:
        L = L
    else:
        L = 1.0j*w*spre(tr_mat)+L

    if pseudo_args['method'] == 'direct':
        try:
            LIQ = np.linalg.solve(L.full(), Q)
        except Exception:
            LIQ = np.linalg.lstsq(L.full(), Q)[0]

        R = np.dot(Q, LIQ)

        return Qobj(R, dims=L.dims)

    elif pseudo_args['method'] == 'numpy':
        return Qobj(np.dot(Q, np.dot(np.linalg.pinv(L.full()), Q)),
                    dims=L.dims)

    elif pseudo_args['method'] == 'scipy':
        # return Qobj(la.pinv(L.full()), dims=L.dims)
        return Qobj(np.dot(Q, np.dot(scipy.linalg.pinv(L.full()), Q)),
                    dims=L.dims)

    elif pseudo_args['method'] == 'scipy2':
        # return Qobj(la.pinv2(L.full()), dims=L.dims)
        return Qobj(np.dot(Q, np.dot(scipy.linalg.pinv2(L.full()), Q)),
                    dims=L.dims)

    else:
        raise ValueError(
            "Unsupported method '%s'. Use 'direct', 'numpy', 'scipy' or"
            " 'scipy2'" % pseudo_args['method'])


def _pseudo_inverse_sparse(L, rhoss, w=None, **pseudo_args):
    """
    Internal function for computing the pseudo inverse of an Liouvillian using
    sparse matrix methods. See pseudo_inverse for details.
    """

    L = L.to(_data.CSR)
    N = np.prod(L.dims[0][0])

    rhoss_vec = operator_to_vector(rhoss)

    tr_op = tensor([identity(n) for n in L.dims[0][0]])
    tr_op_vec = operator_to_vector(tr_op)

    P = _data.kron(rhoss_vec.data, tr_op_vec.data.transpose(), dtype=_data.CSR)
    I = _data.csr.identity(N * N)
    Q = _data.sub(I, P)

    if w is None:
        L = 1e-15j*spre(tr_op) + L
    else:
        if w != 0.0:
            L = 1.0j*w*spre(tr_op) + L
        else:
            L = 1e-15j*spre(tr_op) + L

    if pseudo_args['use_rcm']:
        perm = scipy.sparse.csgraph.reverse_cuthill_mckee(L.data.as_scipy())
        A = _data.permute.indices(L.data, perm, perm, dtype=_data.CSR)
        Q = _data.permute.indices(Q, perm, perm, dtype=_data.CSR)
    else:
        if pseudo_args['solver'] == 'scipy':
            A = L.data.as_scipy().tocsc()
            A.sort_indices()

    if pseudo_args['method'] == 'splu':
        if settings.has_mkl:
            L.data.sort_indices()
            A = L.data.as_scipy()
            LIQ = mkl_spsolve(A, Q.to_array())
        else:
            pspec = pseudo_args['permc_spec']
            diag_p_thresh = pseudo_args['diag_pivot_thresh']
            lu = splu(A,
                      permc_spec=pspec,
                      diag_pivot_thresh=diag_p_thresh,
                      options={'ILU_MILU': pseudo_args['ILU_MILU']})
            LIQ = lu.solve(Q.to_array())

    elif pseudo_args['method'] == 'spilu':
        lu = spilu(A,
                   permc_spec=pseudo_args['permc_spec'],
                   fill_factor=pseudo_args['fill_factor'],
                   drop_tol=pseudo_args['drop_tol'])
        LIQ = lu.solve(Q.to_array())

    else:
        raise ValueError("unsupported method '%s'" % pseudo_args['method'])

    R = _data.matmul(Q, _data.create(LIQ))

    if pseudo_args['use_rcm']:
        rev_perm = np.argsort(perm)
        R = _data.permute.indices(R, rev_perm, rev_perm)

    return Qobj(R, dims=L.dims)


def pseudo_inverse(L, rhoss=None, w=None, sparse=True,
                   method='splu', **kwargs):
    """
    Compute the pseudo inverse for a Liouvillian superoperator, optionally
    given its steady state density matrix (which will be computed if not
    given).

    Returns
    -------
    L : Qobj
        A Liouvillian superoperator for which to compute the pseudo inverse.


    rhoss : Qobj
        A steadystate density matrix as Qobj instance, for the Liouvillian
        superoperator L.

    w : double
        frequency at which to evaluate pseudo-inverse.  Can be zero for dense
        systems and large sparse systems. Small sparse systems can fail for
        zero frequencies.

    sparse : bool
        Flag that indicate whether to use sparse or dense matrix methods when
        computing the pseudo inverse.

    method : string
        Name of method to use. For sparse=True, allowed values are 'spsolve',
        'splu' and 'spilu'. For sparse=False, allowed values are 'direct' and
        'numpy'.

    kwargs : dictionary
        Additional keyword arguments for setting parameters for solver methods.

    Returns
    -------
    R : Qobj
        Returns a Qobj instance representing the pseudo inverse of L.

    Note
    ----
    In general the inverse of a sparse matrix will be dense.  If you
    are applying the inverse to a density matrix then it is better to
    cast the problem as an Ax=b type problem where the explicit calculation
    of the inverse is not required. See page 67 of "Electrons in
    nanostructures" C. Flindt, PhD Thesis available online:
    https://orbit.dtu.dk/fedora/objects/orbit:82314/datastreams/
    file_4732600/content

    Note also that the definition of the pseudo-inverse herein is different
    from numpys pinv() alone, as it includes pre and post projection onto
    the subspace defined by the projector Q.

    """
    pseudo_args = _default_steadystate_args()
    for key, value in kwargs.items():
        if key in pseudo_args:
            pseudo_args[key] = value
        else:
            raise TypeError(
                "Invalid keyword argument '"+key+"' passed to pseudo_inverse.")
    pseudo_args['method'] = method

    # Set column perm to NATURAL if using RCM and not specified by user
    if pseudo_args['use_rcm'] and ('permc_spec' not in kwargs):
        pseudo_args['permc_spec'] = 'NATURAL'

    if rhoss is None:
        rhoss = steadystate(L, **pseudo_args)

    if sparse:
        return _pseudo_inverse_sparse(L, rhoss, w=w, **pseudo_args)
    else:
        if pseudo_args['method'] != 'splu':
            pseudo_args['method'] = pseudo_args['method']
        else:
            pseudo_args['method'] = 'direct'
        return _pseudo_inverse_dense(L, rhoss, w=w, **pseudo_args)<|MERGE_RESOLUTION|>--- conflicted
+++ resolved
@@ -9,11 +9,6 @@
 
 import warnings
 import time
-<<<<<<< HEAD
-=======
-import functools
-from packaging.version import parse as _parse_version
->>>>>>> e71ac873
 
 import numpy as np
 import scipy
