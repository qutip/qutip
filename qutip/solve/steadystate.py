"""
Module contains functions for solving for the steady state density matrix of
open quantum systems defined by a Liouvillian or Hamiltonian and a list of
collapse operators.
"""

__all__ = ['steadystate', 'steadystate_floquet',
           'build_preconditioner', 'pseudo_inverse']

import warnings
import time
from packaging.version import parse as _parse_version

import numpy as np
import scipy
import scipy.sparse
import scipy.sparse.csgraph
import scipy.linalg
from scipy.sparse.linalg import (
    use_solver, splu, spilu, eigs, LinearOperator, gmres, lgmres, bicgstab,
)

from .. import (
    Qobj, liouvillian, unstack_columns, stack_columns, spre, tensor, identity,
    operator_to_vector,
)
from ..core import data as _data
from ..settings import settings
from . import _steadystate

import qutip.logging_utils
logger = qutip.logging_utils.get_logger()
logger.setLevel('DEBUG')

# Load MKL spsolve if avaiable
if settings.has_mkl:
    from qutip._mkl.spsolve import (mkl_splu, mkl_spsolve)


def _eat_kwargs(function, names):
    """
    Return a wrapped version of `function` that simply removes any keyword
    arguments with one of the given names.
    """
    @functools.wraps(function)
    def out(*args, **kwargs):
        for name in names:
            if name in kwargs:
                del kwargs[name]
        return function(*args, **kwargs)
    return out


# From SciPy 1.4 onwards we need to pass the `callback_type='legacy'` argument
# to gmres to maintain the same behaviour we used to have.  Since this should
# be the default behaviour, we use that in the main code and just "eat" the
# argument if passed to a lower version of SciPy that doesn't know about it.
# Similarly, SciPy < 1.1 does not recognise the `atol` keyword.
#
# Respective checks can be removed when SciPy version requirements are raised.

if _parse_version(scipy.__version__) < _parse_version("1.1"):
    gmres = _eat_kwargs(gmres, ['atol', 'callback_type'])
    lgmres = _eat_kwargs(lgmres, ['atol'])
    bicgstab = _eat_kwargs(bicgstab, ['atol'])
elif _parse_version(scipy.__version__) < _parse_version("1.4"):
    gmres = _eat_kwargs(gmres, ['callback_type'])


def _permute(matrix, rows, cols):
    """
    Permute the rows and columns of the scipy CSR or CSC matrix such that row
    `i` becomes row `rows[i]` and so on.  Returns the same type of CSR or CSC
    matrix.
    """
    # If the three data buffers of a CSC matrix are read as a CSR matrix (which
    # the corresponding shape change), it appears to be the transpose of the
    # input.  To handle CSC matrices here, we always use the data-layer type
    # CSR, but switch the rows and cols in the permutation if we actually want
    # a CSC, and take care to output the transpose of the transpose at the end.
    if not np.any(rows):
        rows = np.arange(matrix.shape[0])
    if not np.any(cols):
        cols = np.arange(matrix.shape[1])

    rows = np.argsort(rows)
    cols = np.argsort(cols)

    shape = matrix.shape
    if isinstance(matrix, scipy.sparse.csc_matrix):
        rows, cols = cols, rows
        shape = (shape[1], shape[0])
    temp = _data.CSR((matrix.data, matrix.indices, matrix.indptr),
                     shape=shape)
    temp = _data.permute.indices_csr(temp, rows, cols).as_scipy()
    if isinstance(matrix, scipy.sparse.csr_matrix):
        return temp
    return scipy.sparse.csc_matrix((temp.data, temp.indices, temp.indptr),
                                   shape=matrix.shape)



def _profile(graph):
    profile = 0
    for row in range(graph.shape[0]):
        row_min = row_max = 0
        for ptr in range(graph.indptr[row], graph.indptr[row + 1]):
            if graph.data[ptr] == 0:
                continue
            dist = graph.indices[ptr] - row
            row_max = dist if dist > row_max else row_max
            row_min = dist if dist < row_min else row_min
        profile += row_max - row_min
    return profile


def _bandwidth(graph):
    upper = lower = 0
    for row in range(graph.shape[0]):
        for ptr in range(graph.indptr[row], graph.indptr[row + 1]):
            if graph.data[ptr] == 0:
                continue
            dist = graph.indices[ptr] - row
            lower = dist if dist < lower else lower
            upper = dist if dist > upper else upper
    return upper - lower + 1


def _weighted_bipartite_matching(A, perm_type='row'):
    """
    Returns an array of row permutations that attempts to maximize the product
    of the ABS values of the diagonal elements in a nonsingular square CSC
    sparse matrix. Such a permutation is always possible provided that the
    matrix is nonsingular.

    This function looks at both the structure and ABS values of the underlying
    matrix.

    Parameters
    ----------
    A : csc_matrix
        Input matrix

    perm_type : str {'row', 'column'}
        Type of permutation to generate.

    Returns
    -------
    perm : array
        Array of row or column permutations.

    Notes
    -----
    This function uses a weighted maximum cardinality bipartite matching
    algorithm based on breadth-first search (BFS).  The columns are weighted
    according to the element of max ABS value in the associated rows and are
    traversed in descending order by weight.  When performing the BFS
    traversal, the row associated to a given column is the one with maximum
    weight. Unlike other techniques[1]_, this algorithm does not guarantee the
    product of the diagonal is maximized.  However, this limitation is offset
    by the substantially faster runtime of this method.

    References
    ----------
    I. S. Duff and J. Koster, "The design and use of algorithms for permuting
    large entries to the diagonal of sparse matrices", SIAM J.  Matrix Anal.
    and Applics. 20, no. 4, 889 (1997).
    """
    nrows = A.shape[0]
    if A.shape[0] != A.shape[1]:
        raise ValueError('weighted_bfs_matching requires a square matrix.')
    if scipy.sparse.isspmatrix_csr(A) or scipy.sparse.isspmatrix_coo(A):
        A = A.tocsc()
    elif not scipy.sparse.isspmatrix_csc(A):
        raise TypeError("matrix must be in CSC, CSR, or COO format.")

    if perm_type == 'column':
        A = A.transpose().tocsc()
    perm = _steadystate.weighted_bipartite_matching(
                    np.asarray(np.abs(A.data), dtype=float),
                    A.indices, A.indptr, nrows)
    if np.any(perm == -1):
        raise Exception('Possibly singular input matrix.')
    return perm


def _empty_info_dict():
    def_info = {'perm': [], 'solution_time': None,
                'residual_norm': None,
                'solver': None, 'method': None}

    return def_info


def _default_steadystate_args():
    def_args = {'sparse': True, 'use_rcm': False,
                'use_wbm': False, 'use_precond': False,
                'all_states': False, 'M': None, 'x0': None, 'drop_tol': 1e-4,
                'fill_factor': 100, 'diag_pivot_thresh': 0.1, 'maxiter': 1000,
                'permc_spec': 'COLAMD', 'ILU_MILU': 'smilu_2',
                'restart': 20,
                'max_iter_refine': 10,
                'scaling_vectors': True,
                'weighted_matching': True,
                'return_info': False, 'info': _empty_info_dict(),
                'verbose': False, 'solver': 'scipy', 'weight': None,
                'tol': 1e-12, 'matol': 1e-15, 'mtol': None}
    return def_args


def steadystate(A, c_op_list=[], method='direct', solver=None, **kwargs):
    """
    Calculates the steady state for quantum evolution subject to the supplied
    Hamiltonian or Liouvillian operator and (if given a Hamiltonian) a list of
    collapse operators.

    If the user passes a Hamiltonian then it, along with the list of collapse
    operators, will be converted into a Liouvillian operator in Lindblad form.

    Parameters
    ----------
    A : :obj:`~Qobj`
        A Hamiltonian or Liouvillian operator.

    c_op_list : list
        A list of collapse operators.

    solver : {'scipy', 'mkl'}, optional
        Selects the sparse solver to use.  Default is to auto-select based on
        the availability of the MKL library.

    method : str, default 'direct'
        The allowed methods are
        - 'direct'
        - 'eigen'
        - 'iterative-gmres'
        - 'iterative-lgmres'
        - 'iterative-bicgstab'
        - 'svd'
        - 'power'
        - 'power-gmres'
        - 'power-lgmres'
        - 'power-bicgstab'

        Method for solving the underlying linear equation. Direct LU solver
        'direct' (default), sparse eigenvalue problem 'eigen', iterative GMRES
        method 'iterative-gmres', iterative LGMRES method 'iterative-lgmres',
        iterative BICGSTAB method 'iterative-bicgstab', SVD 'svd' (dense), or
        inverse-power method 'power'. The iterative power methods
        'power-gmres', 'power-lgmres', 'power-bicgstab' use the same solvers as
        their direct counterparts.

    return_info : bool, default False
        Return a dictionary of solver-specific infomation about the solution
        and how it was obtained.

    sparse : bool, default True
        Solve for the steady state using sparse algorithms. If set to False,
        the underlying Liouvillian operator will be converted into a dense
        matrix. Use only for 'smaller' systems.

    use_rcm : bool, default False
        Use reverse Cuthill-Mckee reordering to minimize fill-in in the LU
        factorization of the Liouvillian.

    use_wbm : bool, default False
        Use Weighted Bipartite Matching reordering to make the Liouvillian
        diagonally dominant.  This is useful for iterative preconditioners
        only, and is set to ``True`` by default when finding a preconditioner.

    weight : float, optional
        Sets the size of the elements used for adding the unity trace condition
        to the linear solvers.  This is set to the average abs value of the
        Liouvillian elements if not specified by the user.

    max_iter_refine : int, default 10
        MKL ONLY. Max. number of iterative refinements to perform.

    scaling_vectors : bool
        MKL ONLY.  Scale matrix to unit norm columns and rows.

    weighted_matching : bool
        MKL ONLY.  Use weighted matching to better condition diagonal.

    x0 : ndarray, optional
        ITERATIVE ONLY. Initial guess for solution vector.

    maxiter : int, optional, default=1000
        ITERATIVE ONLY. Maximum number of iterations to perform.

    tol : float, default 1e-12
        ITERATIVE ONLY. Tolerance used for terminating solver.

    mtol : float, optional
        ITERATIVE 'power' methods ONLY. Tolerance for lu solve method.  If None
        given then ``max(0.1*tol, 1e-15)`` is used.

    matol : float, default 1e-15
        ITERATIVE ONLY. Absolute tolerance for lu solve method.

    permc_spec : str, optional
        ITERATIVE ONLY. Column ordering used internally by superLU for the
        'direct' LU decomposition method. Options include 'COLAMD' and
        'NATURAL'. If using RCM then this is set to 'NATURAL' automatically
        unless explicitly specified.

    use_precond : bool optional, default = False
        ITERATIVE ONLY. Use an incomplete sparse LU decomposition as a
        preconditioner for the 'iterative' GMRES and BICG solvers.
        Speeds up convergence time by orders of magnitude in many cases.

    M : {sparse matrix, dense matrix, LinearOperator}, optional
        ITERATIVE ONLY. Preconditioner for A. The preconditioner should
        approximate the inverse of A. Effective preconditioning can
        dramatically improve the rate of convergence for iterative methods.
        If no preconditioner is given and ``use_precond = True``, then one
        is generated automatically.

    fill_factor : float, default 100
        ITERATIVE ONLY. Specifies the fill ratio upper bound (>=1) of the iLU
        preconditioner.  Lower values save memory at the cost of longer
        execution times and a possible singular factorization.

    drop_tol : float, default 1e-4
        ITERATIVE ONLY. Sets the threshold for the magnitude of preconditioner
        elements that should be dropped.  Can be reduced for a courser
        factorization at the cost of an increased number of iterations, and a
        possible singular factorization.

    diag_pivot_thresh : float, optional
        ITERATIVE ONLY. Sets the threshold between [0,1] for which diagonal
        elements are considered acceptable pivot points when using a
        preconditioner.  A value of zero forces the pivot to be the diagonal
        element.

    ILU_MILU : str, default 'smilu_2'
        ITERATIVE ONLY. Selects the incomplete LU decomposition method algoithm
        used in creating the preconditoner. Should only be used by advanced
        users.

    Returns
    -------
    dm : qobj
        Steady state density matrix.
    info : dict, optional
        Dictionary containing solver-specific information about the solution.

    Notes
    -----
    The SVD method works only for dense operators (i.e. small systems).
    """
    if solver is None:
        solver = 'scipy'
        if settings.has_mkl:
            if method in ['direct', 'power']:
                solver = 'mkl'
    elif solver == 'mkl' and \
            (method not in ['direct', 'power']):
        raise ValueError('MKL solver only for direct or power methods.')

    elif solver not in ['scipy', 'mkl']:
        raise ValueError('Invalid solver kwarg.')

    ss_args = _default_steadystate_args()
    ss_args['method'] = method
    if solver is not None:
        ss_args['solver'] = solver
    ss_args['info']['solver'] = ss_args['solver']
    ss_args['info']['method'] = ss_args['method']

    for key, value in kwargs.items():
        if key in ss_args:
            ss_args[key] = value
        else:
            raise TypeError(
                "Invalid keyword argument '"+key+"' passed to steadystate.")

    # Set column perm to NATURAL if using RCM and not specified by user
    if ss_args['use_rcm'] and ('permc_spec' not in kwargs):
        ss_args['permc_spec'] = 'NATURAL'

    # Create & check Liouvillian
    A = _steadystate_setup(A, c_op_list)

    # Set weight parameter to max abs val in L if not set explicitly
    if 'weight' not in kwargs.keys():
        # set the weight to the mean of the non-zero absoluate values in A:
        A_np = np.abs(A.full())
        ss_args['weight'] = np.mean(A_np[A_np > 0])
        ss_args['info']['weight'] = ss_args['weight']

    if ss_args['method'] == 'direct':
        if (ss_args['solver'] == 'scipy' and ss_args['sparse']) \
                or ss_args['solver'] == 'mkl':
            return _steadystate_direct_sparse(A, ss_args)
        else:
            return _steadystate_direct_dense(A, ss_args)

    elif ss_args['method'] == 'eigen':
        return _steadystate_eigen(A, ss_args)

    elif ss_args['method'] in ['iterative-gmres',
                               'iterative-lgmres', 'iterative-bicgstab']:
        return _steadystate_iterative(A, ss_args)

    elif ss_args['method'] == 'svd':
        return _steadystate_svd_dense(A, ss_args)

    elif ss_args['method'] in ['power', 'power-gmres',
                               'power-lgmres', 'power-bicgstab']:
        return _steadystate_power(A, ss_args)

    else:
        raise ValueError('Invalid method argument for steadystate.')


def _steadystate_setup(A, c_op_list):
    """Build Liouvillian (if necessary) and check input."""
    if A.isoper:
        if len(c_op_list) > 0:
            return liouvillian(A, c_op_list)
        raise TypeError('Cannot calculate the steady state for a ' +
                        'non-dissipative system ' +
                        '(no collapse operators given)')
    if A.issuper:
        return A
    raise TypeError('Solving for steady states requires ' +
                    'Liouvillian (super) operators')


def _steadystate_LU_liouvillian(L, ss_args, has_mkl=0):
    """Creates modified Liouvillian for LU based SS methods.
    """
    perm = None
    perm2 = None
    rev_perm = None
    n = int(np.sqrt(L.shape[0]))
    L = _data.to(_data.CSR, L.data).as_scipy()
    if has_mkl:
        constructor = scipy.sparse.csr_matrix
    else:
        L = L.tocsc()
        constructor = scipy.sparse.csc_matrix
    L = L + constructor((ss_args['weight'] * np.ones(n),
                         (np.zeros(n), [nn * (n+1) for nn in range(n)])),
                        shape=(n*n, n*n))

    if settings.core['debug']:
        old_band = _bandwidth(L)
        old_pro = _profile(L)
        logger.debug('Orig. NNZ: %i', L.nnz)
        if ss_args['use_rcm']:
            logger.debug('Original bandwidth: %i', old_band)

    if ss_args['use_wbm']:
        if settings.core['debug']:
            logger.debug('Calculating Weighted Bipartite Matching ordering...')
        _wbm_start = time.time()
        perm = _weighted_bipartite_matching(L)
        _wbm_end = time.time()
        L = _permute(L, perm, None)
        ss_args['info']['perm'].append('wbm')
        ss_args['info']['wbm_time'] = _wbm_end-_wbm_start
        if settings.core['debug']:
            wbm_band = _bandwidth(L)
            logger.debug('WBM bandwidth: %i' % wbm_band)

    if ss_args['use_rcm']:
        if settings.core['debug']:
            logger.debug('Calculating Reverse Cuthill-Mckee ordering...')
        _rcm_start = time.time()
        perm2 = scipy.sparse.csgraph.reverse_cuthill_mckee(L)
        _rcm_end = time.time()
        rev_perm = np.argsort(perm2)
        L = _permute(L, perm2, perm2)
        ss_args['info']['perm'].append('rcm')
        ss_args['info']['rcm_time'] = _rcm_end-_rcm_start
        if settings.core['debug']:
            rcm_band = _bandwidth(L)
            rcm_pro = _profile(L)
            logger.debug('RCM bandwidth: %i' % rcm_band)
            logger.debug('Bandwidth reduction factor: %f' %
                         (old_band/rcm_band))
            logger.debug('Profile reduction factor: %f' %
                         (old_pro/rcm_pro))
    L.sort_indices()
    return L, perm, perm2, rev_perm, ss_args


def _steadystate_direct_sparse(L, ss_args):
    """
    Direct solver that uses scipy sparse matrices
    """
    if settings.core['debug']:
        logger.debug('Starting direct LU solver.')

    dims = L.dims[0]
    n = int(np.sqrt(L.shape[0]))
    b = np.zeros(n ** 2, dtype=complex)
    b[0] = ss_args['weight']

    if ss_args['solver'] == 'mkl':
        has_mkl = 1
    else:
        has_mkl = 0

    ss_lu_liouv_list = _steadystate_LU_liouvillian(L, ss_args, has_mkl)
    L, perm, perm2, rev_perm, ss_args = ss_lu_liouv_list
    if np.any(perm):
        b = b[np.ix_(perm,)]
    if np.any(perm2):
        b = b[np.ix_(perm2,)]

    if ss_args['solver'] == 'scipy':
        ss_args['info']['permc_spec'] = ss_args['permc_spec']
        ss_args['info']['drop_tol'] = ss_args['drop_tol']
        ss_args['info']['diag_pivot_thresh'] = ss_args['diag_pivot_thresh']
        ss_args['info']['fill_factor'] = ss_args['fill_factor']
        ss_args['info']['ILU_MILU'] = ss_args['ILU_MILU']

    if not ss_args['solver'] == 'mkl':
        # Use superLU solver
        orig_nnz = L.nnz
        _direct_start = time.time()
        lu = splu(L, permc_spec=ss_args['permc_spec'],
                  diag_pivot_thresh=ss_args['diag_pivot_thresh'],
                  options=dict(ILU_MILU=ss_args['ILU_MILU']))
        v = lu.solve(b)
        _direct_end = time.time()
        ss_args['info']['solution_time'] = _direct_end - _direct_start
        if (settings.core['debug'] or ss_args['return_info']):
            L_nnz = lu.L.nnz
            U_nnz = lu.U.nnz
            ss_args['info']['l_nnz'] = L_nnz
            ss_args['info']['u_nnz'] = U_nnz
            ss_args['info']['lu_fill_factor'] = (L_nnz + U_nnz)/L.nnz
            if settings.core['debug']:
                logger.debug('L NNZ: %i ; U NNZ: %i' % (L_nnz, U_nnz))
                logger.debug('Fill factor: %f' % ((L_nnz + U_nnz)/orig_nnz))

    else:  # Use MKL solver
        if len(ss_args['info']['perm']) != 0:
            in_perm = np.arange(n**2, dtype=np.int32)
        else:
            in_perm = None
        _direct_start = time.time()
        v = mkl_spsolve(L, b, perm=in_perm, verbose=ss_args['verbose'],
                        max_iter_refine=ss_args['max_iter_refine'],
                        scaling_vectors=ss_args['scaling_vectors'],
                        weighted_matching=ss_args['weighted_matching'])
        _direct_end = time.time()
        ss_args['info']['solution_time'] = _direct_end-_direct_start

    if ss_args['return_info']:
        ss_args['info']['residual_norm'] = scipy.linalg.norm(b - L*v, np.inf)
        ss_args['info']['max_iter_refine'] = ss_args['max_iter_refine']
        ss_args['info']['scaling_vectors'] = ss_args['scaling_vectors']
        ss_args['info']['weighted_matching'] = ss_args['weighted_matching']

    if ss_args['use_rcm']:
        v = v[np.ix_(rev_perm,)]

    data = unstack_columns(_data.create(v), (n, n))
    data = _data.mul(_data.add(data, _data.adjoint(data)), 0.5)
    if ss_args['return_info']:
        return Qobj(data, dims=dims, isherm=True), ss_args['info']
    else:
        return Qobj(data, dims=dims, isherm=True)


def _steadystate_direct_dense(L, ss_args):
    """
    Direct solver that uses numpy arrays. Suitable for small systems with few
    states.
    """
    if settings.core['debug']:
        logger.debug('Starting direct dense solver.')

    dims = L.dims[0]
    n = int(np.sqrt(L.shape[0]))
    b = np.zeros(n ** 2)
    b[0] = ss_args['weight']

    L = L.full()
    L[0, :] = np.diag(ss_args['weight'] * np.ones(n)).reshape(n ** 2)
    _dense_start = time.time()
    v = np.linalg.solve(L, b)
    _dense_end = time.time()
    ss_args['info']['solution_time'] = _dense_end-_dense_start
    if ss_args['return_info']:
        ss_args['info']['residual_norm'] = scipy.linalg.norm(b - L @ v, np.inf)
    data = unstack_columns(v)
    data = 0.5 * (data + data.conj().T)

    return Qobj(data, dims=dims, isherm=True)


def _steadystate_eigen(L, ss_args):
    """
    Internal function for solving the steady state problem by
    finding the eigenvector corresponding to the zero eigenvalue
    of the Liouvillian using ARPACK.
    """
    ss_args['info'].pop('weight', None)
    if settings.core['debug']:
        logger.debug('Starting Eigen solver.')

    dims = L.dims[0]
    L = _data.to(_data.CSR, L.data).as_scipy().tocsc()

    if ss_args['use_rcm']:
        ss_args['info']['perm'].append('rcm')
        if settings.core['debug']:
            old_band = _bandwidth(L)
            logger.debug('Original bandwidth: %i', old_band)
        perm = scipy.sparse.csgraph.reverse_cuthill_mckee(L)
        rev_perm = np.argsort(perm)
        L = _permute(L, perm, perm)
        if settings.core['debug']:
            rcm_band = _bandwidth(L)
            logger.debug('RCM bandwidth: %i', rcm_band)
            logger.debug('Bandwidth reduction factor: %f', old_band/rcm_band)

    _eigen_start = time.time()
    eigval, eigvec = eigs(L, k=1, sigma=1e-15, tol=ss_args['tol'],
                          which='LM', maxiter=ss_args['maxiter'])
    ss_args['info']['solution_time'] = time.time() - _eigen_start
    if ss_args['return_info']:
        ss_args['info']['residual_norm'] = scipy.linalg.norm(L*eigvec, np.inf)
    if ss_args['use_rcm']:
        eigvec = eigvec[np.ix_(rev_perm,)]
    size = int(np.sqrt(eigvec.size))
    data = _data.column_unstack(_data.dense.fast_from_numpy(eigvec), size)
    data = _data.mul(_data.add(data, _data.adjoint(data)), 0.5)
    out = Qobj(data, dims=dims, type='oper', isherm=True, copy=False)
    if ss_args['return_info']:
        return out/out.tr(), ss_args['info']
    else:
        return out/out.tr()


def _iterative_precondition(A, n, ss_args):
    """
    Internal function for preconditioning the steadystate problem for use
    with iterative solvers.
    """
    if settings.core['debug']:
        logger.debug('Starting preconditioner.')
    _precond_start = time.time()
    try:
        P = spilu(A, permc_spec=ss_args['permc_spec'],
                  drop_tol=ss_args['drop_tol'],
                  diag_pivot_thresh=ss_args['diag_pivot_thresh'],
                  fill_factor=ss_args['fill_factor'],
                  options=dict(ILU_MILU=ss_args['ILU_MILU']))

        M = LinearOperator((n ** 2, n ** 2), matvec=P.solve)
        _precond_end = time.time()
        ss_args['info']['permc_spec'] = ss_args['permc_spec']
        ss_args['info']['drop_tol'] = ss_args['drop_tol']
        ss_args['info']['diag_pivot_thresh'] = ss_args['diag_pivot_thresh']
        ss_args['info']['fill_factor'] = ss_args['fill_factor']
        ss_args['info']['ILU_MILU'] = ss_args['ILU_MILU']
        ss_args['info']['precond_time'] = _precond_end-_precond_start

        if settings.core['debug'] or ss_args['return_info']:
            if settings.core['debug']:
                logger.debug('Preconditioning succeeded.')
                logger.debug('Precond. time: %f' %
                             (_precond_end - _precond_start))
            L_nnz = P.L.nnz
            U_nnz = P.U.nnz
            ss_args['info']['l_nnz'] = L_nnz
            ss_args['info']['u_nnz'] = U_nnz
            ss_args['info']['ilu_fill_factor'] = (L_nnz+U_nnz)/A.nnz
            e = np.ones(n ** 2, dtype=int)
            condest = scipy.linalg.norm(M*e, np.inf)
            ss_args['info']['ilu_condest'] = condest
            if settings.core['debug']:
                logger.debug('L NNZ: %i ; U NNZ: %i' % (L_nnz, U_nnz))
                logger.debug('Fill factor: %f' % ((L_nnz+U_nnz)/A.nnz))
                logger.debug('iLU condest: %f' % condest)

    except Exception:
        raise Exception("Failed to build preconditioner. Try increasing " +
                        "fill_factor and/or drop_tol.")

    return M, ss_args


def _steadystate_iterative(L, ss_args):
    """
    Iterative steady state solver using the GMRES, LGMRES, or BICGSTAB
    algorithm and a sparse incomplete LU preconditioner.
    """
    ss_iters = {'iter': 0}

    def _iter_count(r):
        ss_iters['iter'] += 1
        return

    if settings.core['debug']:
        logger.debug('Starting %s solver.' % ss_args['method'])

    n = int(np.sqrt(L.shape[0]))
    dims = L.dims[0]
    b = np.zeros(n ** 2)
    b[0] = ss_args['weight']

    L, perm, perm2, rev_perm, ss_args = _steadystate_LU_liouvillian(L, ss_args)
    if np.any(perm):
        b = b[np.ix_(perm,)]
    if np.any(perm2):
        b = b[np.ix_(perm2,)]

    use_solver(assumeSortedIndices=True)

    if ss_args['M'] is None and ss_args['use_precond']:
        ss_args['M'], ss_args = _iterative_precondition(L, n, ss_args)
        if ss_args['M'] is None:
            warnings.warn("Preconditioning failed. Continuing without.",
                          UserWarning)

    # Select iterative solver type
    _iter_start = time.time()
    if ss_args['method'] == 'iterative-gmres':
        v, check = gmres(L, b, tol=ss_args['tol'], atol=ss_args['matol'],
                         M=ss_args['M'], x0=ss_args['x0'],
                         restart=ss_args['restart'],
                         maxiter=ss_args['maxiter'],
                         callback=_iter_count, callback_type='legacy')
    elif ss_args['method'] == 'iterative-lgmres':
        v, check = lgmres(L, b, tol=ss_args['tol'], atol=ss_args['matol'],
                          M=ss_args['M'], x0=ss_args['x0'],
                          maxiter=ss_args['maxiter'],
                          callback=_iter_count)
    elif ss_args['method'] == 'iterative-bicgstab':
        v, check = bicgstab(L, b, tol=ss_args['tol'],
                            atol=ss_args['matol'],
                            M=ss_args['M'], x0=ss_args['x0'],
                            maxiter=ss_args['maxiter'],
                            callback=_iter_count)
    else:
        raise Exception("Invalid iterative solver method.")
    _iter_end = time.time()

    ss_args['info']['iter_time'] = _iter_end - _iter_start
    if 'precond_time' in ss_args['info'].keys():
        ss_args['info']['solution_time'] = (ss_args['info']['iter_time'] +
                                            ss_args['info']['precond_time'])
    else:
        ss_args['info']['solution_time'] = ss_args['info']['iter_time']
    ss_args['info']['iterations'] = ss_iters['iter']
    if ss_args['return_info']:
        ss_args['info']['residual_norm'] = scipy.linalg.norm(b - L*v, np.inf)

    if settings.core['debug']:
        logger.debug('Number of Iterations: %i', ss_iters['iter'])
        logger.debug('Iteration. time: %f', (_iter_end - _iter_start))

    if check > 0:
        raise Exception("Steadystate error: Did not reach tolerance after " +
                        str(ss_args['maxiter']) + " steps." +
                        "\nResidual norm: " +
                        str(ss_args['info']['residual_norm']))

    elif check < 0:
        raise Exception(
            "Steadystate error: Failed with fatal error: " + str(check) + ".")

    if ss_args['use_rcm']:
        v = v[np.ix_(rev_perm,)]

    size = int(np.sqrt(v.size))
    data = _data.column_unstack(_data.dense.fast_from_numpy(v), size)
    data = _data.mul(_data.add(data, _data.adjoint(data)), 0.5)
    if ss_args['return_info']:
        return Qobj(data, dims=dims, isherm=True), ss_args['info']
    else:
        return Qobj(data, dims=dims, isherm=True)


def _steadystate_svd_dense(L, ss_args):
    """
    Find the steady state(s) of an open quantum system by solving for the
    nullspace of the Liouvillian.
    """
    ss_args['info'].pop('weight', None)
    atol = 1e-12
    rtol = 1e-12
    if settings.core['debug']:
        logger.debug('Starting SVD solver.')
    _svd_start = time.time()
    u, s, vh = np.linalg.svd(L.full(), full_matrices=False)
    tol = max(atol, rtol * s[0])
    nnz = (s >= tol).sum()
    ns = vh[nnz:].conj().T
    _svd_end = time.time()
    ss_args['info']['solution_time'] = _svd_end-_svd_start
    if ss_args['all_states']:
        rhoss_list = []
        for n in range(ns.shape[1]):
            rhoss = Qobj(unstack_columns(ns[:, n]), dims=L.dims[0])
            rhoss_list.append(rhoss / rhoss.tr())
        if ss_args['return_info']:
            return rhoss_list, ss_args['info']
        else:
            if ss_args['return_info']:
                return rhoss_list, ss_args['info']
            else:
                return rhoss_list
    else:
        rhoss = Qobj(unstack_columns(ns[:, 0]), dims=L.dims[0])
        return rhoss / rhoss.tr()


def _steadystate_power_liouvillian(L, ss_args, has_mkl=0):
    """Creates modified Liouvillian for power based SS methods.
    """
    perm = None
    perm2 = None
    rev_perm = None
    n = L.shape[0]
    L = _data.sub(L.data, _data.identity(n, 1e-15))
    if ss_args['solver'] == 'mkl':
        kind = 'csr'
    else:
        kind = 'csc'
    if settings.core['debug']:
        old_band = _bandwidth(L.as_scipy())
        old_pro = _profile(L.as_scipy())
        logger.debug('Original bandwidth: %i', old_band)
        logger.debug('Original profile: %i', old_pro)

    if ss_args['use_wbm']:
        if settings.core['debug']:
            logger.debug('Calculating Weighted Bipartite Matching ordering...')
        _wbm_start = time.time()
        perm2 = _weighted_bipartite_matching(L.as_scipy())
        _wbm_end = time.time()
        L = _data.permute.indices_csr(L, perm, np.arange(n, dtype=np.int32))
        ss_args['info']['perm'].append('wbm')
        ss_args['info']['wbm_time'] = _wbm_end-_wbm_start
        if settings.core['debug']:
            wbm_band = _bandwidth(L.as_scipy())
            wbm_pro = _profile(L.as_scipy())
            logger.debug('WBM bandwidth: %i', wbm_band)
            logger.debug('WBM profile: %i', wbm_pro)

    if ss_args['use_rcm']:
        if settings.core['debug']:
            logger.debug('Calculating Reverse Cuthill-Mckee ordering...')
        ss_args['info']['perm'].append('rcm')
        _rcm_start = time.time()
        perm2 = scipy.sparse.csgraph.reverse_cuthill_mckee(L.as_scipy())
        _rcm_end = time.time()
        ss_args['info']['rcm_time'] = _rcm_end-_rcm_start
        rev_perm = np.argsort(perm2)
<<<<<<< HEAD
        L = _data.permute.indices_csr(L, perm2, perm2, kind)
        if settings.core['debug']:
=======
        L = _data.CSR(_permute(L.as_scipy(), perm2, perm2))
        if settings.install['debug']:
>>>>>>> e8f8b0fe
            new_band = _bandwidth(L.as_scipy())
            new_pro = _profile(L.as_scipy())
            logger.debug('RCM bandwidth: %i', new_band)
            logger.debug('Bandwidth reduction factor: %f', old_band/new_band)
            logger.debug('RCM profile: %i', new_pro)
            logger.debug('Profile reduction factor: %f', old_pro/new_pro)
    L.sort_indices()
    L = L.as_scipy()
    if kind == 'csc':
        L = L.tocsc()
    return L, perm, perm2, rev_perm, ss_args


def _steadystate_power(L, ss_args):
    """
    Inverse power method for steady state solving.
    """
    ss_args['info'].pop('weight', None)
    if settings.core['debug']:
        logger.debug('Starting iterative inverse-power method solver.')
    tol = ss_args['tol']
    mtol = ss_args['mtol']
    if mtol is None:
        mtol = max(0.1*tol, 1e-15)
    maxiter = ss_args['maxiter']

    use_solver(assumeSortedIndices=True)
    sflag = L.type == 'super'
    if sflag:
        rhoss_dims = L.dims[0]
    else:
        rhoss_dims = [L.dims[0], 1]
    n = L.shape[0]
    # Build Liouvillian
    if ss_args['solver'] == 'mkl' and ss_args['method'] == 'power':
        has_mkl = 1
    else:
        has_mkl = 0
    L, perm, perm2, rev_perm, ss_args = _steadystate_power_liouvillian(L,
                                                                       ss_args,
                                                                       has_mkl)
    orig_nnz = L.nnz
    # start with all ones as RHS
    v = np.ones(n, dtype=complex)
    if ss_args['use_rcm']:
        v = v[np.ix_(perm2,)]

    # Do preconditioning
    if ss_args['solver'] == 'scipy':
        if ss_args['M'] is None and ss_args['use_precond'] and \
                ss_args['method'] in ['power-gmres',
                                      'power-lgmres',
                                      'power-bicgstab']:
            ss_args['M'], ss_args = _iterative_precondition(L, int(np.sqrt(n)),
                                                            ss_args)
            if ss_args['M'] is None:
                warnings.warn("Preconditioning failed. Continuing without.",
                              UserWarning)

    ss_iters = {'iter': 0}

    def _iter_count(*args):
        ss_iters['iter'] += 1

    _power_start = time.time()
    # Get LU factors
    if ss_args['method'] == 'power':
        if ss_args['solver'] == 'mkl':
            lu = mkl_splu(L,
                          max_iter_refine=ss_args['max_iter_refine'],
                          scaling_vectors=ss_args['scaling_vectors'],
                          weighted_matching=ss_args['weighted_matching'])
        else:
            lu = splu(L,
                      permc_spec=ss_args['permc_spec'],
                      diag_pivot_thresh=ss_args['diag_pivot_thresh'],
                      options=dict(ILU_MILU=ss_args['ILU_MILU']))

            if settings.core['debug']:
                L_nnz = lu.L.nnz
                U_nnz = lu.U.nnz
                logger.debug('L NNZ: %i ; U NNZ: %i', L_nnz, U_nnz)
                logger.debug('Fill factor: %f', (L_nnz+U_nnz)/orig_nnz)

    it = 0
    while (scipy.linalg.norm(L * v, np.inf) > tol) and (it < maxiter):
        check = 0
        if ss_args['method'] == 'power':
            v = lu.solve(v)
        elif ss_args['method'] == 'power-gmres':
            v, check = gmres(L, v, tol=mtol, atol=ss_args['matol'],
                             M=ss_args['M'], x0=ss_args['x0'],
                             restart=ss_args['restart'],
                             maxiter=ss_args['maxiter'],
                             callback=_iter_count,
                             callback_type='legacy')
        elif ss_args['method'] == 'power-lgmres':
            v, check = lgmres(L, v, tol=mtol, atol=ss_args['matol'],
                              M=ss_args['M'], x0=ss_args['x0'],
                              maxiter=ss_args['maxiter'],
                              callback=_iter_count)
        elif ss_args['method'] == 'power-bicgstab':
            v, check = bicgstab(L, v, tol=mtol, atol=ss_args['matol'],
                                M=ss_args['M'], x0=ss_args['x0'],
                                maxiter=ss_args['maxiter'],
                                callback=_iter_count)
        else:
            raise Exception("Invalid iterative solver method.")
        if check > 0:
            raise Exception("{} failed to find solution in "
                            "{} iterations.".format(ss_args['method'],
                                                    check))
        if check < 0:
            raise Exception("Breakdown in {}".format(ss_args['method']))
        v = v / scipy.linalg.norm(v, np.inf)
        it += 1
    if ss_args['method'] == 'power' and ss_args['solver'] == 'mkl':
        lu.delete()
        if ss_args['return_info']:
            ss_args['info']['max_iter_refine'] = ss_args['max_iter_refine']
            ss_args['info']['scaling_vectors'] = ss_args['scaling_vectors']
            ss_args['info']['weighted_matching'] = ss_args['weighted_matching']

    if it >= maxiter:
        raise Exception('Failed to find steady state after ' +
                        str(maxiter) + ' iterations')
    _power_end = time.time()
    ss_args['info']['solution_time'] = _power_end-_power_start
    ss_args['info']['iterations'] = it
    if ss_args['return_info']:
        ss_args['info']['residual_norm'] = scipy.linalg.norm(L*v, np.inf)
    if settings.core['debug']:
        logger.debug('Number of iterations: %i', it)

    if ss_args['use_rcm']:
        v = v[np.ix_(rev_perm,)]

    # normalise according to type of problem
    if sflag:
        trow = v[::np.prod(rhoss_dims[0])+1]
        data = v / np.sum(trow)
    else:
        data = data / scipy.linalg.norm(v)

    data = unstack_columns(_data.create(data))
    data = _data.mul(_data.add(data, _data.adjoint(data)), 0.5)
    rhoss = Qobj(data,
                 dims=rhoss_dims,
                 isherm=True,
                 copy=False)
    if ss_args['return_info']:
        return rhoss, ss_args['info']
    else:
        return rhoss


def steadystate_floquet(H_0, c_ops, Op_t, w_d=1.0, n_it=3, sparse=False):
    """
    Calculates the effective steady state for a driven
     system with a time-dependent cosinusoidal term:
    .. math::
        \\mathcal{\\hat{H}}(t) = \\hat{H}_0 +
         \\mathcal{\\hat{O}} \\cos(\\omega_d t)
    Parameters
    ----------
    H_0 : :obj:`~Qobj`
        A Hamiltonian or Liouvillian operator.
    c_ops : list
        A list of collapse operators.
    Op_t : :obj:`~Qobj`
        The the interaction operator which is multiplied by the cosine
    w_d : float, default 1.0
        The frequency of the drive
    n_it : int, default 3
        The number of iterations for the solver
    sparse : bool, default False
        Solve for the steady state using sparse algorithms.
        Actually, dense seems to be faster.
    Returns
    -------
    dm : qobj
        Steady state density matrix.
    .. note::
        See: Sze Meng Tan,
        https://copilot.caltech.edu/documents/16743/qousersguide.pdf,
        Section (10.16)
    """
    if False:
        # TODO: rewrite using `core.Data`
        N = H_0.shape[0]

        L_0 = liouvillian(H_0, c_ops).data.tocsc()
        L_t = liouvillian(Op_t)
        L_p = (0.5 * L_t).data.tocsc()
        # L_p and L_m correspond to the positive and negative
        # frequency terms respectively.
        # They are independent in the model, so we keep both names.
        L_m = L_p
        L_p_array = L_p.todense()
        L_m_array = L_p_array

        Id = scipy.sparse.eye(N ** 2, format="csc", dtype=np.complex128)
        S = T = scipy.sparse.csc_matrix((N ** 2, N ** 2), dtype=np.complex128)

        for n_i in np.arange(n_it, 0, -1):
            L = scipy.sparse.csc_matrix(L_0 - 1j * n_i * w_d * Id + L_m.dot(S))
            L.sort_indices()
            LU = splu(L)
            S = - LU.solve(L_p_array)

            L = scipy.sparse.csc_matrix(L_0 + 1j * n_i * w_d * Id + L_p.dot(T))
            L.sort_indices()
            LU = splu(L)
            T = - LU.solve(L_m_array)

        M_subs = L_0 + L_m.dot(S) + L_p.dot(T)
    else:
        N = H_0.shape[0]

        L_0 = liouvillian(H_0, c_ops).full()
        L_t = liouvillian(Op_t)
        L_p = (0.5 * L_t).full()
        L_m = L_p

        Id = np.eye(N ** 2)
        S, T = np.zeros((N ** 2, N ** 2)), np.zeros((N ** 2, N ** 2))

        for n_i in np.arange(n_it, 0, -1):
            L = L_0 - 1j * n_i * w_d * Id + np.matmul(L_m, S)
            lu, piv = scipy.linalg.lu_factor(L)
            S = - scipy.linalg.lu_solve((lu, piv), L_p)

            L = L_0 + 1j * n_i * w_d * Id + np.matmul(L_p, T)
            lu, piv = scipy.linalg.lu_factor(L)
            T = - scipy.linalg.lu_solve((lu, piv), L_m)

        M_subs = L_0 + np.matmul(L_m, S) + np.matmul(L_p, T)

    return steadystate(Qobj(M_subs, type="super", dims=L_t.dims))


def build_preconditioner(A, c_op_list=[], **kwargs):
    """Constructs a iLU preconditioner necessary for solving for
    the steady state density matrix using the iterative linear solvers
    in the 'steadystate' function.

    Parameters
    ----------
    A : qobj
        A Hamiltonian or Liouvillian operator.

    c_op_list : list
        A list of collapse operators.

    return_info : bool, optional, default = False
        Return a dictionary of solver-specific infomation about the
        solution and how it was obtained.

    use_rcm : bool, optional, default = False
        Use reverse Cuthill-Mckee reordering to minimize fill-in in the
        LU factorization of the Liouvillian.

    use_wbm : bool, optional, default = False
        Use Weighted Bipartite Matching reordering to make the Liouvillian
        diagonally dominant.  This is useful for iterative preconditioners
        only, and is set to ``True`` by default when finding a preconditioner.

    weight : float, optional
        Sets the size of the elements used for adding the unity trace condition
        to the linear solvers.  This is set to the average abs value of the
        Liouvillian elements if not specified by the user.

    method : str, default = 'iterative'
        Tells the preconditioner what type of Liouvillian to build for
        iLU factorization.  For direct iterative methods use 'iterative'.
        For power iterative methods use 'power'.

    permc_spec : str, optional, default='COLAMD'
        Column ordering used internally by superLU for the
        'direct' LU decomposition method. Options include 'COLAMD' and
        'NATURAL'. If using RCM then this is set to 'NATURAL' automatically
        unless explicitly specified.

    fill_factor : float, optional, default = 100
        Specifies the fill ratio upper bound (>=1) of the iLU
        preconditioner.  Lower values save memory at the cost of longer
        execution times and a possible singular factorization.

    drop_tol : float, optional, default = 1e-4
        Sets the threshold for the magnitude of preconditioner
        elements that should be dropped.  Can be reduced for a courser
        factorization at the cost of an increased number of iterations, and a
        possible singular factorization.

    diag_pivot_thresh : float, optional, default = None
        Sets the threshold between [0,1] for which diagonal
        elements are considered acceptable pivot points when using a
        preconditioner.  A value of zero forces the pivot to be the diagonal
        element.

    ILU_MILU : str, optional, default = 'smilu_2'
        Selects the incomplete LU decomposition method algoithm used in
        creating the preconditoner. Should only be used by advanced users.

    Returns
    -------
    lu : object
        Returns a SuperLU object representing iLU preconditioner.

    info : dict, optional
        Dictionary containing solver-specific information.
    """
    ss_args = _default_steadystate_args()
    ss_args['method'] = 'iterative'
    for key, value in kwargs.items():
        if key in ss_args:
            ss_args[key] = value
        else:
            raise TypeError("Invalid keyword argument '" + key +
                            "' passed to steadystate.")

    # Set column perm to NATURAL if using RCM and not specified by user
    if ss_args['use_rcm'] and ('permc_spec' not in kwargs):
        ss_args['permc_spec'] = 'NATURAL'

    L = _steadystate_setup(A, c_op_list)
    # Set weight parameter to max abs val in L if not set explicitly
    if 'weight' not in kwargs.keys():
        ss_args['weight'] = np.abs(_data.norm.max(L.data))
        ss_args['info']['weight'] = ss_args['weight']

    n = int(np.sqrt(L.shape[0]))
    if ss_args['method'] == 'iterative':
        ss_list = _steadystate_LU_liouvillian(L, ss_args)
        L, _, _, _, ss_args = ss_list
    elif ss_args['method'] == 'power':
        ss_list = _steadystate_power_liouvillian(L, ss_args)
        L, _, _, _, ss_args = ss_list
    else:
        raise ValueError("Invalid preconditioning method.")

    M, ss_args = _iterative_precondition(L, n, ss_args)

    if ss_args['return_info']:
        return M, ss_args['info']
    else:
        return M


def _pseudo_inverse_dense(L, rhoss, w=None, **pseudo_args):
    """
    Internal function for computing the pseudo inverse of an Liouvillian using
    dense matrix methods. See pseudo_inverse for details.
    """
    rho_vec = np.transpose(stack_columns(rhoss.full()))

    tr_mat = tensor([identity(n) for n in L.dims[0][0]])
    tr_vec = np.transpose(stack_columns(tr_mat.full()))
    N = np.prod(L.dims[0][0])
    I = np.identity(N * N)
    P = np.kron(np.transpose(rho_vec), tr_vec)
    Q = I - P

    if w is None:
        L = L
    else:
        L = 1.0j*w*spre(tr_mat)+L

    if pseudo_args['method'] == 'direct':
        try:
            LIQ = np.linalg.solve(L.full(), Q)
        except Exception:
            LIQ = np.linalg.lstsq(L.full(), Q)[0]

        R = np.dot(Q, LIQ)

        return Qobj(R, dims=L.dims)

    elif pseudo_args['method'] == 'numpy':
        return Qobj(np.dot(Q, np.dot(np.linalg.pinv(L.full()), Q)),
                    dims=L.dims)

    elif pseudo_args['method'] == 'scipy':
        # return Qobj(la.pinv(L.full()), dims=L.dims)
        return Qobj(np.dot(Q, np.dot(scipy.linalg.pinv(L.full()), Q)),
                    dims=L.dims)

    elif pseudo_args['method'] == 'scipy2':
        # return Qobj(la.pinv2(L.full()), dims=L.dims)
        return Qobj(np.dot(Q, np.dot(scipy.linalg.pinv2(L.full()), Q)),
                    dims=L.dims)

    else:
        raise ValueError(
            "Unsupported method '%s'. Use 'direct', 'numpy', 'scipy' or"
            " 'scipy2'" % pseudo_args['method'])


def _pseudo_inverse_sparse(L, rhoss, w=None, **pseudo_args):
    """
    Internal function for computing the pseudo inverse of an Liouvillian using
    sparse matrix methods. See pseudo_inverse for details.
    """

    L = L.to(_data.CSR)
    N = np.prod(L.dims[0][0])

    rhoss_vec = operator_to_vector(rhoss)

    tr_op = tensor([identity(n) for n in L.dims[0][0]])
    tr_op_vec = operator_to_vector(tr_op)

    P = _data.kron(rhoss_vec.data, tr_op_vec.data.transpose(), dtype=_data.CSR)
    I = _data.csr.identity(N * N)
    Q = _data.sub(I, P)

    if w is None:
        L = 1e-15j*spre(tr_op) + L
    else:
        if w != 0.0:
            L = 1.0j*w*spre(tr_op) + L
        else:
            L = 1e-15j*spre(tr_op) + L

    if pseudo_args['use_rcm']:
        perm = scipy.sparse.csgraph.reverse_cuthill_mckee(L.data.as_scipy())
        A = _data.permute.indices(L.data, perm, perm, dtype=_data.CSR)
        Q = _data.permute.indices(Q, perm, perm, dtype=_data.CSR)
    else:
        if pseudo_args['solver'] == 'scipy':
            A = L.data.as_scipy().tocsc()
            A.sort_indices()

    if pseudo_args['method'] == 'splu':
        if settings.has_mkl:
            L.data.sort_indices()
            A = L.data.as_scipy()
            LIQ = mkl_spsolve(A, Q.to_array())
        else:
            pspec = pseudo_args['permc_spec']
            diag_p_thresh = pseudo_args['diag_pivot_thresh']
            lu = splu(A,
                      permc_spec=pspec,
                      diag_pivot_thresh=diag_p_thresh,
                      options={'ILU_MILU': pseudo_args['ILU_MILU']})
            LIQ = lu.solve(Q.to_array())

    elif pseudo_args['method'] == 'spilu':
        lu = spilu(A,
                   permc_spec=pseudo_args['permc_spec'],
                   fill_factor=pseudo_args['fill_factor'],
                   drop_tol=pseudo_args['drop_tol'])
        LIQ = lu.solve(Q.to_array())

    else:
        raise ValueError("unsupported method '%s'" % pseudo_args['method'])

    R = _data.matmul(Q, _data.create(LIQ))

    if pseudo_args['use_rcm']:
        rev_perm = np.argsort(perm)
        R = _data.permute.indices(R, rev_perm, rev_perm)

    return Qobj(R, dims=L.dims)


def pseudo_inverse(L, rhoss=None, w=None, sparse=True,
                   method='splu', **kwargs):
    """
    Compute the pseudo inverse for a Liouvillian superoperator, optionally
    given its steady state density matrix (which will be computed if not
    given).

    Returns
    -------
    L : Qobj
        A Liouvillian superoperator for which to compute the pseudo inverse.


    rhoss : Qobj
        A steadystate density matrix as Qobj instance, for the Liouvillian
        superoperator L.

    w : double
        frequency at which to evaluate pseudo-inverse.  Can be zero for dense
        systems and large sparse systems. Small sparse systems can fail for
        zero frequencies.

    sparse : bool
        Flag that indicate whether to use sparse or dense matrix methods when
        computing the pseudo inverse.

    method : string
        Name of method to use. For sparse=True, allowed values are 'spsolve',
        'splu' and 'spilu'. For sparse=False, allowed values are 'direct' and
        'numpy'.

    kwargs : dictionary
        Additional keyword arguments for setting parameters for solver methods.

    Returns
    -------
    R : Qobj
        Returns a Qobj instance representing the pseudo inverse of L.

    Note
    ----
    In general the inverse of a sparse matrix will be dense.  If you
    are applying the inverse to a density matrix then it is better to
    cast the problem as an Ax=b type problem where the explicit calculation
    of the inverse is not required. See page 67 of "Electrons in
    nanostructures" C. Flindt, PhD Thesis available online:
    https://orbit.dtu.dk/fedora/objects/orbit:82314/datastreams/
    file_4732600/content

    Note also that the definition of the pseudo-inverse herein is different
    from numpys pinv() alone, as it includes pre and post projection onto
    the subspace defined by the projector Q.

    """
    pseudo_args = _default_steadystate_args()
    for key, value in kwargs.items():
        if key in pseudo_args:
            pseudo_args[key] = value
        else:
            raise TypeError(
                "Invalid keyword argument '"+key+"' passed to pseudo_inverse.")
    pseudo_args['method'] = method

    # Set column perm to NATURAL if using RCM and not specified by user
    if pseudo_args['use_rcm'] and ('permc_spec' not in kwargs):
        pseudo_args['permc_spec'] = 'NATURAL'

    if rhoss is None:
        rhoss = steadystate(L, **pseudo_args)

    if sparse:
        return _pseudo_inverse_sparse(L, rhoss, w=w, **pseudo_args)
    else:
        if pseudo_args['method'] != 'splu':
            pseudo_args['method'] = pseudo_args['method']
        else:
            pseudo_args['method'] = 'direct'
        return _pseudo_inverse_dense(L, rhoss, w=w, **pseudo_args)<|MERGE_RESOLUTION|>--- conflicted
+++ resolved
@@ -856,13 +856,8 @@
         _rcm_end = time.time()
         ss_args['info']['rcm_time'] = _rcm_end-_rcm_start
         rev_perm = np.argsort(perm2)
-<<<<<<< HEAD
-        L = _data.permute.indices_csr(L, perm2, perm2, kind)
+        L = _data.CSR(_permute(L.as_scipy(), perm2, perm2))
         if settings.core['debug']:
-=======
-        L = _data.CSR(_permute(L.as_scipy(), perm2, perm2))
-        if settings.install['debug']:
->>>>>>> e8f8b0fe
             new_band = _bandwidth(L.as_scipy())
             new_pro = _profile(L.as_scipy())
             logger.debug('RCM bandwidth: %i', new_band)
