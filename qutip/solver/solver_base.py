__all__ = ['Solver']

from .. import Qobj, QobjEvo, ket2dm
from .options import Options, SolverOptions
from ..core import stack_columns, unstack_columns
from .result import Result
from .integrator import Integrator
from ..ui.progressbar import progess_bars
from time import time


class Solver:
    """
    Runner for an evolution.
    Can run the evolution at once using :method:`run` or step by step using
    :method:`start` and :method:`step`.

    Parameters
    ----------
    rhs : Qobj, QobjEvo
        Right hand side of the evolution::
            d state / dt = rhs @ state

    options : SolverOptions
        Options for the solver
    """
    name = "generic"

    # State, time and Integrator of the stepper functionnality
    _integrator = None
    _avail_integrators = {}

    # Class of option used by the solver
    optionsclass = SolverOptions
<<<<<<< HEAD
=======
    odeoptionsclass = SolverOdeOptions
    resultclass = Result
>>>>>>> e8f8b0fe

    def __init__(self, rhs, *, options=None):
        if isinstance(rhs, (QobjEvo, Qobj)):
            self.rhs = QobjEvo(rhs)
        else:
            TypeError("The rhs must be a QobjEvo")
        self.options = options
        _time_start = time()
        self._integrator = self._get_integrator()
        self.stats = {"preparation time": time() - _time_start}
        self._state_metadata = {}

    def _prepare_state(self, state):
        """
        Extract the data of the Qobj state.

        Is responsible for dims checks, preparing the data (stack columns, ...)
        determining the dims of the output for :method:`_restore_state`.

        Should return the state's data such that it can be used by Integrators.
        """
        if self.rhs.issuper and state.isket:
            state = ket2dm(state)

        if (
            self.rhs.dims[1] != state.dims[0]
            and self.rhs.dims[1] != state.dims
        ):
            raise TypeError(f"incompatible dimensions {self.rhs.dims}"
                            f" and {state.dims}")

        if self.options["state_data_type"]:
            state = state.to(self.options["state_data_type"])

        self._state_metadata = {
            'dims': state.dims,
            'type': state.type,
            'isherm': state.isherm and not (self.rhs.dims == state.dims)
        }
        if self.rhs.dims[1] == state.dims:
            return stack_columns(state.data)
        return state.data

    def _restore_state(self, state, *, copy=True):
        """
        Retore the Qobj state from the it's data.
        """
        if self._state_metadata['dims'] == self.rhs.dims[1]:
            return Qobj(unstack_columns(state),
                        **self._state_metadata, copy=False)
        else:
            return Qobj(state, **self._state_metadata, copy=copy)

    def run(self, state0, tlist, *, args=None, e_ops=None):
        """
        Do the evolution of the Quantum system.

        For a ``state0`` at time ``tlist[0]`` do the evolution as directed by
        ``rhs`` and for each time in ``tlist`` store the state and/or
        expectation values in a :cls:`Result`. The evolution method and stored
        results are determined by ``options``.

        Parameters
        ----------
        state0 : :class:`Qobj`
            Initial state of the evolution.

        tlist : list of double
            Time for which to save the results (state and/or expect) of the
            evolution. The first element of the list is the initial time of the
            evolution. Each times of the list must be increasing, but does not
            need to be uniformy distributed.

        args : dict, optional {None}
            Change the ``args`` of the rhs for the evolution.

        e_ops : list {None}
            List of Qobj, QobjEvo or callable to compute the expectation
            values. Function[s] must have the signature
            f(t : float, state : Qobj) -> expect.

<<<<<<< HEAD
        options : None / dict / :class:`SolverOptions` / :class:`Options`
            Options for the solver

=======
>>>>>>> e8f8b0fe
        Return
        ------
        results : :class:`qutip.solver.Result`
            Results of the evolution. States and/or expect will be saved. You
            can control the saved data in the options.
        """

        _time_start = time()
        _data0 = self._prepare_state(state0)
        self._integrator.set_state(tlist[0], _data0)
        self._argument(args)
        self.stats["preparation time"] += time() - _time_start
<<<<<<< HEAD
        results = Result(e_ops, self.options,
                         self.rhs.issuper, _data0.shape[1]!=1)
        results.add(tlist[0], state0)
=======

        results = self.resultclass(e_ops, self.options.results,
                                   self.rhs.issuper, _data0.shape[1]!=1)
        results.add(tlist[0], self._restore_state(_data0, copy=False))
>>>>>>> e8f8b0fe

        progress_bar = progess_bars[self.options['progress_bar']]()
        progress_bar.start(len(tlist)-1, **self.options['progress_kwargs'])
        for t, state in self._integrator.run(tlist):
            progress_bar.update()
            results.add(t, self._restore_state(state, copy=False))
        progress_bar.finished()

        self.stats['run time'] = progress_bar.total_time()
        # TODO: It would be nice if integrator could give evolution statistics
        # self.stats.update(_integrator.stats)
        self.stats["method"] = self._integrator.name
        results.stats = self.stats.copy()
        results.solver = self.name
        return results

    def start(self, state0, t0):
        """
        Set the initial state and time for a step evolution.
        ``options`` for the evolutions are read at this step.

        Parameters
        ----------
        state0 : :class:`Qobj`
            Initial state of the evolution.

        t0 : double
            Initial time of the evolution.
        """
        _time_start = time()
        self._integrator.set_state(t0, self._prepare_state(state0))
        self.stats["preparation time"] += time() - _time_start

    def step(self, t, *, args=None, copy=True):
        """
        Evolve the state to ``t`` and return the state as a :class:`Qobj`.

        Parameters
        ----------
        t : double
            Time to evolve to, must be higher than the last call.

        args : dict, optional {None}
            Update the ``args`` of the system.
            The change is effective from the beginning of the interval.
            Changing ``args`` can slow the evolution.

<<<<<<< HEAD
        options : Options, optional {None}
            Update the ``options`` of the system.
            The change is effective from the beginning of the interval.
            Changing ``options`` can slow the evolution.

=======
>>>>>>> e8f8b0fe
        copy : bool, optional {True}
            Whether to return a copy of the data or the data in the ODE solver.

        .. note :
            The state must be initialized first by calling ``start`` or
            ``run``. If ``run`` is called, ``step`` will continue from the last
            time and state obtained.
        """
        if not self._integrator._is_set:
            raise RuntimeError("The `start` method must called first")
        _time_start = time()
        self._argument(args)
        _, state = self._integrator.integrate(t, copy=False)
        self.stats["run time"] += time() - _time_start
        return self._restore_state(state, copy=copy)

    def _get_integrator(self):
        """ Return the initialted integrator. """
        if self.options["operator_data_type"]:
            self.rhs = self.rhs.to(
                self.options["operator_data_type"]
            )

        method = self.options["method"]
        if method in self.avail_integrators():
            integrator = self.avail_integrators()[method]
        elif issubclass(method, Integrator):
            integrator = method
        else:
            raise ValueError("Integrator method not supported.")
        return integrator(self.rhs, self.options.ode)

    @property
    def options(self):
        return self._options

    @options.setter
    def options(self, new):
<<<<<<< HEAD
        self._options = self.optionsclass(new, _frozen=True)
=======
        if new is None:
            new = self.optionsclass()
        elif isinstance(new, dict):
            new = self.optionsclass(**new)
        elif not isinstance(new, self.optionsclass):
            raise TypeError("options must be an instance of" +
                            str(self.optionsclass))
        self._options = new
        if self._integrator is None:
            pass
        elif self._integrator._is_set:
            # The integrator was already used: continue where it is.
            state = self._integrator.get_state()
            self._integrator = self._get_integrator()
            self._integrator.set_state(*state)
        else:
            # The integrator was never used, but after it's creation in init.
            self._integrator = self._get_integrator()

    def _argument(self, args):
        """Update the args, for the `rhs` and other operators."""
        if args:
            self._integrator.arguments(args)
            self.rhs.arguments(args)
>>>>>>> e8f8b0fe

    @classmethod
    def avail_integrators(cls):
        if cls is Solver:
            return cls._avail_integrators.copy()
        return {
            **Solver.avail_integrators(),
            **cls._avail_integrators
        }

    @classmethod
    def integrator_options(cls):
        integrators = cls.avail_integrators()
        options = {key: inte.integrator_options
                   for key, inte in integrators.items()}
        return options

    @classmethod
    def add_integrator(cls, integrator, optioncls, key):
        """
        Register an integrator.

        Parameters
        ----------
        integrator : Integrator
            The ODE solver to register.

        keys : list of str
            Values of the method options that refer to this integrator.
        """
        if not issubclass(integrator, Integrator):
            raise TypeError(f"The integrator {integrator} must be a subclass"
                            " of `qutip.solver.Integrator`")

        cls._avail_integrators[key] = integrator
        cls.optionsclass._ode_options[key] = optioncls
        Options._add_options(optioncls)<|MERGE_RESOLUTION|>--- conflicted
+++ resolved
@@ -32,11 +32,7 @@
 
     # Class of option used by the solver
     optionsclass = SolverOptions
-<<<<<<< HEAD
-=======
-    odeoptionsclass = SolverOdeOptions
     resultclass = Result
->>>>>>> e8f8b0fe
 
     def __init__(self, rhs, *, options=None):
         if isinstance(rhs, (QobjEvo, Qobj)):
@@ -118,12 +114,9 @@
             values. Function[s] must have the signature
             f(t : float, state : Qobj) -> expect.
 
-<<<<<<< HEAD
         options : None / dict / :class:`SolverOptions` / :class:`Options`
             Options for the solver
 
-=======
->>>>>>> e8f8b0fe
         Return
         ------
         results : :class:`qutip.solver.Result`
@@ -136,16 +129,10 @@
         self._integrator.set_state(tlist[0], _data0)
         self._argument(args)
         self.stats["preparation time"] += time() - _time_start
-<<<<<<< HEAD
-        results = Result(e_ops, self.options,
-                         self.rhs.issuper, _data0.shape[1]!=1)
+
+        results = self.resultclass(e_ops, self.options,
+                                   self.rhs.issuper, _data0.shape[1]!=1)
         results.add(tlist[0], state0)
-=======
-
-        results = self.resultclass(e_ops, self.options.results,
-                                   self.rhs.issuper, _data0.shape[1]!=1)
-        results.add(tlist[0], self._restore_state(_data0, copy=False))
->>>>>>> e8f8b0fe
 
         progress_bar = progess_bars[self.options['progress_bar']]()
         progress_bar.start(len(tlist)-1, **self.options['progress_kwargs'])
@@ -193,14 +180,11 @@
             The change is effective from the beginning of the interval.
             Changing ``args`` can slow the evolution.
 
-<<<<<<< HEAD
         options : Options, optional {None}
             Update the ``options`` of the system.
             The change is effective from the beginning of the interval.
             Changing ``options`` can slow the evolution.
 
-=======
->>>>>>> e8f8b0fe
         copy : bool, optional {True}
             Whether to return a copy of the data or the data in the ODE solver.
 
@@ -239,34 +223,13 @@
 
     @options.setter
     def options(self, new):
-<<<<<<< HEAD
         self._options = self.optionsclass(new, _frozen=True)
-=======
-        if new is None:
-            new = self.optionsclass()
-        elif isinstance(new, dict):
-            new = self.optionsclass(**new)
-        elif not isinstance(new, self.optionsclass):
-            raise TypeError("options must be an instance of" +
-                            str(self.optionsclass))
-        self._options = new
-        if self._integrator is None:
-            pass
-        elif self._integrator._is_set:
-            # The integrator was already used: continue where it is.
-            state = self._integrator.get_state()
-            self._integrator = self._get_integrator()
-            self._integrator.set_state(*state)
-        else:
-            # The integrator was never used, but after it's creation in init.
-            self._integrator = self._get_integrator()
 
     def _argument(self, args):
         """Update the args, for the `rhs` and other operators."""
         if args:
             self._integrator.arguments(args)
             self.rhs.arguments(args)
->>>>>>> e8f8b0fe
 
     @classmethod
     def avail_integrators(cls):
