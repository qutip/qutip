__all__ = ['Solver']

from .. import Qobj, QobjEvo, ket2dm
from .options import _SolverOptions
from ..core import stack_columns, unstack_columns
from .result import Result
from .integrator import Integrator
from ..ui.progressbar import progress_bars
from ._feedback import _ExpectFeedback
from time import time
import warnings


class Solver:
    """
    Runner for an evolution.
    Can run the evolution at once using :meth:`run` or step by step using
    :meth:`start` and :meth:`step`.

    Parameters
    ----------
    rhs : :obj:`.Qobj`, :obj:`.QobjEvo`
        Right hand side of the evolution::
            d state / dt = rhs @ state

    options : dict
        Options for the solver
    """
    name = ""

    # State, time and Integrator of the stepper functionnality
    _integrator = None
    _avail_integrators = {}

    # Class of option used by the solver
    solver_options = {
        "progress_bar": "text",
        "progress_kwargs": {"chunk_size": 10},
        "store_final_state": False,
        "store_states": None,
        "normalize_output": "ket",
        "method": "adams",
    }
    _resultclass = Result

    def __init__(self, rhs, *, options=None):
        if isinstance(rhs, (QobjEvo, Qobj)):
            self.rhs = QobjEvo(rhs)
            self._dims = rhs._dims
        elif rhs is not None:
            TypeError("The rhs must be a QobjEvo")
        self.options = options
        self._integrator = self._get_integrator()
        self._state_metadata = {}
        self.stats = self._initialize_stats()

    def _build_rhs(self):
        """
        Build the rhs QobjEvo.
        """
        self.rhs._register_feedback({}, solver=self.name)
        return self.rhs

    def _initialize_stats(self):
        """ Return the initial values for the solver stats.
        """
        return {
            "method": self._integrator.name,
            "init time": self._init_integrator_time,
            "preparation time": 0.0,
            "run time": 0.0,
        }

    def _prepare_state(self, state):
        """
        Extract the data of the Qobj state.

        Is responsible for dims checks, preparing the data (stack columns, ...)
        determining the dims of the output for :meth:`_restore_state`.

        Should return the state's data such that it can be used by Integrators.
        """
        if self._dims.issuper and state.isket:
            state = ket2dm(state)

        if (
            self._dims[1] != state._dims[0]
            and self._dims[1] != state._dims
        ):
            raise TypeError(f"incompatible dimensions {self._dims.as_list()}"
                            f" and {state.dims}")

        self._state_metadata = {
            'dims': state._dims,
<<<<<<< HEAD
            'isherm': state.isherm and not (self._dims == state._dims)
=======
            'isherm': state.isherm and not (self.rhs.dims == state.dims)
>>>>>>> c5ec8291
        }
        if self._dims[1] == state._dims:
            return stack_columns(state.data)
        return state.data

    def _restore_state(self, data, *, copy=True):
        """
        Retore the Qobj state from its data.
        """
<<<<<<< HEAD
        if self._state_metadata['dims'] == self._dims[1]:
=======
        if self._state_metadata['dims'] == self.rhs._dims[1]:
>>>>>>> c5ec8291
            state = Qobj(unstack_columns(data),
                         **self._state_metadata, copy=False)
        else:
            state = Qobj(data, **self._state_metadata, copy=copy)

        if data.shape[1] == 1 and self._options['normalize_output']:
            state = state * (1 / state.norm())

        return state

    def run(self, state0, tlist, *, args=None, e_ops=None):
        """
        Do the evolution of the Quantum system.

        For a ``state0`` at time ``tlist[0]`` do the evolution as directed by
        ``rhs`` and for each time in ``tlist`` store the state and/or
        expectation values in a :class:`.Result`. The evolution method and
        stored results are determined by ``options``.

        Parameters
        ----------
        state0 : :obj:`.Qobj`
            Initial state of the evolution.

        tlist : list of double
            Time for which to save the results (state and/or expect) of the
            evolution. The first element of the list is the initial time of the
            evolution. Each times of the list must be increasing, but does not
            need to be uniformy distributed.

        args : dict, optional {None}
            Change the ``args`` of the rhs for the evolution.

        e_ops : list {None}
            List of Qobj, QobjEvo or callable to compute the expectation
            values. Function[s] must have the signature
            f(t : float, state : Qobj) -> expect.

        Returns
        -------
        results : :obj:`.Result`
            Results of the evolution. States and/or expect will be saved. You
            can control the saved data in the options.
        """
        _time_start = time()
        _data0 = self._prepare_state(state0)
        self._integrator.set_state(tlist[0], _data0)
        self._argument(args)
        stats = self._initialize_stats()
        results = self._resultclass(
            e_ops, self.options,
            solver=self.name, stats=stats,
        )
        results.add(tlist[0], self._restore_state(_data0, copy=False))
        stats['preparation time'] += time() - _time_start

        progress_bar = progress_bars[self.options['progress_bar']](
            len(tlist)-1, **self.options['progress_kwargs']
        )
        for t, state in self._integrator.run(tlist):
            progress_bar.update()
            results.add(t, self._restore_state(state, copy=False))
        progress_bar.finished()

        stats['run time'] = progress_bar.total_time()
        # TODO: It would be nice if integrator could give evolution statistics
        # stats.update(_integrator.stats)
        return results

    def start(self, state0, t0):
        """
        Set the initial state and time for a step evolution.

        Parameters
        ----------
        state0 : :obj:`.Qobj`
            Initial state of the evolution.

        t0 : double
            Initial time of the evolution.
        """
        _time_start = time()
        self._integrator.set_state(t0, self._prepare_state(state0))
        self.stats["preparation time"] += time() - _time_start

    def step(self, t, *, args=None, copy=True):
        """
        Evolve the state to ``t`` and return the state as a :obj:`.Qobj`.

        Parameters
        ----------
        t : double
            Time to evolve to, must be higher than the last call.

        args : dict, optional {None}
            Update the ``args`` of the system.
            The change is effective from the beginning of the interval.
            Changing ``args`` can slow the evolution.

        copy : bool, optional {True}
            Whether to return a copy of the data or the data in the ODE solver.

        Notes
        -----
        The state must be initialized first by calling :meth:`start` or
        :meth:`run`. If :meth:`run` is called, :meth:`step` will continue from
        the last time and state obtained.

        """
        if not self._integrator._is_set:
            raise RuntimeError("The `start` method must called first")
        _time_start = time()
        self._argument(args)
        _, state = self._integrator.integrate(t, copy=False)
        self.stats["run time"] += time() - _time_start
        return self._restore_state(state, copy=copy)

    def _get_integrator(self):
        """ Return the initialted integrator. """
        _time_start = time()
        method = self._options["method"]
        if method in self.avail_integrators():
            integrator = self.avail_integrators()[method]
        elif issubclass(method, Integrator):
            integrator = method
        else:
            raise ValueError("Integrator method not supported.")
        rhs = self._build_rhs()
        self._dims = rhs._dims
        integrator_instance = integrator(rhs, self.options)
        self._init_integrator_time = time() - _time_start
        return integrator_instance

    @property
    def sys_dims(self):
        """
        Dimensions of the space that the system use:

        ``qutip.basis(sovler.dims)`` will create a state with proper dimensions
        for this solver.
        """
        return self.rhs.dims[0]

    @property
    def options(self):
        """
        method: str
            Which ordinary differential equation integration method to use.
        """
        return self._options

    def _parse_options(self, new_options, default, old_options):
        """
        Do a first read through of the options:
        - Split new options' items included in the default from those that are
          not.
        - Replace ``None`` with the default value.
        - Remove items that are unchanged.
        """
        included_options = {
            key: val
            for key, val in new_options.items()
            if key in default
        }
        extra_options = {
            key: val
            for key, val in new_options.items()
            if key not in default
        }

        # First pass: Have ``None`` refert to the default.
        included_options = {
            key: (val if val is not None else default[key])
            for key, val in included_options.items()
        }
        # Second pass: Remove options that remain unchanged.
        included_options = {
            key: val
            for key, val in included_options.items()
            if not (key in old_options and val == old_options[key])
        }
        return included_options, extra_options

    @options.setter
    def options(self, new_options):
        if not hasattr(self, "_options"):
            self._options = {}
        if new_options is None:
            new_options = {}
        if not isinstance(new_options, dict):
            raise TypeError("options most to be a dictionary.")
        new_solver_options, new_ode_options = self._parse_options(
            new_options, self.solver_options, self.options
        )
        method = new_solver_options.get(
            "method", self.options.get("method", self.solver_options["method"])
        )
        integrator = self.avail_integrators()[method]

        if method == self.options.get("method", None):
            # If method changed, drop old ode options
            old_ode_options = self.options
            old_options = self._options
        else:
            old_ode_options = {}
            old_options, _ = self._parse_options(
                self._options, self.solver_options, {}
            )

        new_ode_options, extra_options = self._parse_options(
            new_ode_options, integrator.integrator_options, self.options
        )
        if extra_options:
            raise KeyError(f"Options {extra_options.keys()} are not supported")
        if self._options and not (new_solver_options or new_ode_options):
            return  # Nothing to do

        self._options = _SolverOptions(
            {**self.solver_options, **integrator.integrator_options},
            self._apply_options,
            self.name + " with " + integrator.method + " integrator",
            self.__class__.options.__doc__ + integrator.options.__doc__,
            **{**old_options, **new_solver_options, **new_ode_options}
        )

        self._apply_options(set(new_options.keys()))

    def _apply_options(self, keys):
        """
        Method called when options are changed, either through
        ``solver.options[key] = value`` or ``solver.options = options``.
        Allow to update the solver with the new options
        """
        from_setter = isinstance(keys, (set))
        if not from_setter:
            keys = set([keys])

        if not from_setter and "method" in keys:
            # Drop the ode's options.
            old_solver_options, _ = self._parse_options(
                self.options, self.solver_options, {}
            )
            method = self.options["method"]
            integrator = self.avail_integrators()[method]

            self._options = _SolverOptions(
                {**self.solver_options, **integrator.integrator_options},
                self._apply_options,
                self.name + " with " + integrator.method + " integrator",
                self.__class__.options.__doc__ + integrator.options.__doc__,
                **old_solver_options
            )

        if self._integrator is None or not keys:
            pass
        elif 'method' in keys and self._integrator._is_set:
            state = self._integrator.get_state()
            self._integrator = self._get_integrator()
            self._integrator.set_state(*state)
        elif "method" in keys:
            self._integrator = self._get_integrator()
        elif keys & self._integrator.integrator_options.keys():
            # Some of the keys are used by the integrator.
            self._integrator.options = self._options
            self._integrator.reset(hard=True)

    def _argument(self, args):
        """Update the args, for the `rhs` and other operators."""
        if args:
            self.rhs.arguments(args)
            self._integrator.arguments(args)

    @classmethod
    def avail_integrators(cls):
        if cls is Solver:
            return cls._avail_integrators.copy()
        return {
            **Solver.avail_integrators(),
            **cls._avail_integrators,
        }

    @classmethod
    def integrator(cls, key):
        return cls.avail_integrators()[key]

    @classmethod
    def add_integrator(cls, integrator, key):
        """
        Register an integrator.

        Parameters
        ----------
        integrator : Integrator
            The ODE solver to register.

        keys : list of str
            Values of the method options that refer to this integrator.
        """
        if not issubclass(integrator, Integrator):
            raise TypeError(f"The integrator {integrator} must be a subclass"
                            " of `qutip.solver.Integrator`")

        cls._avail_integrators[key] = integrator

    @classmethod
    def ExpectFeedback(cls, operator, default=0.):
        """
        Expectation value of the instantaneous state of the evolution to be
        used by a time-dependent operator.

        When used as an args:

            ``QobjEvo([op, func], args={"E0": Solver.ExpectFeedback(oper)})``

        The ``func`` will receive ``expect(oper, state)`` as ``E0`` during the
        evolution.

        Parameters
        ----------
        operator : Qobj, QobjEvo
            Operator to compute the expectation values of.

        default : float, default : 0.
            Initial value to be used at setup.
        """
        return _ExpectFeedback(operator, default)


def _solver_deprecation(kwargs, options, solver="me"):
    """
    Function to help the transition from v4 to v5.
    Raise warnings for solver input that where moved from parameter to options.
    """
    if options is None:
        options = {}
    # TODO remove by 5.1
    if "progress_bar" in kwargs:
        warnings.warn(
            '"progress_bar" is now included in options:\n Use '
            '`options={"progress_bar": False / True / "tqdm" / "enhanced"}`',
            FutureWarning
        )
        options["progress_bar"] = kwargs.pop("progress_bar")

    if "_safe_mode" in kwargs:
        warnings.warn(
            '"_safe_mode" is no longer supported.',
            FutureWarning
        )
        del kwargs["_safe_mode"]

    if "verbose" in kwargs and solver == "br":
        warnings.warn(
            '"verbose" is no longer supported.',
            FutureWarning
        )
        del kwargs["verbose"]

    if "tol" in kwargs and solver == "br":
        warnings.warn(
            'The "tol" parameter is no longer used. '
            '`qutip.settings.core["auto_tidyup_atol"]` '
            'is now used for rounding small values in sparse arrays.',
            FutureWarning
        )
        del kwargs["tol"]

    if "map_func" in kwargs and solver in ["mc", "stoc"]:
        warnings.warn(
            '"map_func" is now included in options:\n'
            'Use `options={"map": "serial" / "parallel" / "loky"}`',
            FutureWarning
        )
        del kwargs["map_func"]

    if "map_kwargs" in kwargs and solver in ["mc", "stoc"]:
        warnings.warn(
            '"map_kwargs" are now included in options:\n'
            'Use `options={"num_cpus": N}`',
            FutureWarning
        )
        del kwargs["map_kwargs"]

    if "nsubsteps" in kwargs and solver == "stoc":
        warnings.warn(
            '"nsubsteps" is now replaced by "dt" in options:\n'
            'Use `options={"dt": 0.001}`\n'
            'The given value of "nsubsteps" is ignored in this call.',
            FutureWarning
        )
        # Could be (tlist[1] - tlist[0]) / kwargs["nsubsteps"]
        del kwargs["nsubsteps"]

    if "tol" in kwargs and solver == "stoc":
        warnings.warn(
            'The "tol" parameter is now the "atol" options:\n'
            'Use `options={"atol": tol}`',
            FutureWarning
        )
        options["atol"] = kwargs.pop("tol")

    if "store_all_expect" in kwargs and solver == "stoc":
        warnings.warn(
            'The "store_all_expect" parameter is now the '
            '"keep_runs_results" options:\n'
            'Use `options={"keep_runs_results": False / True}`',
            FutureWarning
        )
        options["keep_runs_results"] = kwargs.pop("store_all_expect")

    if "store_measurement" in kwargs and solver == "stoc":
        warnings.warn(
            'The "store_measurement" parameter is now an options:\n'
            'Use `options={"store_measurement": False / True}`',
            FutureWarning
        )
        options["store_measurement"] = kwargs.pop("store_measurement")

    if ("dW_factors" in kwargs or "m_ops" in kwargs) and solver == "stoc":
        raise TypeError(
            '"m_ops" and "dW_factors" are now properties of '
            'the stochastic solver class, use:\n'
            '>>> solver = SMESolver(H, c_ops)\n'
            '>>> solver.m_ops = m_ops\n'
            '>>> solver.dW_factors = dW_factors\n'
        )

    if kwargs:
        raise TypeError(f"unexpected keyword argument {kwargs.keys()}")
    return options<|MERGE_RESOLUTION|>--- conflicted
+++ resolved
@@ -44,11 +44,13 @@
     _resultclass = Result
 
     def __init__(self, rhs, *, options=None):
-        if isinstance(rhs, (QobjEvo, Qobj)):
-            self.rhs = QobjEvo(rhs)
-            self._dims = rhs._dims
-        elif rhs is not None:
+        if not isinstance(rhs, (QobjEvo, Qobj)):
             TypeError("The rhs must be a QobjEvo")
+        self.rhs = QobjEvo(rhs)
+        self._dims = rhs._dims
+        self._post_init(options)
+
+    def _post_init(self, options):
         self.options = options
         self._integrator = self._get_integrator()
         self._state_metadata = {}
@@ -92,11 +94,7 @@
 
         self._state_metadata = {
             'dims': state._dims,
-<<<<<<< HEAD
             'isherm': state.isherm and not (self._dims == state._dims)
-=======
-            'isherm': state.isherm and not (self.rhs.dims == state.dims)
->>>>>>> c5ec8291
         }
         if self._dims[1] == state._dims:
             return stack_columns(state.data)
@@ -106,11 +104,7 @@
         """
         Retore the Qobj state from its data.
         """
-<<<<<<< HEAD
         if self._state_metadata['dims'] == self._dims[1]:
-=======
-        if self._state_metadata['dims'] == self.rhs._dims[1]:
->>>>>>> c5ec8291
             state = Qobj(unstack_columns(data),
                          **self._state_metadata, copy=False)
         else:
