__all__ = ['Solver']

from .. import Qobj, QobjEvo, ket2dm
from .options import known_solver, _AttachedSolverOptions, SolverOptions
from ..core import stack_columns, unstack_columns
from .result import Result
from .integrator import Integrator
from ..ui.progressbar import progess_bars
from time import time


class Solver:
    """
    Runner for an evolution.
    Can run the evolution at once using :method:`run` or step by step using
    :method:`start` and :method:`step`.

    Parameters
    ----------
    rhs : Qobj, QobjEvo
        Right hand side of the evolution::
            d state / dt = rhs @ state

    options : dict
        Options for the solver
    """
    name = "generic"

    # State, time and Integrator of the stepper functionnality
    _integrator = None
    _avail_integrators = {}

    # Class of option used by the solver
    solver_options = {
        "progress_bar": "text",
        "progress_kwargs": {"chunk_size": 10},
        "store_final_state": False,
        "store_states": None,
        "normalize_output": "ket",
        'method': 'adams',
    }
    resultclass = Result

    def __init__(self, rhs, *, options=None):
        if isinstance(rhs, (QobjEvo, Qobj)):
            self.rhs = QobjEvo(rhs)
        else:
            TypeError("The rhs must be a QobjEvo")
        self._options = _AttachedSolverOptions(self)
        if options is not None:
            self.options = options
        _time_start = time()
        self._integrator = self._get_integrator()
        self._init_integrator_time = time() - _time_start
        self._state_metadata = {}
        self.stats = self._initialize_stats()

    def _initialize_stats(self):
        """ Return the initial values for the solver stats.
        """
        return {
            "method": self._integrator.name,
            "init time": self._init_integrator_time,
            "preparation time": 0.0,
            "run time": 0.0,
        }

    def _prepare_state(self, state):
        """
        Extract the data of the Qobj state.

        Is responsible for dims checks, preparing the data (stack columns, ...)
        determining the dims of the output for :method:`_restore_state`.

        Should return the state's data such that it can be used by Integrators.
        """
        if self.rhs.issuper and state.isket:
            state = ket2dm(state)

        if (
            self.rhs.dims[1] != state.dims[0]
            and self.rhs.dims[1] != state.dims
        ):
            raise TypeError(f"incompatible dimensions {self.rhs.dims}"
                            f" and {state.dims}")

        self._state_metadata = {
            'dims': state.dims,
            'type': state.type,
            'isherm': state.isherm and not (self.rhs.dims == state.dims)
        }
        if self.rhs.dims[1] == state.dims:
            return stack_columns(state.data)
        return state.data

    def _restore_state(self, data, *, copy=True):
        """
        Retore the Qobj state from its data.
        """
        if self._state_metadata['dims'] == self.rhs.dims[1]:
<<<<<<< HEAD
            stateQobj = Qobj(unstack_columns(state),
                             **self._state_metadata, copy=False)
        else:
            stateQobj = Qobj(state, **self._state_metadata, copy=copy)

        state_is_oper = stateQobj.dims == self.rhs.dims
        if self._options['normalize_output'] and not state_is_oper:
            stateQobj /= stateQobj.norm()

        return stateQobj
=======
            state = Qobj(unstack_columns(data),
                         **self._state_metadata, copy=False)
        else:
            state = Qobj(data, **self._state_metadata, copy=copy)

        if data.shape[1] == 1:  # if the state does not have type oper
            state_type = 'dm' if self.rhs.issuper else 'ket'
            if self.options['normalize_output'] in {state_type, True, 'all'}:
                state = state * (1 / state.norm())

        return state
>>>>>>> 98a8e7d4

    def run(self, state0, tlist, *, args=None, e_ops=None):
        """
        Do the evolution of the Quantum system.

        For a ``state0`` at time ``tlist[0]`` do the evolution as directed by
        ``rhs`` and for each time in ``tlist`` store the state and/or
        expectation values in a :cls:`Result`. The evolution method and stored
        results are determined by ``options``.

        Parameters
        ----------
        state0 : :class:`Qobj`
            Initial state of the evolution.

        tlist : list of double
            Time for which to save the results (state and/or expect) of the
            evolution. The first element of the list is the initial time of the
            evolution. Each times of the list must be increasing, but does not
            need to be uniformy distributed.

        args : dict, optional {None}
            Change the ``args`` of the rhs for the evolution.

        e_ops : list {None}
            List of Qobj, QobjEvo or callable to compute the expectation
            values. Function[s] must have the signature
            f(t : float, state : Qobj) -> expect.

        Return
        ------
        results : :class:`qutip.solver.Result`
            Results of the evolution. States and/or expect will be saved. You
            can control the saved data in the options.
        """
        _time_start = time()
        _data0 = self._prepare_state(state0)
        self._integrator.set_state(tlist[0], _data0)
        self._argument(args)
<<<<<<< HEAD
        self.stats["preparation time"] += time() - _time_start

        results = self.resultclass(e_ops, self.options,
                                   self.rhs.issuper, _data0.shape[1]!=1)
        results.add(tlist[0], state0)
=======
        stats = self._initialize_stats()
        results = self.resultclass(
            e_ops, self.options.results,
            solver=self.name, stats=stats,
        )
        results.add(tlist[0], self._restore_state(_data0, copy=False))
        stats['preparation time'] += time() - _time_start
>>>>>>> 98a8e7d4

        progress_bar = progess_bars[self.options['progress_bar']]()
        progress_bar.start(len(tlist)-1, **self.options['progress_kwargs'])
        for t, state in self._integrator.run(tlist):
            progress_bar.update()
            results.add(t, self._restore_state(state, copy=False))
        progress_bar.finished()

        stats['run time'] = progress_bar.total_time()
        # TODO: It would be nice if integrator could give evolution statistics
        # stats.update(_integrator.stats)
        return results

    def start(self, state0, t0):
        """
        Set the initial state and time for a step evolution.
        ``options`` for the evolutions are read at this step.

        Parameters
        ----------
        state0 : :class:`Qobj`
            Initial state of the evolution.

        t0 : double
            Initial time of the evolution.
        """
        _time_start = time()
        self._integrator.set_state(t0, self._prepare_state(state0))
        self.stats["preparation time"] += time() - _time_start

    def step(self, t, *, args=None, copy=True):
        """
        Evolve the state to ``t`` and return the state as a :class:`Qobj`.

        Parameters
        ----------
        t : double
            Time to evolve to, must be higher than the last call.

        args : dict, optional {None}
            Update the ``args`` of the system.
            The change is effective from the beginning of the interval.
            Changing ``args`` can slow the evolution.

        copy : bool, optional {True}
            Whether to return a copy of the data or the data in the ODE solver.

        .. note :
            The state must be initialized first by calling ``start`` or
            ``run``. If ``run`` is called, ``step`` will continue from the last
            time and state obtained.
        """
        if not self._integrator._is_set:
            raise RuntimeError("The `start` method must called first")
        _time_start = time()
        self._argument(args)
        _, state = self._integrator.integrate(t, copy=False)
        self.stats["run time"] += time() - _time_start
        return self._restore_state(state, copy=copy)

    def _get_integrator(self):
        """ Return the initialted integrator. """
        method = self._options["method"]
        if method in self.avail_integrators():
            integrator = self.avail_integrators()[method]
        elif issubclass(method, Integrator):
            integrator = method
        else:
            raise ValueError("Integrator method not supported.")
        return integrator(self.rhs, self.options)

    @property
    def options(self):
        """
        store_final_state: bool
            Whether or not to store the final state of the evolution in the
            result class.

        store_states": bool, None
            Whether or not to store the state vectors or density matrices.
            On `None` the states will be saved if no expectation operators are
            given.

        normalize_output: bool
            Normalize output state to hide ODE numerical errors.

        progress_bar: str {'text', 'enhanced', 'tqdm', ''}
            How to present the solver progress.
            'tqdm' uses the python module of the same name and raise an error
            if not installed. Empty string or False will disable the bar.

        progress_kwargs: dict
            kwargs to pass to the progress_bar. Qutip's bars use `chunk_size`.

        method: str
            Which ordinary differential equation integration method to use.
        """
        return self._options

    def _parse_options(self, **new_options):
        """
        Do a first read through of the options:
        - Raise an error for unsupported error.
        - Replace ``None`` with the default value.
        - Remove items that are unchanged.
        """
        method = new_options.get('method', self.options["method"])
        default_options = SolverOptions(self.name, method=method)
        extra_keys = new_options.keys() - default_options.supported_keys
        if extra_keys:
            raise KeyError(f"Options {extra_keys} are not supported.")
        # First pass: Have ``None`` refert to the default.
        new_options = {
            key: (val if val is not None else default_options[key])
            for key, val in new_options.items()
        }
        # Second pass: Remove options that remain unchanged.
        new_options = {
            key: val
            for key, val in new_options.items()
            if key in self._options and val != self._options[key]
        }
        return new_options

    @options.setter
    def options(self, new_options):
        new_options = self._parse_options(**new_options)
        if not new_options:
            return  # Nothing to do

        # Create options without the integrator items that are not
        # not supported by the new integrator if changed.
        kept_options = self._options.copy()
        if 'method' in new_options:
            kept_options['method'] = new_options['method']

        self._options = _AttachedSolverOptions(
            self,
            **{**kept_options, **new_options}
        )

        self._apply_options(new_options.keys())

    def _apply_options(self, keys):
        """
        Method called when options are changed, either through
        ``solver.options[key] = value`` or ``solver.options = options``.
        Allow to update the solver with the new options
        """
        if self._integrator is None or not keys:
            pass
        elif 'method' in keys:
            state = self._integrator.get_state()
            self._integrator = self._get_integrator()
            self._integrator.set_state(*state)
        elif keys & self._integrator.integrator_options.keys():
            # Some of the keys are used by the integrator.
            self._integrator.options = self._options
            self._integrator.reset(hard=True)

    def _argument(self, args):
        """Update the args, for the `rhs` and other operators."""
        if args:
            self.rhs.arguments(args)
            self._integrator.arguments(args)

    @classmethod
    def avail_integrators(cls):
        if cls is Solver:
            return cls._avail_integrators.copy()
        return {
            **Solver.avail_integrators(),
            **cls._avail_integrators
        }

    @classmethod
    def integrator_options(cls):
        integrators = cls.avail_integrators()
        options = {key: inte.integrator_options
                   for key, inte in integrators.items()}
        return options

    @classmethod
    def add_integrator(cls, integrator, key):
        """
        Register an integrator.

        Parameters
        ----------
        integrator : Integrator
            The ODE solver to register.

        keys : list of str
            Values of the method options that refer to this integrator.
        """
        if not issubclass(integrator, Integrator):
            raise TypeError(f"The integrator {integrator} must be a subclass"
                            " of `qutip.solver.Integrator`")

        cls._avail_integrators[key] = integrator


known_solver['solver'] = Solver
known_solver['Solver'] = Solver
known_solver['generic'] = Solver<|MERGE_RESOLUTION|>--- conflicted
+++ resolved
@@ -98,30 +98,15 @@
         Retore the Qobj state from its data.
         """
         if self._state_metadata['dims'] == self.rhs.dims[1]:
-<<<<<<< HEAD
-            stateQobj = Qobj(unstack_columns(state),
-                             **self._state_metadata, copy=False)
-        else:
-            stateQobj = Qobj(state, **self._state_metadata, copy=copy)
-
-        state_is_oper = stateQobj.dims == self.rhs.dims
-        if self._options['normalize_output'] and not state_is_oper:
-            stateQobj /= stateQobj.norm()
-
-        return stateQobj
-=======
             state = Qobj(unstack_columns(data),
                          **self._state_metadata, copy=False)
         else:
             state = Qobj(data, **self._state_metadata, copy=copy)
 
-        if data.shape[1] == 1:  # if the state does not have type oper
-            state_type = 'dm' if self.rhs.issuper else 'ket'
-            if self.options['normalize_output'] in {state_type, True, 'all'}:
-                state = state * (1 / state.norm())
+        if data.shape[1] == 1 and self._options['normalize_output']:
+            state = state * (1 / state.norm())
 
         return state
->>>>>>> 98a8e7d4
 
     def run(self, state0, tlist, *, args=None, e_ops=None):
         """
@@ -161,21 +146,13 @@
         _data0 = self._prepare_state(state0)
         self._integrator.set_state(tlist[0], _data0)
         self._argument(args)
-<<<<<<< HEAD
-        self.stats["preparation time"] += time() - _time_start
-
-        results = self.resultclass(e_ops, self.options,
-                                   self.rhs.issuper, _data0.shape[1]!=1)
-        results.add(tlist[0], state0)
-=======
         stats = self._initialize_stats()
         results = self.resultclass(
-            e_ops, self.options.results,
+            e_ops, self.options,
             solver=self.name, stats=stats,
         )
         results.add(tlist[0], self._restore_state(_data0, copy=False))
         stats['preparation time'] += time() - _time_start
->>>>>>> 98a8e7d4
 
         progress_bar = progess_bars[self.options['progress_bar']]()
         progress_bar.start(len(tlist)-1, **self.options['progress_kwargs'])
