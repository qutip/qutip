--- conflicted
+++ resolved
@@ -116,14 +116,10 @@
 
         self._state_metadata = {
             'dims': state._dims,
-<<<<<<< HEAD
-            'isherm': state.isherm and not (self._dims == state._dims)
-=======
             # This is herm flag take for granted that the liouvillian keep
             # hermiticity.  But we do not check user passed super operator for
             # anything other than dimensions.
-            'isherm': state.isherm and not (self.rhs.dims == state.dims)
->>>>>>> f403c94c
+            'isherm': state.isherm and not (self._dims == state.dims)
         }
         if self._dims[1] == state._dims:
             return stack_columns(state.data)
