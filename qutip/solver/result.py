""" Class for solve function results"""
import numpy as np
<<<<<<< HEAD
from ..core import Qobj, QobjEvo, expect, isket, ket2dm, qzero
=======
from ..core import Qobj, QobjEvo, expect, qzero_like
>>>>>>> fc9c580d

__all__ = ["Result", "MultiTrajResult", "McResult", "NmmcResult"]


class _QobjExpectEop:
    """
    Pickable e_ops callable that calculates the expectation value for a given
    operator.

    Parameters
    ----------
    op : :obj:`~Qobj`
        The expectation value operator.
    """
    def __init__(self, op):
        self.op = op

    def __call__(self, t, state):
        return expect(self.op, state)


class ExpectOp:
    """
    A result e_op (expectation operation).

    Parameters
    ----------
    op : object
        The original object used to define the e_op operation, e.g. a
        :~obj:`Qobj` or a function ``f(t, state)``.

    f : function
        A callable ``f(t, state)`` that will return the value of the e_op
        for the specified state and time.

    append : function
        A callable ``append(value)``, e.g. ``expect[k].append``, that will
        store the result of the e_ops function ``f(t, state)``.

    Attributes
    ----------
    op : object
        The original object used to define the e_op operation.
    """
    def __init__(self, op, f, append):
        self.op = op
        self._f = f
        self._append = append

    def __call__(self, t, state):
        """
        Return the expectation value for the given time, ``t`` and
        state, ``state``.
        """
        return self._f(t, state)

    def _store(self, t, state):
        """
        Store the result of the e_op function. Should only be called by
        :class:`~Result`.
        """
        self._append(self._f(t, state))


class _BaseResult:
    """
    Common method for all ``Result``.
    """
    def __init__(self, options, *, solver=None, stats=None):
        self.solver = solver
        if stats is None:
            stats = {}
        self.stats = stats

        self._state_processors = []
        self._state_processors_require_copy = False

        self.options = options

    def _e_ops_to_dict(self, e_ops):
        """ Convert the supplied e_ops to a dictionary of Eop instances. """
        if e_ops is None:
            e_ops = {}
        elif isinstance(e_ops, (list, tuple)):
            e_ops = {k: e_op for k, e_op in enumerate(e_ops)}
        elif isinstance(e_ops, dict):
            pass
        else:
            e_ops = {0: e_ops}
        return e_ops

    def add_processor(self, f, requires_copy=False):
        """
        Append a processor ``f`` to the list of state processors.

        Parameters
        ----------
        f : function, ``f(t, state)``
            A function to be called each time a state is added to this
            result object. The state is the state passed to ``.add``, after
            applying the pre-processors, if any.

        requires_copy : bool, default False
            Whether this processor requires a copy of the state rather than
            a reference. A processor must never modify the supplied state, but
            if a processor stores the state it should set ``require_copy`` to
            true.
        """
        self._state_processors.append(f)
        self._state_processors_require_copy |= requires_copy


class Result(_BaseResult):
    """
    Base class for storing solver results.

    Parameters
    ----------
    e_ops : :obj:`~Qobj`, :obj:`~QobjEvo`, function or list or dict of these
        The ``e_ops`` parameter defines the set of values to record at
        each time step ``t``. If an element is a :obj:`~Qobj` or
        :obj:`~QobjEvo` the value recorded is the expectation value of that
        operator given the state at ``t``. If the element is a function, ``f``,
        the value recorded is ``f(t, state)``.

        The values are recorded in the ``e_data`` and ``expect`` attributes of
        this result object. ``e_data`` is a dictionary and ``expect`` is a
        list, where each item contains the values of the corresponding
        ``e_op``.

    options : dict
        The options for this result class.

    solver : str or None
        The name of the solver generating these results.

    stats : dict or None
        The stats generated by the solver while producing these results. Note
        that the solver may update the stats directly while producing results.

    kw : dict
        Additional parameters specific to a result sub-class.

    Attributes
    ----------
    times : list
        A list of the times at which the expectation values and states were
        recorded.

    states : list of :obj:`~Qobj`
        The state at each time ``t`` (if the recording of the state was
        requested).

    final_state : :obj:`~Qobj`:
        The final state (if the recording of the final state was requested).

    expect : list of arrays of expectation values
        A list containing the values of each ``e_op``. The list is in
        the same order in which the ``e_ops`` were supplied and empty if
        no ``e_ops`` were given.

        Each element is itself a list and contains the values of the
        corresponding ``e_op``, with one value for each time in ``.times``.

        The same lists of values may be accessed via the ``.e_data`` dictionary
        and the original ``e_ops`` are available via the ``.e_ops`` attribute.

    e_data : dict
        A dictionary containing the values of each ``e_op``. If the ``e_ops``
        were supplied as a dictionary, the keys are the same as in
        that dictionary. Otherwise the keys are the index of the ``e_op``
        in the ``.expect`` list.

        The lists of expectation values returned are the *same* lists as
        those returned by ``.expect``.

    e_ops : dict
        A dictionary containing the supplied e_ops as ``ExpectOp`` instances.
        The keys of the dictionary are the same as for ``.e_data``.
        Each value is object where ``.e_ops[k](t, state)`` calculates the
        value of ``e_op`` ``k`` at time ``t`` and the given ``state``, and
        ``.e_ops[k].op`` is the original object supplied to create the
        ``e_op``.

    solver : str or None
        The name of the solver generating these results.

    stats : dict or None
        The stats generated by the solver while producing these results.

    options : dict
        The options for this result class.
    """
    def __init__(self, e_ops, options, *, solver=None, stats=None, **kw):
        super().__init__(options, solver=solver, stats=stats)
        raw_ops = self._e_ops_to_dict(e_ops)
        self.e_data = {k: [] for k in raw_ops}
        self.e_ops = {}
        for k, op in raw_ops.items():
            f = self._e_op_func(op)
            self.e_ops[k] = ExpectOp(op, f, self.e_data[k].append)
            self.add_processor(self.e_ops[k]._store)

        self.times = []
        self.states = []
        self.final_state = None

        self._post_init(**kw)

    def _e_op_func(self, e_op):
        """
        Convert an e_op entry into a function, ``f(t, state)`` that returns
        the appropriate value (usually an expectation value).

        Sub-classes may override this function to calculate expectation values
        in different ways.
        """
        if isinstance(e_op, Qobj):
            return _QobjExpectEop(e_op)
        elif isinstance(e_op, QobjEvo):
            return e_op.expect
        elif callable(e_op):
            return e_op
        raise TypeError(f"{e_op!r} has unsupported type {type(e_op)!r}.")

    def _post_init(self):
        """
        Perform post __init__ initialisation. In particular, add state
        processors or pre-processors.

        Sub-class may override this. If the sub-class wishes to register the
        default processors for storing states, it should call this parent
        ``.post_init()`` method.

        Sub-class ``.post_init()`` implementation may take additional keyword
        arguments if required.
        """
        store_states = self.options['store_states']
        store_final_state = self.options['store_final_state']

        if store_states is None:
            store_states = len(self.e_ops) == 0
        if store_states:
            self.add_processor(self._store_state, requires_copy=True)

        if store_states or store_final_state:
            self.add_processor(self._store_final_state, requires_copy=True)

    def _store_state(self, t, state):
        """ Processor that stores a state in ``.states``. """
        self.states.append(state)

    def _store_final_state(self, t, state):
        """ Processor that writes the state to ``.final_state``. """
        self.final_state = state

    def _pre_copy(self, state):
        """ Return a copy of the state. Sub-classes may override this to
            copy a state in different manner or to skip making a copy
            altogether if a copy is not necessary.
        """
        return state.copy()

    def add(self, t, state):
        """
        Add a state to the results for the time ``t`` of the evolution.

        Adding a state calculates the expectation value of the state for
        each of the supplied ``e_ops`` and stores the result in ``.expect``.

        The state is recorded in ``.states`` and ``.final_state`` if specified
        by the supplied result options.

        Parameters
        ----------
        t : float
            The time of the added state.

        state : typically a :obj:`~Qobj`
            The state a time ``t``. Usually this is a :obj:`~Qobj` with
            suitable dimensions, but it sub-classes of result might support
            other forms of the state.

        .. note::

           The expectation values, i.e. ``e_ops``, and states are recorded by
           the state processors (see ``.add_processor``).

           Additional processors may be added by sub-classes.
        """
        self.times.append(t)

        if self._state_processors_require_copy:
            state = self._pre_copy(state)

        for op in self._state_processors:
            op(t, state)

    def __repr__(self):
        lines = [
            f"<{self.__class__.__name__}",
            f"  Solver: {self.solver}",
        ]
        if self.stats:
            lines.append("  Solver stats:")
            lines.extend(
                f"    {k}: {v!r}"
                for k, v in self.stats.items()
            )
        if self.times:
            lines.append(
                f"  Time interval: [{self.times[0]}, {self.times[-1]}]"
                f" ({len(self.times)} steps)"
            )
        lines.append(f"  Number of e_ops: {len(self.e_ops)}")
        if self.states:
            lines.append("  States saved.")
        elif self.final_state is not None:
            lines.append("  Final state saved.")
        else:
            lines.append("  State not saved.")
        lines.append(">")
        return "\n".join(lines)

    @property
    def expect(self):
        return [np.array(e_op) for e_op in self.e_data.values()]


class MultiTrajResult(_BaseResult):
    """
    Base class for storing results for solver using multiple trajectories.

    Parameters
    ----------
    e_ops : :obj:`~Qobj`, :obj:`~QobjEvo`, function or list or dict of these
        The ``e_ops`` parameter defines the set of values to record at
        each time step ``t``. If an element is a :obj:`~Qobj` or
        :obj:`~QobjEvo` the value recorded is the expectation value of that
        operator given the state at ``t``. If the element is a function, ``f``,
        the value recorded is ``f(t, state)``.

        The values are recorded in the ``.expect`` attribute of this result
        object. ``.expect`` is a list, where each item contains the values
        of the corresponding ``e_op``.

        Function ``e_ops`` must return a number so the average can be computed.

    options : dict
        The options for this result class.

    solver : str or None
        The name of the solver generating these results.

    stats : dict or None
        The stats generated by the solver while producing these results. Note
        that the solver may update the stats directly while producing results.

    kw : dict
        Additional parameters specific to a result sub-class.

    Properties
    ----------
    times : list
        A list of the times at which the expectation values and states were
        recorded.

    average_states : list of :obj:`~Qobj`
        The state at each time ``t`` (if the recording of the state was
        requested) averaged over all trajectories as a density matrix.

    runs_states : list of list of :obj:`~Qobj`
        The state for each trajectory and each time ``t`` (if the recording of
        the states and trajectories was requested)

    final_state : :obj:`~Qobj:
        The final state (if the recording of the final state was requested)
        averaged over all trajectories as a density matrix.

    runs_final_state : list of :obj:`~Qobj`
        The final state for each trajectory (if the recording of the final
        state and trajectories was requested).

    average_expect : list of array of expectation values
        A list containing the values of each ``e_op`` averaged over each
        trajectories. The list is in the same order in which the ``e_ops`` were
        supplied and empty if no ``e_ops`` were given.

        Each element is itself an array and contains the values of the
        corresponding ``e_op``, with one value for each time in ``.times``.

    std_expect : list of array of expectation values
        A list containing the standard derivation of each ``e_op`` over each
        trajectories. The list is in the same order in which the ``e_ops`` were
        supplied and empty if no ``e_ops`` were given.

        Each element is itself an array and contains the values of the
        corresponding ``e_op``, with one value for each time in ``.times``.

    runs_expect : list of array of expectation values
        A list containing the values of each ``e_op`` for each trajectories.
        The list is in the same order in which the ``e_ops`` were
        supplied and empty if no ``e_ops`` were given. Only available if the
        storing of trajectories was requested.

        The order of the elements is ``runs_expect[e_ops][trajectory][time]``.

        Each element is itself an array and contains the values of the
        corresponding ``e_op``, with one value for each time in ``.times``.

    average_e_data : dict
        A dictionary containing the values of each ``e_op`` averaged over each
        trajectories. If the ``e_ops`` were supplied as a dictionary, the keys
        are the same as in that dictionary. Otherwise the keys are the index of
        the ``e_op`` in the ``.expect`` list.

        The lists of expectation values returned are the *same* lists as
        those returned by ``.expect``.

    average_e_data : dict
        A dictionary containing the standard derivation of each ``e_op`` over
        each trajectories. If the ``e_ops`` were supplied as a dictionary, the
        keys are the same as in that dictionary. Otherwise the keys are the
        index of the ``e_op`` in the ``.expect`` list.

        The lists of expectation values returned are the *same* lists as
        those returned by ``.expect``.

    runs_e_data : dict
        A dictionary containing the values of each ``e_op`` for each
        trajectories. If the ``e_ops`` were supplied as a dictionary, the keys
        are the same as in that dictionary. Otherwise the keys are the index of
        the ``e_op`` in the ``.expect`` list. Only available if the storing
        of trajectories was requested.

        The order of the elements is ``runs_expect[e_ops][trajectory][time]``.

        The lists of expectation values returned are the *same* lists as
        those returned by ``.expect``.

    solver : str or None
        The name of the solver generating these results.

    stats : dict or None
        The stats generated by the solver while producing these results.

    options : :obj:`~SolverResultsOptions`
        The options for this result class.
    """
    def __init__(self, e_ops, options, *, solver=None, stats=None, **kw):
        super().__init__(options, solver=solver, stats=stats)
        self._raw_ops = self._e_ops_to_dict(e_ops)

        self.times = []
        self.trajectories = []
        self.num_trajectories = 0
        self.seeds = []

        self._sum_states = None
        self._sum_final_states = None
        self._sum_expect = None
        self._sum2_expect = None
        self._target_tols = None

        self.average_e_data = {}
        self.e_data = {}
        self.std_e_data = {}
        self.runs_e_data = {}

        self._post_init(**kw)

    @staticmethod
    def _to_dm(state):
        if state.type == 'ket':
            state = state.proj()
        return state

    def _add_first_traj(self, trajectory):
        """
        Read the first trajectory, intitializing needed data.
        """
        self.times = trajectory.times

        if trajectory.states:
            state = trajectory.states[0]
            self._sum_states = [qzero_like(self._to_dm(state))
                                for state in trajectory.states]
        if trajectory.final_state:
            state = trajectory.final_state
            self._sum_final_states = qzero_like(self._to_dm(state))

        self._sum_expect = [
            np.zeros_like(expect) for expect in trajectory.expect
        ]
        self._sum2_expect = [
            np.zeros_like(expect) for expect in trajectory.expect
        ]

        self.e_ops = trajectory.e_ops

        self.average_e_data = {
            k: list(avg_expect)
            for k, avg_expect
            in zip(self._raw_ops, self._sum_expect)
        }
        self.e_data = self.average_e_data
        if self.options['keep_runs_results']:
            self.runs_e_data = {k: [] for k in self._raw_ops}
            self.e_data = self.runs_e_data

    def _store_trajectory(self, trajectory):
        self.trajectories.append(trajectory)

    def _reduce_states(self, trajectory):
        self._sum_states = [
            accu + self._to_dm(state)
            for accu, state
            in zip(self._sum_states, trajectory.states)
        ]

    def _reduce_final_state(self, trajectory):
        self._sum_final_states += self._to_dm(trajectory.final_state)

    def _reduce_expect(self, trajectory):
        """
        Compute the average of the expectation values and store it in it's
        multiple formats.
        """
        for i, k in enumerate(self._raw_ops):
            expect_traj = trajectory.expect[i]

            self._sum_expect[i] += expect_traj
            self._sum2_expect[i] += expect_traj**2

            avg = self._sum_expect[i] / self.num_trajectories
            avg2 = self._sum2_expect[i] / self.num_trajectories

            self.average_e_data[k] = list(avg)

            # mean(expect**2) - mean(expect)**2 can something be very small
            # negative (-1e-15) which raise an error for float sqrt.
            self.std_e_data[k] = list(np.sqrt(np.abs(avg2 - np.abs(avg**2))))

            if self.runs_e_data:
                self.runs_e_data[k].append(trajectory.e_data[k])

    def _increment_traj(self, trajectory):
        if self.num_trajectories == 0:
            self._add_first_traj(trajectory)
        self.num_trajectories += 1

    def _no_end(self):
        """
        Remaining number of trajectories needed to finish cannot be determined
        by this object.
        """
        return np.inf

    def _fixed_end(self):
        """
        Finish at a known number of trajectories.
        """
        ntraj_left = self._target_ntraj - self.num_trajectories
        if ntraj_left == 0:
            self.stats['end_condition'] = 'ntraj reached'
        return ntraj_left

    def _target_tolerance_end(self):
        """
        Compute the error on the expectation values using jackknife resampling.
        Return the approximate number of trajectories needed to have this
        error within the tolerance fot all e_ops and times.
        """
        if self.num_trajectories <= 1:
            return np.inf
        avg = np.array(self._sum_expect) / self.num_trajectories
        avg2 = np.array(self._sum2_expect) / self.num_trajectories
        target = np.array([
            atol + rtol * mean
            for mean, (atol, rtol)
            in zip(avg, self._target_tols)
        ])
        target_ntraj = np.max((avg2 - abs(avg)**2) / target**2 + 1)

        self._estimated_ntraj = min(target_ntraj, self._target_ntraj)
        if (self._estimated_ntraj - self.num_trajectories) <= 0:
            self.stats['end_condition'] = 'target tolerance reached'
        return self._estimated_ntraj - self.num_trajectories

    def _post_init(self):
        self.num_trajectories = 0
        self._target_ntraj = None

        store_states = self.options['store_states']
        store_final_state = self.options['store_final_state']
        store_traj = self.options['keep_runs_results']

        self.add_processor(self._increment_traj)
        if store_traj:
            self.add_processor(self._store_trajectory)
        if store_states is None:
            store_states = len(self._raw_ops) == 0
        if store_states:
            self.add_processor(self._reduce_states)
        if store_states or store_final_state:
            self.add_processor(self._reduce_final_state)
        if self._raw_ops:
            self.add_processor(self._reduce_expect)

        self._early_finish_check = self._no_end
        self.stats['end_condition'] = 'unknown'

    def add(self, trajectory_info):
        """
        Add a trajectory to the evolution.

        Trajectories can be saved or average canbe extracted depending on the
        options ``keep_runs_results``.

        Parameters
        ----------
        trajectory_info : tuple of seed and trajectory
            - seed: int, SeedSequence
              Seed used to generate the trajectory.
            - trajectory : :class:`Result`
              Run result for one evolution over the times.

        Return
        ------
        remaing_traj : number
            Return the number of trajectories still needed to reach the target
            tolerance. If no tolerance is provided, return infinity.
        """
        seed, trajectory = trajectory_info
        self.seeds.append(seed)

        for op in self._state_processors:
            op(trajectory)

        return self._early_finish_check()

    def add_end_condition(self, ntraj, target_tol=None):
        """
        Set the condition to stop the computing trajectories when the certain
        condition are fullfilled.
        Supported end condition for multi trajectories computation are:
        - Reaching a number of trajectories.
        - Error bar on the expectation values reach smaller than a given
          tolerance.

        Parameters
        ----------
        ntraj : int
            Number of trajectories expected.

        target_tol : float, array_like, [optional]
            Target tolerance of the evolution. The evolution will compute
            trajectories until the error on the expectation values is lower
            than this tolerance. The error is computed using jackknife
            resampling. ``target_tol`` can be an absolute tolerance, a pair of
            absolute and relative tolerance, in that order. Lastly, it can be a
            list of pairs of (atol, rtol) for each e_ops.

            Error estimation is done with jackknife resampling.
        """
        self._target_ntraj = ntraj
        self.stats['end_condition'] = 'timeout'

        if target_tol is None:
            self._early_finish_check = self._fixed_end
            return

        num_e_ops = len(self._raw_ops)

        if not num_e_ops:
            raise ValueError("Cannot target a tolerance without e_ops")

        self._estimated_ntraj = ntraj

        targets = np.array(target_tol)
        if targets.ndim == 0:
            self._target_tols = np.array([(target_tol, 0.)] * num_e_ops)
        elif targets.shape == (2,):
            self._target_tols = np.ones((num_e_ops, 2)) * targets
        elif targets.shape == (num_e_ops, 2):
            self._target_tols = targets
        else:
            raise ValueError("target_tol must be a number, a pair of (atol, "
                             "rtol) or a list of (atol, rtol) for each e_ops")

        self._early_finish_check = self._target_tolerance_end

    @property
    def runs_states(self):
        """
        States of every runs as ``states[run][t]``.
        """
        if self.trajectories and self.trajectories[0].states:
            return [traj.states for traj in self.trajectories]
        else:
            return None

    @property
    def average_states(self):
        """
        States averages as density matrices.
        """
        if self._sum_states is None:
            return None
        return [final / self.num_trajectories for final in self._sum_states]

    @property
    def states(self):
        """
        Runs final states if available, average otherwise.
        """
        return self.runs_states or self.average_states

    @property
    def runs_final_states(self):
        """
        Last states of each trajectories.
        """
        if self.trajectories and self.trajectories[0].final_state:
            return [traj.final_state for traj in self.trajectories]
        else:
            return None

    @property
    def average_final_state(self):
        """
        Last states of each trajectories averaged into a density matrix.
        """
        if self._sum_final_states is None:
            return None
        return self._sum_final_states / self.num_trajectories

    @property
    def final_state(self):
        """
        Runs final states if available, average otherwise.
        """
        return self.runs_final_states or self.average_final_state

    @property
    def average_expect(self):
        return [np.array(val) for val in self.average_e_data.values()]

    @property
    def std_expect(self):
        return [np.array(val) for val in self.std_e_data.values()]

    @property
    def runs_expect(self):
        return [np.array(val) for val in self.runs_e_data.values()]

    @property
    def expect(self):
        return [np.array(val) for val in self.e_data.values()]

    def steady_state(self, N=0):
        """
        Average the states of the last ``N`` times of every runs as a density
        matrix. Should converge to the steady state in the right circumstances.

        Parameters
        ----------
        N : int [optional]
            Number of states from the end of ``tlist`` to average. Per default
            all states will be averaged.
        """
        N = int(N) or len(self.times)
        N = len(self.times) if N > len(self.times) else N
        states = self.average_states
        if states is not None:
            return sum(states[-N:]) / N
        else:
            return None

    def __repr__(self):
        lines = [
            f"<{self.__class__.__name__}",
            f"  Solver: {self.solver}",
        ]
        if self.stats:
            lines.append("  Solver stats:")
            lines.extend(
                f"    {k}: {v!r}"
                for k, v in self.stats.items()
            )
        if self.times:
            lines.append(
                f"  Time interval: [{self.times[0]}, {self.times[-1]}]"
                f" ({len(self.times)} steps)"
            )
        lines.append(f"  Number of e_ops: {len(self.e_ops)}")
        if self.states:
            lines.append("  States saved.")
        elif self.final_state is not None:
            lines.append("  Final state saved.")
        else:
            lines.append("  State not saved.")
        lines.append(f"  Number of trajectories: {self.num_trajectories}")
        if self.trajectories:
            lines.append("  Trajectories saved.")
        else:
            lines.append("  Trajectories not saved.")
        lines.append(">")
        return "\n".join(lines)

    def __add__(self, other):
        if not isinstance(other, MultiTrajResult):
            return NotImplemented
        if self._raw_ops != other._raw_ops:
            raise ValueError("Shared `e_ops` is required to merge results")
        if self.times != other.times:
            raise ValueError("Shared `times` are is required to merge results")
        new = self.__class__(self._raw_ops, self.options,
                             solver=self.solver, stats=self.stats)
        if self.trajectories and other.trajectories:
            new.trajectories = self.trajectories + other.trajectories
        new.num_trajectories = self.num_trajectories + other.num_trajectories
        new.times = self.times
        new.seeds = self.seeds + other.seeds

        if self._sum_states is not None and other._sum_states is not None:
            new._sum_states = self._sum_states + other._sum_states

        if (
            self._sum_final_states is not None
            and other._sum_final_states is not None
        ):
            new._sum_final_states = (
                self._sum_final_states + other._sum_final_states
            )
        new._target_tols = None

        new._sum_expect = []
        new._sum2_expect = []
        new.average_e_data = {}
        new.std_e_data = {}

        for i, k in enumerate(self._raw_ops):
            new._sum_expect.append(self._sum_expect[i] + other._sum_expect[i])
            new._sum2_expect.append(self._sum2_expect[i]
                                    + other._sum2_expect[i])

            avg = new._sum_expect[i] / new.num_trajectories
            avg2 = new._sum2_expect[i] / new.num_trajectories

            new.average_e_data[k] = list(avg)
            new.e_data = new.average_e_data

            new.std_e_data[k] = np.sqrt(np.abs(avg2 - np.abs(avg**2)))

            if new.trajectories:
                new.runs_e_data[k] = self.runs_e_data[k] + other.runs_e_data[k]
                new.e_data = new.runs_e_data

        new.stats["run time"] += other.stats["run time"]
        new.stats['end_condition'] = "Merged results"

        return new


class McTrajectoryResult(Result):
    """
    Result class used by the :class:`qutip.MCSolver` for single trajectories.
    """

    def __init__(self, e_ops, options, *args, **kwargs):
        super().__init__(e_ops, {**options, "normalize_output": False},
                         *args, **kwargs)


class McResult(MultiTrajResult):
    """
    Class for storing Monte-Carlo solver results.

    Parameters
    ----------
    e_ops : :obj:`~Qobj`, :obj:`~QobjEvo`, function or list or dict of these
        The ``e_ops`` parameter defines the set of values to record at
        each time step ``t``. If an element is a :obj:`~Qobj` or
        :obj:`~QobjEvo` the value recorded is the expectation value of that
        operator given the state at ``t``. If the element is a function, ``f``,
        the value recorded is ``f(t, state)``.

        The values are recorded in the ``.expect`` attribute of this result
        object. ``.expect`` is a list, where each item contains the values
        of the corresponding ``e_op``.

    options : :obj:`~SolverResultsOptions`
        The options for this result class.

    solver : str or None
        The name of the solver generating these results.

    stats : dict
        The stats generated by the solver while producing these results. Note
        that the solver may update the stats directly while producing results.
        Must include a value for "num_collapse".

    kw : dict
        Additional parameters specific to a result sub-class.

    Properties
    ----------
    collapse : list
        For each runs, a list of every collapse as a tuple of the time it
        happened and the corresponding ``c_ops`` index.
    """
    # Collapse are only produced by mcsolve.

    def _add_collapse(self, trajectory):
        self.collapse.append(trajectory.collapse)

    def _post_init(self):
        super()._post_init()
        self.num_c_ops = self.stats["num_collapse"]
        self.collapse = []
        self.add_processor(self._add_collapse)

    @property
    def col_times(self):
        """
        List of the times of the collapses for each runs.
        """
        out = []
        for col_ in self.collapse:
            col = list(zip(*col_))
            col = ([] if len(col) == 0 else col[0])
            out.append(col)
        return out

    @property
    def col_which(self):
        """
        List of the indexes of the collapses for each runs.
        """
        out = []
        for col_ in self.collapse:
            col = list(zip(*col_))
            col = ([] if len(col) == 0 else col[1])
            out.append(col)
        return out

    @property
    def photocurrent(self):
        """
        Average photocurrent or measurement of the evolution.
        """
        cols = [[] for _ in range(self.num_c_ops)]
        tlist = self.times
        for collapses in self.collapse:
            for t, which in collapses:
                cols[which].append(t)
        mesurement = [
            np.histogram(cols[i], tlist)[0] / np.diff(tlist) / self.num_trajectories
            for i in range(self.num_c_ops)
        ]
        return mesurement

    @property
    def runs_photocurrent(self):
        """
        Photocurrent or measurement of each runs.
        """
        tlist = self.times
        measurements = []
        for collapses in self.collapse:
            cols = [[] for _ in range(self.num_c_ops)]
            for t, which in collapses:
                cols[which].append(t)
            measurements.append([
                np.histogram(cols[i], tlist)[0] / np.diff(tlist)
                for i in range(self.num_c_ops)
            ])
        return measurements


class NmmcTrajectoryResult(McTrajectoryResult):
    """
    Result class used by the :class:`qutip.NonMarkovianMCSolver` for single
    trajectories. Additionally stores the trace of the state along the
    trajectory.
    """

    def __init__(self, e_ops, options, *args, **kwargs):
        self._nm_solver = kwargs.pop("__nm_solver")
        super().__init__(e_ops, options, *args, **kwargs)
        self.trace = []

    # This gets called during the Monte-Carlo simulation of the associated
    # completely positive master equation. To obtain the state of the actual
    # system, we simply multiply the provided state with the current martingale
    # before storing it / computing expectation values.
    def add(self, t, state):
        if isket(state):
            state = ket2dm(state)
        mu = self._nm_solver.current_martingale()
        super().add(t, state * mu)
        self.trace.append(mu)

    add.__doc__ = Result.add.__doc__


class NmmcResult(McResult):
    """
    Class for storing the results of the non-Markovian Monte-Carlo solver.

    Parameters
    ----------
    e_ops : :obj:`~Qobj`, :obj:`~QobjEvo`, function or list or dict of these
        The ``e_ops`` parameter defines the set of values to record at
        each time step ``t``. If an element is a :obj:`~Qobj` or
        :obj:`~QobjEvo` the value recorded is the expectation value of that
        operator given the state at ``t``. If the element is a function, ``f``,
        the value recorded is ``f(t, state)``.

        The values are recorded in the ``.expect`` attribute of this result
        object. ``.expect`` is a list, where each item contains the values
        of the corresponding ``e_op``.

    options : :obj:`~SolverResultsOptions`
        The options for this result class.

    solver : str or None
        The name of the solver generating these results.

    stats : dict
        The stats generated by the solver while producing these results. Note
        that the solver may update the stats directly while producing results.
        Must include a value for "num_collapse".

    kw : dict
        Additional parameters specific to a result sub-class.

    Properties
    ----------
    average_trace : list
        The average trace (i.e., averaged over all trajectories) at each time.

    std_trace : list
        The standard deviation of the trace at each time.

    runs_trace : list of lists
        For each recorded trajectory, the trace at each time.
        Only present if ``keep_runs_results`` is set in the options.
    """

    def _post_init(self):
        super()._post_init()

        self._sum_trace = None
        self._sum2_trace = None
        self.average_trace = []
        self.std_trace = []
        self.runs_trace = []

        self.add_processor(self._add_trace)

    def _add_first_traj(self, trajectory):
        super()._add_first_traj(trajectory)
        self._sum_trace = np.zeros_like(trajectory.times)
        self._sum2_trace = np.zeros_like(trajectory.times)

    def _add_trace(self, trajectory):
        new_trace = np.array(trajectory.trace)
        self._sum_trace += new_trace
        self._sum2_trace += np.abs(new_trace)**2

        avg = self._sum_trace / self.num_trajectories
        avg2 = self._sum2_trace / self.num_trajectories

        self.average_trace = avg
        self.std_trace = np.sqrt(np.abs(avg2 - np.abs(avg)**2))

        if self.options['keep_runs_results']:
            self.runs_trace.append(trajectory.trace)

    @property
    def trace(self):
        """
        Refers to ``average_trace`` or ``runs_trace``, depending on whether
        ``keep_runs_results`` is set in the options.
        """
        return self.runs_trace or self.average_trace<|MERGE_RESOLUTION|>--- conflicted
+++ resolved
@@ -1,10 +1,6 @@
 """ Class for solve function results"""
 import numpy as np
-<<<<<<< HEAD
-from ..core import Qobj, QobjEvo, expect, isket, ket2dm, qzero
-=======
-from ..core import Qobj, QobjEvo, expect, qzero_like
->>>>>>> fc9c580d
+from ..core import Qobj, QobjEvo, expect, isket, ket2dm, qzero, qzero_like
 
 __all__ = ["Result", "MultiTrajResult", "McResult", "NmmcResult"]
 
