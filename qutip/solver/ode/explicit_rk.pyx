#cython: language_level=3
#cython: boundscheck=False, wraparound=False, initializedcheck=False, nonecheck=False
"""
Provide a cython implimentation for a general Explicit runge-Kutta method.
"""
from qutip.core.data cimport Data, Dense, CSR, dense
from qutip.core.data.add cimport iadd_dense
from qutip.core.data.add import add
from qutip.core.data.mul import imul_data
from qutip.core.data.tidyup import tidyup_csr
from qutip.core.data.norm import frobenius_data
from .verner7efficient import vern7_coeff
from .verner9efficient import vern9_coeff
cimport cython
import numpy as np

euler_coeff = (
    1,
    np.array([[0.]], dtype=np.float64),
    np.array([1.], dtype=np.float64),
    np.array([0.], dtype=np.float64)
)

rk4_coeff = (
    4,
    np.array([[0., 0., 0., 0.],
              [.5, 0., 0., 0.],
              [0., .5, 0., 0.],
              [0., 0., 1., 0.]], dtype=np.float64),
    np.array([1/6, 1/3, 1/3, 1/6], dtype=np.float64),
    np.array([0., 0.5, 0.5, 1.0], dtype=np.float64)
)


cdef Data empty_like(Data state):
    if type(state) == Dense:
        return dense.empty_like(state)
    return state.copy()


cdef Data copy_to(Data in_, Data out):
    # Copy while reusing allocated buffer if possible.
    # Does not check the shape, etc.
    cdef size_t ptr
    if type(in_) is Dense:
        for ptr in range(in_.shape[0] * in_.shape[1]):
            (<Dense> out).data[ptr] = (<Dense> in_).data[ptr]
        return out
    else:
        return in_.copy()


cdef Data iadd_data(Data left, Data right, double complex factor):
    # left += right * factor
    # reusing `left' allocated buffer if possible.
    # TODO: when/if iadd_csr is added: move to data/add.pyx.
    if factor == 0:
        return left
    if type(left) is Dense:
        iadd_dense(left, right, factor)
        return left
    else:
        return add(left, right, factor)


cdef class Explicit_RungeKutta:
    def __init__(self, f, rtol=1e-6, atol=1e-8, nsteps=1000,
                 first_step=0, min_step=0, max_step=0, interpolate=True,
                 method="euler"):
        self.f = f
        self.atol = atol
        self.rtol = rtol
        self.max_numsteps = nsteps
        self.first_step = first_step
        self.min_step = min_step
        self.max_step = max_step
        self.interpolate = interpolate
        self.k = []
        self.dt_safe = atol
        self._read_method(method)

    def _read_method(self, method):
        if "vern7" == method:
            self._init_coeff(*vern7_coeff)
        elif "vern9" == method:
            self._init_coeff(*vern9_coeff)
        elif "rk4" == method:
            self._init_coeff(*rk4_coeff)
        else:
            self._init_coeff(*euler_coeff)

    def _init_coeff(self, order, a, b, c, e=None, bi=None):
        self.order = order
        self.rk_step = b.shape[0]
        self.rk_extra_step = a.shape[0]
        if (
            self.rk_step > self.rk_extra_step or
            a.shape[1] != self.rk_extra_step or
            c.shape[0] != self.rk_extra_step
        ):
            raise ValueError("Wrong rk coefficient shape")

        self.can_interpolate = bi is not None
        self.interpolate = self.can_interpolate and self.interpolate
        if self.can_interpolate:
            self.denseout_order = bi.shape[1]
            if bi.shape[0] != self.rk_extra_step:
                raise ValueError("Wrong rk coefficient shape")

        self.adaptative_step = e is not None
        if self.adaptative_step and e.shape[0] != self.rk_step:
            raise ValueError("Wrong rk coefficient shape")

        self.a = a
        self.b = b
        self.c = c
        self.e = e
        self.bi = bi
        self.b_factor_np = np.empty(self.rk_extra_step, dtype=np.float64)
        self.b_factor = self.b_factor_np

    cpdef void set_initial_value(self, Data y0, double t):
        self._t = t
        self._t_prev = t
        self._t_front = t
        self.dt_int = 0
        self._y = y0
        self.norm_tmp = frobenius_data(self._y)
        self.norm_front = self.norm_tmp
        self._status = 0

        #prepare_buffer
        for i in range(self.rk_extra_step):
            self.k.append(empty_like(self._y))
        self._y_temp = empty_like(self._y)
        self._y_front = self._y.copy()
        self._y_prev = empty_like(self._y)

        if not self.first_step:
            self.dt_safe = self.estimate_first_step(t, self._y)
        else:
            self.dt_safe = self.first_step

    cdef double estimate_first_step(self, double t, Data y0):
        if not self.adaptative_step:
            return 0.

        cdef double dt1, dt2, dt, factorial = 1
        cdef double norm = frobenius_data(y0), tmp_norm
        cdef double tol = self.atol + norm * self.rtol
        cdef int i
        imul_data(<Data> self.k[0], 0)
        self.k[0] = self.f.mul_data(t, y0, <Data> self.k[0])

        # Good approximation for linear system. But not in a general case.
        if norm == 0:
            norm = 1
        tmp_norm = frobenius_data(<Data> self.k[0])
        for i in range(1, self.order+1):
            factorial *= i
        if tmp_norm != 0:
            dt1 = (tol*factorial*norm**self.order)**(1/(self.order+1)) / tmp_norm
        else:
            dt1 = (tol*factorial*norm**self.order)**(1/(self.order+1))
        copy_to(y0, self._y_temp)
        self._y_temp = iadd_data(self._y_temp, <Data> self.k[0], dt1 / 100)
        imul_data(<Data> self.k[1], 0)
        self.k[1] = self.f.mul_data(t + dt1 / 100, self._y_temp,
                                    <Data> self.k[1])

        self.k[0] = iadd_data(<Data> self.k[0], <Data> self.k[1], -1)
        tmp_norm = frobenius_data(<Data> self.k[0])
        if tmp_norm != 0:
            dt2 = ((tol * factorial* norm**(self.order//2))**(1/(self.order+1)) /
                   (tmp_norm / dt1 * 100)**0.5)
        else:
            dt2 = 0.1
        dt = min(dt1, dt2)
        if self.max_step:
            dt = min(self.max_step, dt)
        if self.min_step:
            dt = max(self.min_step, dt)
        return dt

    cpdef integrate(Explicit_RungeKutta self, double t, bint step=False):
        cdef int nsteps = 0
        cdef double err = 0
        self._status = 0
        if t < self._t_prev:
            self._status = -3
            return

        if t == self._t:
            return

        if step and self._t < self._t_front and t > self._t_front:
            # To ensure that the self._t ... t_out interval can be covered.
            t = self._t_front

        while self._t_front < t and nsteps < self.max_numsteps:
            if err < 1:
                copy_to(self._y_front, self._y_prev)
                self._t_prev = self._t_front
            dt = self.get_timestep(t)
            if dt < 1e-15:
                self._status = -2
                break
            err = self.compute_step(dt)
            self.recompute_safe_step(err, dt)
            if err < 1:
                self.dt_int = dt
                self._t_front = self._t_prev + dt
                self.norm_front = self.norm_tmp
                if step:
                    break
            nsteps += 1

        if nsteps >= self.max_numsteps:
            self._status = -1
        if self._t_front > t + 1e-15:
            self._status = 1
            self.prep_dense_out()
            self._t = t
            self.interpolate_step(t, self._y)
        else:
            self._status = 2
            self._t = self._t_front
            copy_to(self._y_front, self._y)

    cdef double compute_step(self, double dt):
        cdef int i, j
        cdef double t = self._t_front

        for i in range(self.rk_step):
            imul_data(<Data> self.k[i], 0.)

        self.k[0] = self.f.mul_data(t, self._y_prev, <Data> self.k[0])

        for i in range(1, self.rk_step):
            copy_to(self._y_prev, self._y_temp)
            self._y_temp = self.accumulate(self._y_temp, self.a[i,:], dt, i)
            self.k[i] = self.f.mul_data(t + self.c[i]*dt,
                                        self._y_temp, <Data> self.k[i])

        copy_to(self._y_prev, self._y_front)
        self._y_front = self.accumulate(self._y_front, self.b, dt, self.rk_step)
        if type(self._y_front) is CSR:
            # issparse() test would be better.
            tidyup_csr(self._y_front, self.atol/self._y_front.shape[0], True)

        return self.error(self._y_front, dt)

    cdef double error(self, Data y_new, double dt):
        if not self.adaptative_step:
            return 0.
        cdef int j
        imul_data(self._y_temp, 0.)
        self._y_temp = self.accumulate(self._y_temp, self.e, dt, self.rk_step)
        self.norm_tmp = frobenius_data(y_new)
        return frobenius_data(self._y_temp) / (self.atol +
                max(self.norm_tmp, self.norm_front) * self.rtol)

    cdef void prep_dense_out(self):
        cdef:
            double t = self._t_prev
            double dt = self.dt_int

        for i in range(self.rk_step, self.rk_extra_step):
            imul_data(<Data> self.k[i], 0.)
            copy_to(self._y_prev, self._y_temp)
            self._y_temp = self.accumulate(self._y_temp, self.a[i,:], dt, i)
            self.k[i] = self.f.mul_data(t + self.c[i]*dt, self._y_temp, <Data> self.k[i])

    cdef void interpolate_step(self, double t, Data out):
        cdef:
            int i, j
            double t0 = self._t_prev
            double dt = self.dt_int
            double tau = (t - t0) / dt
        for i in range(self.rk_extra_step):
            self.b_factor[i] = 0.
            for j in range(self.denseout_order-1, -1, -1):
                self.b_factor[i] += self.bi[i,j]
                self.b_factor[i] *= tau

        copy_to(self._y_prev, out)
        out = self.accumulate(out, self.b_factor, dt, self.rk_extra_step)

    cdef Data accumulate(self, Data target, double[:] factors,
                         double dt, int size):
        cdef int i
        for i in range(size):
            target = iadd_data(target, <Data> self.k[i], dt * factors[i])
        return target

    @cython.cdivision(True)
    cdef double get_timestep(self, double t):
        if not self.adaptative_step:
            return t - self._t_front
        if self.interpolate:
            return self.dt_safe
        dt_needed = t - self._t_front
        if dt_needed <= self.dt_safe:
            return dt_needed
        return dt_needed / (int(dt_needed / self.dt_safe) + 1)

    cdef double recompute_safe_step(self, double err, double dt):
        cdef factor = 0.
        if not self.adaptative_step:
            factor = 1
        elif err == 0:
            factor = 10
        else:
            factor = 0.9*err**(-1/(self.order+1))
            factor = min(10, factor)
            factor = max(0.2, factor)

        self.dt_safe = dt * factor
        if self.max_step:
            self.dt_safe = min(self.max_step, self.dt_safe)
        if self.min_step:
            self.dt_safe = max(self.min_step, self.dt_safe)

    def successful(self):
        return self._status >= 0

    @property
    def status(self):
        return self._status

    @property
    def y(self):
        return self._y

    @property
    def y_prev(self):
        return self._y_prev

    @property
    def y_front(self):
        return self._y_front

    @property
    def t_front(self):
        return self._t_front

    @property
    def t_prev(self):
        return self._t_prev

    @property
    def t(self):
<<<<<<< HEAD
        return self.t

    def __reduce__(self):
        return (self.__class__, (
            self.f, self.rtol, self.atol, self.max_numsteps,
            self.first_step, self.min_step, self.max_step, self.interpolate
            ))
=======
        return self._t

    def print_ks(self):
        for i in range(self.rk_step):
            print(self.k[i].to_array())

    def print_state(self):
        print(self._t, self._t_prev, self._t_front)
        print(self.dt_int, self.dt_safe)
        print(self._status)
        print(self.y.to_array(), self._y_prev.to_array())
        print(self.norm_tmp, self.norm_front)
        print(self.order, self.rk_step, self.rk_extra_step, self.denseout_order)
        print(self.a.shape)
        print(self.b.shape)
        print(self.c.shape)

    def print_table(self):
        for i in range(self.a.shape[0]):
            for j in range(i):
                print("a", i, j, self.a[i,j])

        for i in range(self.b.shape[0]):
            print("b", i, self.b[i])

        for i in range(self.c.shape[0]):
            print("c", i, self.c[i])

        if self.e is not None:
            for i in range(self.e.shape[0]):
                print("e", i, self.e[i])
>>>>>>> dd5c977d
<|MERGE_RESOLUTION|>--- conflicted
+++ resolved
@@ -32,12 +32,6 @@
 )
 
 
-cdef Data empty_like(Data state):
-    if type(state) == Dense:
-        return dense.empty_like(state)
-    return state.copy()
-
-
 cdef Data copy_to(Data in_, Data out):
     # Copy while reusing allocated buffer if possible.
     # Does not check the shape, etc.
@@ -77,6 +71,7 @@
         self.interpolate = interpolate
         self.k = []
         self.dt_safe = atol
+        self.method = method
         self._read_method(method)
 
     def _read_method(self, method):
@@ -131,10 +126,10 @@
 
         #prepare_buffer
         for i in range(self.rk_extra_step):
-            self.k.append(empty_like(self._y))
-        self._y_temp = empty_like(self._y)
+            self.k.append(self._y.copy())
+        self._y_temp = self._y.copy()
         self._y_front = self._y.copy()
-        self._y_prev = empty_like(self._y)
+        self._y_prev = self._y.copy()
 
         if not self.first_step:
             self.dt_safe = self.estimate_first_step(t, self._y)
@@ -159,9 +154,10 @@
         for i in range(1, self.order+1):
             factorial *= i
         if tmp_norm != 0:
-            dt1 = (tol*factorial*norm**self.order)**(1/(self.order+1)) / tmp_norm
-        else:
-            dt1 = (tol*factorial*norm**self.order)**(1/(self.order+1))
+            dt1 = ((tol * factorial * norm**self.order)**(1 /(self.order+1))
+                   / tmp_norm)
+        else:
+            dt1 = (tol * factorial * norm**self.order)**(1 /(self.order+1))
         copy_to(y0, self._y_temp)
         self._y_temp = iadd_data(self._y_temp, <Data> self.k[0], dt1 / 100)
         imul_data(<Data> self.k[1], 0)
@@ -350,44 +346,21 @@
 
     @property
     def t(self):
-<<<<<<< HEAD
-        return self.t
+        return self._t
 
     def __reduce__(self):
-        return (self.__class__, (
-            self.f, self.rtol, self.atol, self.max_numsteps,
-            self.first_step, self.min_step, self.max_step, self.interpolate
+        return (Explicit_RungeKutta, (self.f,
+            self.rtol, self.atol, self.max_numsteps,
+            self.first_step, self.min_step, self.max_step, self.interpolate,
+            self.method
             ))
-=======
-        return self._t
-
-    def print_ks(self):
-        for i in range(self.rk_step):
-            print(self.k[i].to_array())
-
-    def print_state(self):
-        print(self._t, self._t_prev, self._t_front)
-        print(self.dt_int, self.dt_safe)
-        print(self._status)
-        print(self.y.to_array(), self._y_prev.to_array())
-        print(self.norm_tmp, self.norm_front)
-        print(self.order, self.rk_step, self.rk_extra_step, self.denseout_order)
-        print(self.a.shape)
-        print(self.b.shape)
-        print(self.c.shape)
-
-    def print_table(self):
-        for i in range(self.a.shape[0]):
-            for j in range(i):
-                print("a", i, j, self.a[i,j])
-
-        for i in range(self.b.shape[0]):
-            print("b", i, self.b[i])
-
-        for i in range(self.c.shape[0]):
-            print("c", i, self.c[i])
-
-        if self.e is not None:
-            for i in range(self.e.shape[0]):
-                print("e", i, self.e[i])
->>>>>>> dd5c977d
+
+    def _debug_state(self):
+        print(self.norm_front, self.norm_tmp, self._t, self._t_prev,
+              self._t_front, self.dt_safe, self.dt_int)
+        print(self._y_temp.to_array())
+        print(self._y.to_array())
+        print(self._y_prev.to_array())
+        print(self._y_front.to_array())
+        for i in range(self.rk_extra_step):
+            print(self.k[i].to_array())