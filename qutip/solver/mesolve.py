"""
This module provides solvers for the Lindblad master equation and von Neumann
equation.
"""

__all__ = ['mesolve', 'MeSolver']

import numpy as np
from time import time
from .. import (Qobj, QobjEvo, isket, liouvillian, ket2dm, lindblad_dissipator)
from ..core import stack_columns, unstack_columns
from ..core.data import to
from .solver_base import Solver
from .options import known_solver
from .sesolve import sesolve


def mesolve(H, rho0, tlist, c_ops=None, e_ops=None, args=None, options=None):
    """
    Master equation evolution of a density matrix for a given Hamiltonian and
    set of collapse operators, or a Liouvillian.

    Evolve the state vector or density matrix (`rho0`) using a given
    Hamiltonian or Liouvillian (`H`) and an optional set of collapse operators
    (`c_ops`), by integrating the set of ordinary differential equations
    that define the system. In the absence of collapse operators the system is
    evolved according to the unitary evolution of the Hamiltonian.

    The output is either the state vector at arbitrary points in time
    (`tlist`), or the expectation values of the supplied operators
    (`e_ops`). If e_ops is a callback function, it is invoked for each
    time in `tlist` with time and the state as arguments, and the function
    does not use any return values.

    If either `H` or the Qobj elements in `c_ops` are superoperators, they
    will be treated as direct contributions to the total system Liouvillian.
    This allows the solution of master equations that are not in standard
    Lindblad form.

    **Time-dependent operators**

    For time-dependent problems, `H` and `c_ops` can be a :class:`QobjEvo` or
    object that can be interpreted as :class:`QobjEvo` such as a list of
    (Qobj, Coefficient) pairs or a function.

    **Additional options**

    Additional options to mesolve can be set via the `options` argument. Many
    ODE integration options can be set this way, and the `store_states` and
    `store_final_state` options can be used to store states even though
    expectation values are requested via the `e_ops` argument.

    .. note::

        When no collapse operator are given and the `H` is not a superoperator,
        it will defer to :func:`sesolve`.

    Parameters
    ----------

    H : :class:`Qobj`, :class:`QobjEvo`, :class:`QobjEvo` compatible format.
        Possibly time-dependent system Liouvillian or Hamiltonian as a Qobj or QobjEvo.
        list of [:class:`Qobj`, :class:`Coefficient`] or callable that can be
        made into :class:`QobjEvo` are also accepted.

    rho0 : :class:`Qobj`
        initial density matrix or state vector (ket).

    tlist : *list* / *array*
        list of times for :math:`t`.

    c_ops : list of (:class:`QobjEvo`, :class:`QobjEvo` compatible format)
        Single collapse operator, or list of collapse operators, or a list
        of Liouvillian superoperators. None is equivalent to an empty list.

    e_ops : list of :class:`Qobj` / callback function
        Single operator or list of operators for which to evaluate
        expectation values or callable or list of callable.
        Callable signature must be, `f(t: float, state: Qobj)`.
        See :func:`expect` for more detail of operator expectation.

    args : None / *dictionary*
        dictionary of parameters for time-dependent Hamiltonians and
        collapse operators.

    options : None / dict / :class:`Options`
        Options for the solver.

    Returns
    -------
    result: :class:`qutip.Result`

        An instance of the class :class:`qutip.Result`, which contains
        a *list of array* `result.expect` of expectation values for the times
        specified by `tlist`, and/or a *list* `result.states` of state vectors
        or density matrices corresponding to the times in `tlist` [if `e_ops`
        is an empty list of `store_states=True` in options].

    """
    H = QobjEvo(H, args=args, tlist=tlist)

    c_ops = c_ops if c_ops is not None else []
    if not isinstance(c_ops, (list, tuple)):
        c_ops = [c_ops]
    c_ops = [QobjEvo(c_op, args=args, tlist=tlist) for c_op in c_ops]

    use_mesolve = len(c_ops) > 0 or (not rho0.isket) or H.issuper

    if not use_mesolve:
        return sesolve(H, rho0, tlist, e_ops=e_ops, args=args,
                       options=options)

    solver = MeSolver(H, c_ops, options=options)

    return solver.run(rho0, tlist, e_ops=e_ops)


class MeSolver(Solver):
    """
    Master equation evolution of a density matrix for a given Hamiltonian and
    set of collapse operators, or a Liouvillian.

    Evolve the density matrix (`rho0`) using a given
    Hamiltonian or Liouvillian (`H`) and an optional set of collapse operators
    (`c_ops`), by integrating the set of ordinary differential equations
    that define the system.

    If either `H` or the Qobj elements in `c_ops` are superoperators, they
    will be treated as direct contributions to the total system Liouvillian.
    This allows the solution of master equations that are not in standard
    Lindblad form.

    Parameters
    ----------
    H : :class:`Qobj`, :class:`QobjEvo`
        Possibly time-dependent system Liouvillian or Hamiltonian as a Qobj or QobjEvo.
        list of [:class:`Qobj`, :class:`Coefficient`] or callable that can be
        made into :class:`QobjEvo` are also accepted.

    c_ops : list of :class:`Qobj`, :class:`QobjEvo`
        Single collapse operator, or list of collapse operators, or a list
        of Liouvillian superoperators. None is equivalent to an empty list.

    options : None / dict / :class:`Options`
        Options for the solver

    attributes
    ----------
    stats: dict
        Diverse diagnostic statistics of the evolution.
    """
    name = "mesolve"
    _avail_integrators = {}
    solver_options = {
        "progress_bar": "text",
        "progress_kwargs": {"chunk_size":10},
        "store_final_state": False,
        "store_states": None,
        "normalize_output": False,
        'method': 'adams',
    }

    def __init__(self, H, c_ops=None, *, options=None):
        _time_start = time()

        if not isinstance(H, (Qobj, QobjEvo)):
            raise TypeError("The Hamiltonian must be a Qobj or QobjEvo")
        c_ops = c_ops or []
        c_ops = [c_ops] if isinstance(c_ops, (Qobj, QobjEvo)) else c_ops
        for c_op in c_ops:
            if not isinstance(c_op, (Qobj, QobjEvo)):
                raise TypeError("All `c_ops` must be a Qobj or QobjEvo")

        self._num_collapse = len(c_ops)

        rhs = H if H.issuper else liouvillian(H)
        rhs += sum(c_op if c_op.issuper else lindblad_dissipator(c_op)
                   for c_op in c_ops)

        super().__init__(rhs, options=options)

<<<<<<< HEAD
        self.stats['solver'] = "Master Equation Evolution"
        self.stats['num_collapse'] = len(c_ops)
        self.stats["preparation time"] = time() - _time_start
        self.stats["run time"] = 0

known_solver['mesolve'] = MeSolver
known_solver['Mesolver'] = MeSolver
known_solver['MeSolver'] = MeSolver
known_solver['Master Equation Evolution'] = MeSolver
=======
    def _initialize_stats(self):
        stats = super()._initialize_stats()
        stats.update({
            "solver": "Master Equation Evolution",
            "num_collapse": self._num_collapse,
        })
        return stats
>>>>>>> 98a8e7d4
<|MERGE_RESOLUTION|>--- conflicted
+++ resolved
@@ -179,17 +179,6 @@
 
         super().__init__(rhs, options=options)
 
-<<<<<<< HEAD
-        self.stats['solver'] = "Master Equation Evolution"
-        self.stats['num_collapse'] = len(c_ops)
-        self.stats["preparation time"] = time() - _time_start
-        self.stats["run time"] = 0
-
-known_solver['mesolve'] = MeSolver
-known_solver['Mesolver'] = MeSolver
-known_solver['MeSolver'] = MeSolver
-known_solver['Master Equation Evolution'] = MeSolver
-=======
     def _initialize_stats(self):
         stats = super()._initialize_stats()
         stats.update({
@@ -197,4 +186,8 @@
             "num_collapse": self._num_collapse,
         })
         return stats
->>>>>>> 98a8e7d4
+
+known_solver['mesolve'] = MeSolver
+known_solver['Mesolver'] = MeSolver
+known_solver['MeSolver'] = MeSolver
+known_solver['Master Equation Evolution'] = MeSolver