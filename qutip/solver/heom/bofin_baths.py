"""
This module provides utilities for describing baths when using the
HEOM (hierarchy equations of motion) to model system-bath interactions.

See the ``qutip.nonmarkov.bofin_solvers`` module for the associated solver.

The implementation is derived from the BoFiN library (see
https://github.com/tehruhn/bofin) which was itself derived from an earlier
implementation in QuTiP itself.
"""

import enum

import numpy as np
from scipy.linalg import eigvalsh

from qutip.core import data as _data
from qutip.core.qobj import Qobj
from qutip.core.superoperator import spre, spost
from scipy.integrate import quad_vec

__all__ = [
    "BathExponent",
    "Bath",
    "BosonicBath",
    "DrudeLorentzBath",
    "DrudeLorentzPadeBath",
    "UnderDampedBath",
    "FermionicBath",
    "LorentzianBath",
    "LorentzianPadeBath",
]


def _isequal(Q1, Q2, tol):
    """ Return true if Q1 and Q2 are equal to within the given tolerance. """
    return _data.iszero(_data.sub(Q1.data, Q2.data), tol=tol)


class BathExponent:
    """
    Represents a single exponent (naively, an excitation mode) within the
    decomposition of the correlation functions of a bath.

    Parameters
    ----------
    type : {"R", "I", "RI", "+", "-"} or BathExponent.ExponentType
        The type of bath exponent.

        "R" and "I" are bosonic bath exponents that appear in the real and
        imaginary parts of the correlation expansion.

        "RI" is combined bosonic bath exponent that appears in both the real
        and imaginary parts of the correlation expansion. The combined exponent
        has a single ``vk``. The ``ck`` is the coefficient in the real
        expansion and ``ck2`` is the coefficient in the imaginary expansion.

        "+" and "-" are fermionic bath exponents. These fermionic bath
        exponents must specify ``sigma_bar_k_offset`` which specifies
        the amount to add to ``k`` (the exponent index within the bath of this
        exponent) to determine the ``k`` of the corresponding exponent with
        the opposite sign (i.e. "-" or "+").

    dim : int or None
        The dimension (i.e. maximum number of excitations for this exponent).
        Usually ``2`` for fermionic exponents or ``None`` (i.e. unlimited) for
        bosonic exponents.

    Q : Qobj
        The coupling operator for this excitation mode.

    vk : complex
        The frequency of the exponent of the excitation term.

    ck : complex
        The coefficient of the excitation term.

    ck2 : optional, complex
        For exponents of type "RI" this is the coefficient of the term in the
        imaginary expansion (and ``ck`` is the coefficient in the real
        expansion).

    sigma_bar_k_offset : optional, int
        For exponents of type "+" this gives the offset (within the list of
        exponents within the bath) of the corresponding "-" bath exponent.
        For exponents of type "-" it gives the offset of the corresponding
        "+" exponent.

    tag : optional, str, tuple or any other object
        A label for the exponent (often the name of the bath). It
        defaults to None.

    Attributes
    ----------
    fermionic : bool
        True if the type of the exponent is a Fermionic type (i.e. either
        "+" or "-") and False otherwise.

    All of the parameters are also available as attributes.
    """
    types = enum.Enum("ExponentType", ["R", "I", "RI", "+", "-"])

    def _check_ck2(self, type, ck2):
        if type == self.types["RI"]:
            if ck2 is None:
                raise ValueError("RI bath exponents require ck2")
        else:
            if ck2 is not None:
                raise ValueError(
                    "Second co-efficient (ck2) should only be specified for RI"
                    " bath exponents"
                )

    def _check_sigma_bar_k_offset(self, type, offset):
        if type in (self.types["+"], self.types["-"]):
            if offset is None:
                raise ValueError(
                    "+ and - bath exponents require sigma_bar_k_offset"
                )
        else:
            if offset is not None:
                raise ValueError(
                    "Offset of sigma bar (sigma_bar_k_offset) should only be"
                    " specified for + and - bath exponents"
                )

    def _type_is_fermionic(self, type):
        return type in (self.types["+"], self.types["-"])

    def __init__(
            self, type, dim, Q, ck, vk, ck2=None,
            sigma_bar_k_offset=None, tag=None,
    ):
        if not isinstance(type, self.types):
            type = self.types[type]
        self._check_ck2(type, ck2)
        self._check_sigma_bar_k_offset(type, sigma_bar_k_offset)
        self.type = type
        self.fermionic = self._type_is_fermionic(type)
        self.dim = dim
        self.Q = Q
        self.ck = ck
        self.vk = vk
        self.ck2 = ck2
        self.sigma_bar_k_offset = sigma_bar_k_offset
        self.tag = tag

    def __repr__(self):
        dims = getattr(self.Q, "dims", None)
        return (
            f"<{self.__class__.__name__} type={self.type.name}"
            f" dim={self.dim!r}"
            f" Q.dims={dims!r}"
            f" ck={self.ck!r} vk={self.vk!r} ck2={self.ck2!r}"
            f" sigma_bar_k_offset={self.sigma_bar_k_offset!r}"
            f" fermionic={self.fermionic!r}"
            f" tag={self.tag!r}>"
        )


class Bath:
    """
    Represents a list of bath expansion exponents.

    Parameters
    ----------
    exponents : list of BathExponent
        The exponents of the correlation function describing the bath.

    Attributes
    ----------

    All of the parameters are available as attributes.
    """

    def __init__(self, exponents):
        self.exponents = exponents


class BosonicBath(Bath):
    """
    A helper class for constructing a bosonic bath from the expansion
    coefficients and frequencies for the real and imaginary parts of
    the bath correlation function.

    If the correlation functions ``C(t)`` is split into real and imaginary
    parts::

        C(t) = C_real(t) + i * C_imag(t)

    then::

        C_real(t) = sum(ck_real * exp(- vk_real * t))
        C_imag(t) = sum(ck_imag * exp(- vk_imag * t))

    Defines the coefficients ``ck`` and the frequencies ``vk``.

    Note that the ``ck`` and ``vk`` may be complex, even through ``C_real(t)``
    and ``C_imag(t)`` (i.e. the sum) is real.

    Parameters
    ----------
    Q : Qobj
        The coupling operator for the bath.

    ck_real : list of complex
        The coefficients of the expansion terms for the real part of the
        correlation function. The corresponding frequencies are passed as
        vk_real.

    vk_real : list of complex
        The frequencies (exponents) of the expansion terms for the real part of
        the correlation function. The corresponding ceofficients are passed as
        ck_real.

    ck_imag : list of complex
        The coefficients of the expansion terms in the imaginary part of the
        correlation function. The corresponding frequencies are passed as
        vk_imag.

    vk_imag : list of complex
        The frequencies (exponents) of the expansion terms for the imaginary
        part of the correlation function. The corresponding ceofficients are
        passed as ck_imag.

    combine : bool, default True
        Whether to combine exponents with the same frequency (and coupling
        operator). See :meth:`combine` for details.

    tag : optional, str, tuple or any other object
        A label for the bath exponents (for example, the name of the
        bath). It defaults to None but can be set to help identify which
        bath an exponent is from.

    T : optional, float, default None
        Temperature of the bath. This is only used for calculating the
        power spectrum and the correlation function from the spectral
        density and may be left unspecified (None).
    """

    def _check_cks_and_vks(self, ck_real, vk_real, ck_imag, vk_imag):
        if len(ck_real) != len(vk_real) or len(ck_imag) != len(vk_imag):
            raise ValueError(
                "The bath exponent lists ck_real and vk_real, and ck_imag and"
                " vk_imag must be the same length."
            )

    def _check_coup_op(self, Q):
        if not isinstance(Q, Qobj):
            raise ValueError("The coupling operator Q must be a Qobj.")

    def __init__(
            self, Q, ck_real, vk_real, ck_imag, vk_imag, combine=True,
            tag=None, T=None
    ):
        self.T = T
        self._check_cks_and_vks(ck_real, vk_real, ck_imag, vk_imag)
        self._check_coup_op(Q)

        exponents = []
        exponents.extend(
            BathExponent("R", None, Q, ck, vk, tag=tag)
            for ck, vk in zip(ck_real, vk_real)
        )
        exponents.extend(
            BathExponent("I", None, Q, ck, vk, tag=tag)
            for ck, vk in zip(ck_imag, vk_imag)
        )

        if combine:
            exponents = self.combine(exponents)

        super().__init__(exponents)

    @classmethod
    def combine(cls, exponents, rtol=1e-5, atol=1e-7):
        """
        Group bosonic exponents with the same frequency and return a
        single exponent for each frequency present.

        Exponents with the same frequency are only combined if they share the
        same coupling operator ``.Q``.

        Note that combined exponents take their tag from the first
        exponent in the group being combined (i.e. the one that occurs first
        in the given exponents list).

        Parameters
        ----------
        exponents : list of BathExponent
            The list of exponents to combine.

        rtol : float, default 1e-5
            The relative tolerance to use to when comparing frequencies and
            coupling operators.

        atol : float, default 1e-7
            The absolute tolerance to use to when comparing frequencies and
            coupling operators.

        Returns
        -------
        list of BathExponent
            The new reduced list of exponents.
        """
        groups = []
        remaining = exponents[:]

        while remaining:
            e1 = remaining.pop(0)
            group = [e1]
            for e2 in remaining[:]:
                if (
                    np.isclose(e1.vk, e2.vk, rtol=rtol, atol=atol) and
                    _isequal(e1.Q, e2.Q, tol=atol)
                ):
                    group.append(e2)
                    remaining.remove(e2)
            groups.append(group)

        new_exponents = []
        for combine in groups:
            exp1 = combine[0]
            if (exp1.type != exp1.types.RI) and all(
                exp2.type == exp1.type for exp2 in combine
            ):
                # the group is either type I or R
                ck = sum(exp.ck for exp in combine)
                new_exponents.append(BathExponent(
                    exp1.type, None, exp1.Q, ck, exp1.vk, tag=exp1.tag,
                ))
            else:
                # the group includes both type I and R exponents
                ck_R = (
                    sum(exp.ck for exp in combine if exp.type == exp.types.R) +
                    sum(exp.ck for exp in combine if exp.type == exp.types.RI)
                )
                ck_I = (
                    sum(exp.ck for exp in combine if exp.type == exp.types.I) +
                    sum(exp.ck2 for exp in combine if exp.type == exp.types.RI)
                )
                new_exponents.append(BathExponent(
                    "RI", None, exp1.Q, ck_R, exp1.vk, ck2=ck_I,
                    tag=exp1.tag,
                ))

        return new_exponents

    def spectral_density(self, w):
        """
        Spectral density of this bath.
        
        The BosonicBath class mainly represents a list of expansion
        coefficients of the bath auto-correlation function. However, subclasses
        may additionally override this `spectral_density` function to calculate
        the bath spectral density from a known analytic expression.
        Implementing this function does not affect the HEOM simulation, but it
        can be useful for illustration purposes. For example, the
        `correlation_function` numerically computes the correlation function
        based on the provided `spectral_density` function. It can be compared
        to `correlation_function_approx`, which returns the correlation
        function according to the list of expansion coefficients that is used
        for the HEOM construction.

        Note that various conventions for the definition of the spectral
        exist. We follow the convention described in Eq. 7 of the BoFiN paper
        (DOI: 10.1103/PhysRevResearch.5.013181). We also assume that the
        spectral density is an odd function, meaning J(w) = -J(-w).
        """

        raise NotImplementedError(
            "The spectral density of this bath has not been specified")

    def correlation_function(self, t, **kwargs):
        """
<<<<<<< HEAD
        Calculates the correlation function from the spectral density by
        numeric integration, see Eq. 6 in the BoFiN paper
        (DOI: 10.1103/PhysRevResearch.5.013181). This calculation requires that
        the temperature of the bath (`self.T`) is specified.
=======
        Calculates the correlation function by numerically computing the
        integral (see equation 6 in 10.1103/PhysRevResearch.5.013181)
        where 2n+1 was replaced by cotangent for odd functions
>>>>>>> 20af021c

        Ask if it affects on other places->symmetry consideration
        Parameters
        ----------
        t : np.array or float
            the time(s) at which to evaluate the correlation function
        kwargs : will be passed to scipy's `quad_vec` function

        Returns
        -------
            The correlation function at time t as an array or float
        """
<<<<<<< HEAD

        def integrand(w, t):
            # note that 2n+1 = coth(beta*omega/2)
            return (1/np.pi) * self.spectral_density(w) * (
                (2*self._bose_einstein(w)+1) * np.cos(w*t) - 1j * np.sin(w*t)
            )

        result = quad_vec(
            lambda w: integrand(w, t),
            0,
            np.Inf,
            **kwargs
        )
        return result[0]
=======
        if np.isclose(self.spectral_density(t), -self.spectral_density(-t)).all():

            def integrand(w, t):
                return (
                    (1 / np.pi)
                    * self.spectral_density(w)
                    * (
                        (2 * self._bose_einstein(w) + 1) * np.cos(w * t)
                        - 1j * np.sin(w * t)
                    )
                )

            result = quad_vec(lambda w: integrand(w, t), 0, np.Inf, **kwargs)
            return result[0]
        else:

            def integrand(w, t):
                return (
                    (1 / np.pi)
                    * self.spectral_density(w)
                    * ((self._bose_einstein(w) + 1) * np.exp(1j * w * t))
                )

            result = quad_vec(lambda w: integrand(
                w, t), -np.Inf, np.Inf, **kwargs)
            return result[0]
>>>>>>> 20af021c

    def _bose_einstein(self, w):
        """
        Calculates the bose einstein distribution for the
        temperature of the bath.

        Parameters
        ----------
        w: float or array
            Energy of the mode

        Returns
        -------
        The population of the mode with energy w
        """

        if self.T is None:
            raise NotImplementedError(
                "Bath temperature must be specified for this operation")
        if self.T == 0:
            return np.zeros_like(w)

        w = np.array(w, dtype=float)
        return (1 / (np.exp(w / self.T) - 1))

    def power_spectrum(self, w):
        """
        Calculates the power spectrum from the spectral density
        using the fluctuation dissipation theorem. This calculation requires
        that the temperature of the bath (`self.T`) is specified.

        Parameters
        ----------
        w: float or array
            Energy of the mode

        Returns
        ----------
        The power spectrum of the mode with energy w
        """
        S = self.spectral_density(
            w)*((self._bose_einstein(w) + 1) * 2)
        return S

    def correlation_function_approx(self, t):
        """
        Computes the correlation function from
        the exponents, meaning it computes our approximation
        for the correlation function

        Parameters
        ----------
        t: float or array
            time to compute correlations

        Returns
        ----------
        The correlation function of the bath at time t
        """
        corr = 0+0j
        for exp in self.exponents:
            if (
                exp.type == BathExponent.types['R'] or
                exp.type == BathExponent.types['RI']
            ):
                corr += exp.ck * np.exp(-exp.vk * t)
            if exp.type == BathExponent.types['I']:
                corr += 1j*exp.ck * np.exp(-exp.vk * t)
            if exp.type == BathExponent.types['RI']:
                corr += 1j*exp.ck2 * np.exp(-exp.vk * t)
        return corr

    def power_spectrum_approx(self, w):
        """
        Calculates the power spectrum from the exponents
        of the bosonic bath

        Parameters
        ----------
        w: float or array
            Energy of the mode

        Returns
        ----------
        The power spectrum of the mode with energy w
        """
        S = 0+0j
        for exp in self.exponents:
            ck = exp.ck
            ck2 = exp.ck2
            if ck is None:
                ck = 0
            if ck2 is None:
                ck2 = 0
            if exp.type == BathExponent.types['I']:
                S += 2*np.real((1j*ck-ck2)/(exp.vk - 1j*w))
            else:
                S += 2*np.real((ck+1j*ck2)/(exp.vk - 1j*w))

        return S

    def spectral_density_approx(self, w):
        """
        Calculates spectral density from the exponents
        of the bosonic bath

        Parameters
        ----------
        w: float or array
            Energy of the mode

        Returns
        ----------
        The spectral density of the mode with energy w
        """
        J = np.real(
            self.power_spectrum_approx(w) /
            ((self._bose_einstein(w) + 1) * 2)
        )
        return J


class DrudeLorentzBath(BosonicBath):
    """
    A helper class for constructing a Drude-Lorentz bosonic bath from the
    bath parameters (see parameters below).

    Parameters
    ----------
    Q : Qobj
        Operator describing the coupling between system and bath.

    lam : float
        Coupling strength.

    gamma : float
        Bath spectral density cutoff frequency.

    T : float
        Bath temperature.

    Nk : int
        Number of exponential terms used to approximate the bath correlation
        functions.

    combine : bool, default True
        Whether to combine exponents with the same frequency (and coupling
        operator). See :meth:`BosonicBath.combine` for details.

    tag : optional, str, tuple or any other object
        A label for the bath exponents (for example, the name of the
        bath). It defaults to None but can be set to help identify which
        bath an exponent is from.
    """

    def __init__(
        self, Q, lam, gamma, T, Nk, combine=True, tag=None,
    ):
        self.lam = lam
        self.gamma = gamma
        ck_real, vk_real, ck_imag, vk_imag = self._matsubara_params(
            lam=lam,
            gamma=gamma,
            T=T,
            Nk=Nk,
        )

        super().__init__(Q, ck_real, vk_real, ck_imag,
                         vk_imag, combine=combine, tag=tag, T=T)

        self._dl_terminator = _DrudeLorentzTerminator(
            Q=Q, lam=lam, gamma=gamma, T=T,
        )

    def terminator(self):
        """
        Return the Matsubara terminator for the bath and the calculated
        approximation discrepancy.

        Returns
        -------
        delta: float

            The approximation discrepancy. That is, the difference between the
            true correlation function of the Drude-Lorentz bath and the sum of
            the ``Nk`` exponential terms is approximately ``2 * delta *
            dirac(t)``, where ``dirac(t)`` denotes the Dirac delta function.

        terminator : Qobj

            The Matsubara terminator -- i.e. a liouvillian term representing
            the contribution to the system-bath dynamics of all exponential
            expansion terms beyond ``Nk``. It should be used by adding it to
            the system liouvillian (i.e. ``liouvillian(H_sys)``).
        """
        delta, L = self._dl_terminator.terminator(self.exponents)
        return delta, L

    def _matsubara_params(self, lam, gamma, T, Nk):
        # should this take only self now?
        """ Calculate the Matsubara coefficients and frequencies. """
        ck_real = [lam * gamma / np.tan(gamma / (2 * T))]
        ck_real.extend([
            (8 * lam * gamma * T * np.pi * k * T /
                ((2 * np.pi * k * T)**2 - gamma**2))
            for k in range(1, Nk + 1)
        ])
        vk_real = [gamma]
        vk_real.extend([2 * np.pi * k * T for k in range(1, Nk + 1)])

        ck_imag = [lam * gamma * (-1.0)]
        vk_imag = [gamma]

        return ck_real, vk_real, ck_imag, vk_imag

    def spectral_density(self, w):
        """
        Calculates the DrudeLorentz spectral density (Qutip BonFin
        paper https://doi.org/10.1103/PhysRevResearch.5.013181  see Eq 15)

        Parameters
        ----------
        w: float or array
            Energy of the mode

        Returns
        ----------
        The spectral density of the mode with energy w
        """
        return 2*self.lam*self.gamma*w/(self.gamma**2 + w**2)

    def correlation_function(self, t, **kwargs):
        """
        Here we determine the correlation function by the sum of  large number
        of exponents, as the numerical integration is noisy for this spectral
        density

        Parameters
        ----------
        t : np.array or float
            the time at which to evaluate the correlation function

        kwargs : This may be the Number of exponents to use defaults to 1000
        and it should be denoted by Nk
        """
        if 'Nk' in kwargs.keys():
            Nk = kwargs['Nk']
        else:
            Nk = 1000
        ck_real, vk_real, ck_imag, vk_imag = self._matsubara_params(
            self.lam, self.gamma, self.T, Nk=Nk)

        def C(c, v):
            return np.sum([c[i] * np.exp(-np.array(v[i] * t))
                           for i in range(len(c))], axis=0)
        return C(ck_real, vk_real)+1j*C(ck_imag, vk_imag)


class DrudeLorentzPadeBath(BosonicBath):
    """
    A helper class for constructing a Padé expansion for a Drude-Lorentz
    bosonic bath from the bath parameters (see parameters below).

    A Padé approximant is a sum-over-poles expansion (
    see https://en.wikipedia.org/wiki/Pad%C3%A9_approximant).

    The application of the Padé method to spectrum decompositions is described
    in "Padé spectrum decompositions of quantum distribution functions and
    optimal hierarchical equations of motion construction for quantum open
    systems" [1].

    The implementation here follows the approach in the paper.

    [1] J. Chem. Phys. 134, 244106 (2011); https://doi.org/10.1063/1.3602466

    This is an alternative to the :class:`DrudeLorentzBath` which constructs
    a simpler exponential expansion.

    Parameters
    ----------
    Q : Qobj
        Operator describing the coupling between system and bath.

    lam : float
        Coupling strength.

    gamma : float
        Bath spectral density cutoff frequency.

    T : float
        Bath temperature.

    Nk : int
        Number of Padé exponentials terms used to approximate the bath
        correlation functions.

    combine : bool, default True
        Whether to combine exponents with the same frequency (and coupling
        operator). See :meth:`BosonicBath.combine` for details.

    tag : optional, str, tuple or any other object
        A label for the bath exponents (for example, the name of the
        bath). It defaults to None but can be set to help identify which
        bath an exponent is from.
    """

    def __init__(
        self, Q, lam, gamma, T, Nk, combine=True, tag=None
    ):
        self.lam = lam
        self.gamma = gamma
        eta_p, gamma_p = self._corr(lam=lam, gamma=gamma, T=T, Nk=Nk)

        ck_real = [np.real(eta) for eta in eta_p]
        vk_real = [gam for gam in gamma_p]
        # There is only one term in the expansion of the imaginary part of the
        # Drude-Lorentz correlation function.
        ck_imag = [np.imag(eta_p[0])]
        vk_imag = [gamma_p[0]]

        super().__init__(Q, ck_real, vk_real, ck_imag,
                         vk_imag, combine=combine, tag=tag, T=T)

        self._dl_terminator = _DrudeLorentzTerminator(
            Q=Q, lam=lam, gamma=gamma, T=T,
        )

    def terminator(self):
        """
        Return the Padé terminator for the bath and the calculated
        approximation discrepancy.

        Returns
        -------
        delta: float

            The approximation discrepancy. That is, the difference between the
            true correlation function of the Drude-Lorentz bath and the sum of
            the ``Nk`` exponential terms is approximately ``2 * delta *
            dirac(t)``, where ``dirac(t)`` denotes the Dirac delta function.

        terminator : Qobj

            The Padé terminator -- i.e. a liouvillian term representing
            the contribution to the system-bath dynamics of all exponential
            expansion terms beyond ``Nk``. It should be used by adding it to
            the system liouvillian (i.e. ``liouvillian(H_sys)``).
        """
        delta, L = self._dl_terminator.terminator(self.exponents)
        return delta, L

    def _corr(self, lam, gamma, T, Nk):
        beta = 1. / T
        kappa, epsilon = self._kappa_epsilon(Nk)

        eta_p = [lam * gamma * (self._cot(gamma * beta / 2.0) - 1.0j)]
        gamma_p = [gamma]

        for ll in range(1, Nk + 1):
            eta_p.append(
                (kappa[ll] / beta) * 4 * lam * gamma * (epsilon[ll] / beta)
                / ((epsilon[ll]**2 / beta**2) - gamma**2)
            )
            gamma_p.append(epsilon[ll] / beta)

        return eta_p, gamma_p

    def _cot(self, x):
        return 1. / np.tan(x)

    def _kappa_epsilon(self, Nk):
        eps = self._calc_eps(Nk)
        chi = self._calc_chi(Nk)

        kappa = [0]
        prefactor = 0.5 * Nk * (2 * (Nk + 1) + 1)
        for j in range(Nk):
            term = prefactor
            for k in range(Nk - 1):
                term *= (
                    (chi[k]**2 - eps[j]**2) /
                    (eps[k]**2 - eps[j]**2 + self._delta(j, k))
                )
            for k in [Nk - 1]:
                term /= (eps[k]**2 - eps[j]**2 + self._delta(j, k))
            kappa.append(term)

        epsilon = [0] + eps

        return kappa, epsilon

    def _delta(self, i, j):
        return 1.0 if i == j else 0.0

    def _calc_eps(self, Nk):
        alpha = np.diag([
            1. / np.sqrt((2 * k + 5) * (2 * k + 3))
            for k in range(2 * Nk - 1)
        ], k=1)
        alpha += alpha.transpose()
        evals = eigvalsh(alpha)
        eps = [-2. / val for val in evals[0: Nk]]
        return eps

    def _calc_chi(self, Nk):
        alpha_p = np.diag([
            1. / np.sqrt((2 * k + 7) * (2 * k + 5))
            for k in range(2 * Nk - 2)
        ], k=1)
        alpha_p += alpha_p.transpose()
        evals = eigvalsh(alpha_p)
        chi = [-2. / val for val in evals[0: Nk - 1]]
        return chi

    def spectral_density(self, w):
        """
        Calculates the DrudeLorentz spectral density (Qutip BonFin
        paper https://doi.org/10.1103/PhysRevResearch.5.013181  see Eq 15)

        Parameters
        ----------
        w: float or array
            Energy of the mode

        Returns
        ----------
        The spectral density of the mode with energy w
        """
        return 2*self.lam*self.gamma*w/(self.gamma**2 + w**2)

    def correlation_function(self, t, **kwargs):
        """
        Here we determine the correlation function by the sum of  large number
        of exponents, as the numerical integration is noisy for this spectral
        density

        Parameters
        ----------
        t : np.array or float
            the time at which to evaluate the correlation function

        kwargs : This may be the Number of exponents to use, defaults to 1000
        and it should be denoted by Nk
        """
        if 'Nk' in kwargs.keys():
            Nk = kwargs['Nk']
        else:
            Nk = 1000
        eta_p, gamma_p = self._corr(
            lam=self.lam, gamma=self.gamma, T=self.T, Nk=Nk)
        t = np.array(t)
        C = np.sum([
            eta_p[i] * np.exp(-gamma_p[i] * t)
            for i in range(len(gamma_p))], axis=0)
        return C


class _DrudeLorentzTerminator:
    """ A class for calculating the terminator of a Drude-Lorentz bath
        expansion.
    """

    def __init__(self, Q, lam, gamma, T):
        self.Q = Q
        self.lam = lam
        self.gamma = gamma
        self.T = T

    def terminator(self, exponents):
        """ Calculate the terminator for a Drude-Lorentz bath. """
        Q = self.Q
        lam = self.lam
        gamma = self.gamma
        beta = 1 / self.T

        delta = 2 * lam / (beta * gamma) - 1j * lam

        for exp in exponents:
            if exp.type == BathExponent.types["R"]:
                delta -= exp.ck / exp.vk
            elif exp.type == BathExponent.types["RI"]:
                delta -= (exp.ck + 1j * exp.ck2) / exp.vk
            else:
                delta -= 1j * exp.ck / exp.vk

        op = -2*spre(Q)*spost(Q.dag()) + spre(Q.dag()*Q) + spost(Q.dag()*Q)
        L_bnd = -delta * op

        return delta, L_bnd


class UnderDampedBath(BosonicBath):
    """
    A helper class for constructing an under-damped bosonic bath from the
    bath parameters (see parameters below).

    Parameters
    ----------
    Q : Qobj
        Operator describing the coupling between system and bath.

    lam : float
        Coupling strength.

    gamma : float
        Bath spectral density cutoff frequency.

    w0 : float
        Bath spectral density resonance frequency.

    T : float
        Bath temperature.

    Nk : int
        Number of exponential terms used to approximate the bath correlation
        functions.

    combine : bool, default True
        Whether to combine exponents with the same frequency (and coupling
        operator). See :meth:`BosonicBath.combine` for details.

    tag : optional, str, tuple or any other object
        A label for the bath exponents (for example, the name of the
        bath). It defaults to None but can be set to help identify which
        bath an exponent is from.
    """

    def __init__(
        self, Q, lam, gamma, w0, T, Nk, combine=True, tag=None,
    ):
        ck_real, vk_real, ck_imag, vk_imag = self._matsubara_params(
            lam=lam,
            gamma=gamma,
            w0=w0,
            T=T,
            Nk=Nk,
        )
        self.lam = lam
        self.gamma = gamma
        self.w0 = w0

        super().__init__(Q, ck_real, vk_real, ck_imag,
                         vk_imag, combine=combine, tag=tag, T=T)

    @staticmethod
    def _matsubara_params(lam, gamma, w0, T, Nk):
        """ Calculate the Matsubara coefficients and frequencies. """
        beta = 1/T
        Om = np.sqrt(w0**2 - (gamma/2)**2)
        Gamma = gamma/2.

        ck_real = ([
            (lam**2 / (4 * Om))
            * (1 / np.tanh(beta * (Om + 1.0j * Gamma) / 2)),
            (lam**2 / (4*Om))
            * (1 / np.tanh(beta * (Om - 1.0j * Gamma) / 2)),
        ])

        ck_real.extend([
            (-2 * lam**2 * gamma / beta) * (2 * np.pi * k / beta)
            / (
                ((Om + 1.0j * Gamma)**2 + (2 * np.pi * k/beta)**2)
                * ((Om - 1.0j * Gamma)**2 + (2 * np.pi * k / beta)**2)
            )
            for k in range(1, Nk + 1)
        ])

        vk_real = [-1.0j * Om + Gamma, 1.0j * Om + Gamma]
        vk_real.extend([
            2 * np.pi * k * T
            for k in range(1, Nk + 1)
        ])

        ck_imag = [
            1.0j * lam**2 / (4 * Om),
            -1.0j * lam**2 / (4 * Om),
        ]

        vk_imag = [-1.0j * Om + Gamma, 1.0j * Om + Gamma]

        return ck_real, vk_real, ck_imag, vk_imag

    def spectral_density(self, w):
        """
        Calculates the Underdamped spectral density (Qutip BonFin
        paper https://doi.org/10.1103/PhysRevResearch.5.013181  see Eq 16)

        Parameters
        ----------
        w: float or array
            Energy of the mode

        Returns
        ----------
            The spectral density of the mode with energy w
        """
        return self.lam**2 * self.gamma * w / ((w**2 - self.w0**2)**2
                                               + (self.gamma*w)**2)


class FermionicBath(Bath):
    """
    A helper class for constructing a fermionic bath from the expansion
    coefficients and frequencies for the ``+`` and ``-`` modes of
    the bath correlation function.

    There must be the same number of ``+`` and ``-`` modes and their
    coefficients must be specified in the same order so that ``ck_plus[i],
    vk_plus[i]`` are the plus coefficient and frequency corresponding
    to the minus mode ``ck_minus[i], vk_minus[i]``.

    In the fermionic case the order in which excitations are created or
    destroyed is important, resulting in two different correlation functions
    labelled ``C_plus(t)`` and ``C_plus(t)``::

        C_plus(t) = sum(ck_plus * exp(- vk_plus * t))
        C_minus(t) = sum(ck_minus * exp(- vk_minus * t))

    where the expansions above define the coefficients ``ck`` and the
    frequencies ``vk``.

    Parameters
    ----------
    Q : Qobj
        The coupling operator for the bath.

    ck_plus : list of complex
        The coefficients of the expansion terms for the ``+`` part of the
        correlation function. The corresponding frequencies are passed as
        vk_plus.

    vk_plus : list of complex
        The frequencies (exponents) of the expansion terms for the ``+`` part
        of the correlation function. The corresponding coefficients are passed
        as ck_plus.

    ck_minus : list of complex
        The coefficients of the expansion terms for the ``-`` part of the
        correlation function. The corresponding frequencies are passed as
        vk_minus.

    vk_minus : list of complex
        The frequencies (exponents) of the expansion terms for the ``-`` part
        of the correlation function. The corresponding coefficients are passed
        as ck_minus.

    tag : optional, str, tuple or any other object
        A label for the bath exponents (for example, the name of the
        bath). It defaults to None but can be set to help identify which
        bath an exponent is from.
    """

    def _check_cks_and_vks(self, ck_plus, vk_plus, ck_minus, vk_minus):
        if len(ck_plus) != len(vk_plus) or len(ck_minus) != len(vk_minus):
            raise ValueError(
                "The bath exponent lists ck_plus and vk_plus, and ck_minus and"
                " vk_minus must be the same length."
            )
        if len(ck_plus) != len(ck_minus):
            raise ValueError(
                "The must be the same number of plus and minus exponents"
                " in the bath, and elements of plus and minus arrays"
                " should be arranged so that ck_plus[i] is the plus mode"
                " corresponding to ck_minus[i]."
            )

    def _check_coup_op(self, Q):
        if not isinstance(Q, Qobj):
            raise ValueError("The coupling operator Q must be a Qobj.")

    def __init__(self, Q, ck_plus, vk_plus, ck_minus, vk_minus, tag=None):
        self._check_cks_and_vks(ck_plus, vk_plus, ck_minus, vk_minus)
        self._check_coup_op(Q)

        exponents = []
        for ckp, vkp, ckm, vkm in zip(ck_plus, vk_plus, ck_minus, vk_minus):
            exponents.append(BathExponent(
                "+", 2, Q, ckp, vkp, sigma_bar_k_offset=1, tag=tag,
            ))
            exponents.append(BathExponent(
                "-", 2, Q, ckm, vkm, sigma_bar_k_offset=-1, tag=tag,
            ))
        super().__init__(exponents)


class LorentzianBath(FermionicBath):
    """
    A helper class for constructing a Lorentzian fermionic bath from the
    bath parameters (see parameters below).

    .. note::

        This Matsubara expansion used in this bath converges very slowly
        and ``Nk > 20`` may be required to get good convergence. The
        Padé expansion used by :class:`LorentzianPadeBath` converges much
        more quickly.

    Parameters
    ----------
    Q : Qobj
        Operator describing the coupling between system and bath.

    gamma : float
        The coupling strength between the system and the bath.

    w : float
        The width of the environment.

    mu : float
        The chemical potential of the bath.

    T : float
        Bath temperature.

    Nk : int
        Number of exponential terms used to approximate the bath correlation
        functions.

    tag : optional, str, tuple or any other object
        A label for the bath exponents (for example, the name of the
        bath). It defaults to None but can be set to help identify which
        bath an exponent is from.
    """

    def __init__(self, Q, gamma, w, mu, T, Nk, tag=None):
        ck_plus, vk_plus = self._corr(gamma, w, mu, T, Nk, sigma=1.0)
        ck_minus, vk_minus = self._corr(gamma, w, mu, T, Nk, sigma=-1.0)

        super().__init__(
            Q, ck_plus, vk_plus, ck_minus, vk_minus, tag=tag,
        )

    def _corr(self, gamma, w, mu, T, Nk, sigma):
        beta = 1. / T
        kappa = [0.]
        kappa.extend([1. for _ in range(1, Nk + 1)])
        epsilon = [0]
        epsilon.extend([(2 * ll - 1) * np.pi for ll in range(1, Nk + 1)])

        def f(x):
            return 1 / (np.exp(x) + 1)

        eta_list = [0.5 * gamma * w * f(1.0j * beta * w)]
        gamma_list = [w - sigma * 1.0j * mu]

        for ll in range(1, Nk + 1):
            eta_list.append(
                -1.0j * (kappa[ll] / beta) * gamma * w**2 /
                (-(epsilon[ll]**2 / beta**2) + w**2)
            )
            gamma_list.append(epsilon[ll] / beta - sigma * 1.0j * mu)

        return eta_list, gamma_list


class LorentzianPadeBath(FermionicBath):
    """
    A helper class for constructing a Padé expansion for Lorentzian fermionic
    bath from the bath parameters (see parameters below).

    A Padé approximant is a sum-over-poles expansion (
    see https://en.wikipedia.org/wiki/Pad%C3%A9_approximant).

    The application of the Padé method to spectrum decompositions is described
    in "Padé spectrum decompositions of quantum distribution functions and
    optimal hierarchical equations of motion construction for quantum open
    systems" [1].

    The implementation here follows the approach in the paper.

    [1] J. Chem. Phys. 134, 244106 (2011); https://doi.org/10.1063/1.3602466

    This is an alternative to the :class:`LorentzianBath` which constructs
    a simpler exponential expansion that converges much more slowly in
    this particular case.

    Parameters
    ----------
    Q : Qobj
        Operator describing the coupling between system and bath.

    gamma : float
        The coupling strength between the system and the bath.

    w : float
        The width of the environment.

    mu : float
        The chemical potential of the bath.

    T : float
        Bath temperature.

    Nk : int
        Number of exponential terms used to approximate the bath correlation
        functions.

    tag : optional, str, tuple or any other object
        A label for the bath exponents (for example, the name of the
        bath). It defaults to None but can be set to help identify which
        bath an exponent is from.
    """

    def __init__(self, Q, gamma, w, mu, T, Nk, tag=None):
        ck_plus, vk_plus = self._corr(gamma, w, mu, T, Nk, sigma=1.0)
        ck_minus, vk_minus = self._corr(gamma, w, mu, T, Nk, sigma=-1.0)

        super().__init__(
            Q, ck_plus, vk_plus, ck_minus, vk_minus, tag=tag,
        )

    def _corr(self, gamma, w, mu, T, Nk, sigma):
        beta = 1. / T
        kappa, epsilon = self._kappa_epsilon(Nk)

        def f_approx(x):
            f = 0.5
            for ll in range(1, Nk + 1):
                f = f - 2 * kappa[ll] * x / (x**2 + epsilon[ll]**2)
            return f

        eta_list = [0.5 * gamma * w * f_approx(1.0j * beta * w)]
        gamma_list = [w - sigma * 1.0j * mu]

        for ll in range(1, Nk + 1):
            eta_list.append(
                -1.0j * (kappa[ll] / beta) * gamma * w**2
                / (-(epsilon[ll]**2 / beta**2) + w**2)
            )
            gamma_list.append(epsilon[ll] / beta - sigma * 1.0j * mu)

        return eta_list, gamma_list

    def _kappa_epsilon(self, Nk):
        eps = self._calc_eps(Nk)
        chi = self._calc_chi(Nk)

        kappa = [0]
        prefactor = 0.5 * Nk * (2 * (Nk + 1) - 1)
        for j in range(Nk):
            term = prefactor
            for k in range(Nk - 1):
                term *= (
                    (chi[k]**2 - eps[j]**2) /
                    (eps[k]**2 - eps[j]**2 + self._delta(j, k))
                )
            for k in [Nk - 1]:
                term /= (eps[k]**2 - eps[j]**2 + self._delta(j, k))
            kappa.append(term)

        epsilon = [0] + eps

        return kappa, epsilon

    def _delta(self, i, j):
        return 1.0 if i == j else 0.0

    def _calc_eps(self, Nk):
        alpha = np.diag([
            1. / np.sqrt((2 * k + 3) * (2 * k + 1))
            for k in range(2 * Nk - 1)
        ], k=1)
        alpha += alpha.transpose()

        evals = eigvalsh(alpha)
        eps = [-2. / val for val in evals[0: Nk]]
        return eps

    def _calc_chi(self, Nk):
        alpha_p = np.diag([
            1. / np.sqrt((2 * k + 5) * (2 * k + 3))
            for k in range(2 * Nk - 2)
        ], k=1)
        alpha_p += alpha_p.transpose()
        evals = eigvalsh(alpha_p)
        chi = [-2. / val for val in evals[0: Nk - 1]]
        return chi<|MERGE_RESOLUTION|>--- conflicted
+++ resolved
@@ -373,18 +373,11 @@
 
     def correlation_function(self, t, **kwargs):
         """
-<<<<<<< HEAD
         Calculates the correlation function from the spectral density by
         numeric integration, see Eq. 6 in the BoFiN paper
         (DOI: 10.1103/PhysRevResearch.5.013181). This calculation requires that
         the temperature of the bath (`self.T`) is specified.
-=======
-        Calculates the correlation function by numerically computing the
-        integral (see equation 6 in 10.1103/PhysRevResearch.5.013181)
-        where 2n+1 was replaced by cotangent for odd functions
->>>>>>> 20af021c
-
-        Ask if it affects on other places->symmetry consideration
+    
         Parameters
         ----------
         t : np.array or float
@@ -395,22 +388,7 @@
         -------
             The correlation function at time t as an array or float
         """
-<<<<<<< HEAD
-
-        def integrand(w, t):
-            # note that 2n+1 = coth(beta*omega/2)
-            return (1/np.pi) * self.spectral_density(w) * (
-                (2*self._bose_einstein(w)+1) * np.cos(w*t) - 1j * np.sin(w*t)
-            )
-
-        result = quad_vec(
-            lambda w: integrand(w, t),
-            0,
-            np.Inf,
-            **kwargs
-        )
-        return result[0]
-=======
+        
         if np.isclose(self.spectral_density(t), -self.spectral_density(-t)).all():
 
             def integrand(w, t):
@@ -437,7 +415,6 @@
             result = quad_vec(lambda w: integrand(
                 w, t), -np.Inf, np.Inf, **kwargs)
             return result[0]
->>>>>>> 20af021c
 
     def _bose_einstein(self, w):
         """
