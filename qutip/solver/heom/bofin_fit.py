"""
This module provides utilities for fitting bosonic baths through
the correlation function or spectral density, the fit returns a
HEOM bath object see the ``qutip.solver.heom.bofin_baths``.

The number of modes for the fit can be indicated by the user or
determined by requiring a normalized root mean squared error for
the fit.
"""

import numpy as np
from time import time
try:
    from mpmath import mp
    _mpmath_available = True
except ModuleNotFoundError:
    _mpmath_available = False
from scipy.optimize import curve_fit
from qutip.solver.heom import UnderDampedBath, BosonicBath
from scipy.interpolate import InterpolatedUnivariateSpline


__all__ = ["SpectralFitter", "CorrelationFitter", "OhmicBath"]


class SpectralFitter:
    """
    A helper class for constructing a Bosonic bath from a fit of the spectral
    density with a sum of underdamped modes.

    Parameters
    ----------
    Q : Qobj
        Operator describing the coupling between system and bath.

    T : float
        Bath temperature.

    w : np.array
        The range on which to perform the fit, it is recommended that it covers
        at least twice the cutoff frequency of the desired spectral density.

    J : np.array or callable
        The spectral density to be fitted as an array or function.
    """

    def __init__(self, T, Q, w, J):
        self.Q = Q
        self.T = T
        self.set_spectral_density(w, J)

    def set_spectral_density(self, w, J):
        """
        Sets the spectral density to be fitted. It may be provided either as an
        array of function values or as a python function. For internal reasons,
        it will then be interpolated or discretized as necessary.
        """

        if callable(J):
            self._w = w
            self._J_array = J(w)
            self._J_fun = J
        else:
            self._w = w
            self._J_array = J
            self._J_fun = InterpolatedUnivariateSpline(w, J)

    @staticmethod
    def _meier_tannor_SD(w, a, b, c):
        r"""
        Underdamped spectral density used for fitting in Meier-Tannor form
<<<<<<< HEAD
        (see Eq. 38 in the BoFiN paper, DOI: 10.1103/PhysRevResearch.5.013181).

        $J(\omega) = \sum_{i=1}^{k} \\frac{2 \alpha_{i}^{2} \Gamma_{i} \omega
=======
        (see Eq. 38 in the BoFiN paper, DOI: 10.1103/PhysRevResearch.5.013181)

        $J(\omega) = \sum_{i=1}^{k} \frac{2 \alpha_{i}^{2} \Gamma_{i} \omega
>>>>>>> 88cae59e
        }{\left( \left( \omega + \Omega_{i}\right)^{2} + \Gamma_{i}^{2}
        \right)+\left( \omega - \Omega_{i}\right)^{2} + \Gamma_{i}^{2}
        \right)}$

        Parameters
        ----------
        w : np.array
            The frequency of the spectral density
        a : np.array
            Array of coupling constant
        b : np.array
            Array of cutoff parameters
        c : np.array
            Array of resonant frequencies
        """

        return sum((2 * ai * bi * w
                    / ((w + ci) ** 2 + bi ** 2)
                    / ((w - ci) ** 2 + bi ** 2))
                   for ai, bi, ci in zip(a, b, c))

    def get_fit(
        self,
        N=None,
        Nk=1,
        final_rmse=5e-6,
        lower=None,
        upper=None,
        sigma=None,
        guesses=None,
    ):
        """
        Provides a fit to the spectral density with N underdamped oscillator
        baths. N can be determined automatically based on reducing the
        normalized root mean squared error below a certain threshold.

        Parameters
        ----------
        N : optional, int
            Number of underdamped oscillators to use.
            If set to None, it is determined automatically.
        Nk : optional, int
            Number of exponential terms used to approximate the bath
            correlation functions, per bath. Defaults to 5.
        final_rmse : float
            Desired normalized root mean squared error.
        lower : list
            lower bounds on the parameters for the fit. A list of size 3,
<<<<<<< HEAD
            each containing the lower bounds, The order of the parameters is
            the same as for the function to be fitted (_meier_tannor_SD). The
            first term describes the coupling, the second the cutoff frequency,
            and the last one the central frequency.
=======
            each value represents the lower bound for each parameter.
            The order of the parameters is the same as for the function to be
            fitted (_meier_tannor_SD). The first term describes the coupling,
            the second the cutoff frequency,and the last one the central
            frequency. The lower bounds are considered to be the same for all
            N modes. for example

            lower=[0,-1,2]

            would bound the coupling to be bigger than 0, the cutoff frequency
            to be higher than 1, and the central frequency to be bigger than 2

>>>>>>> 88cae59e
        upper : list
            upper bounds on the parameters for the fit, the structure is the
            same as the lower keyword.
        sigma : float
            uncertainty in the data considered for the fit, all data points are
            considered to have the same uncertainty.
        guesses : list
            Initial guesses for the parameters. Same structure as lower and
            upper.

        Note: If one of lower, upper, sigma, guesses is None,
        all are discarded.

        Returns
        -------
        * A Bosonic Bath created with the fit parameters for the original
          spectral density function (that was provided or interpolated)
        * A dictionary containing the following information about the fit:
            fit_time:
                The time the fit took in seconds.
            rsme:
                Normalized mean squared error obtained in the fit.
            N:
                The number of terms used for the fit.
            params:
                The fitted parameters (3*N parameters), it contains three lists
                one for each parameter, each list containing N terms.
            Nk:
                The number of exponents used to construct the bosonic bath,
                defaults to 1. To approximate the correlation function the
                number of exponents grow as the temperature decreases, so Nk
                needs to be adjusted accordingly.
            summary:
                A string that summarizes the information of the fit.
        """

        start = time()
        rmse, params = _run_fit(
            SpectralFitter._meier_tannor_SD, self._J_array, self._w,
            final_rmse, default_guess_scenario="Spectral Density", N=N,
            sigma=sigma, guesses=guesses, lower=lower, upper=upper)
        end = time()

        fit_time = end - start
        spec_n = len(params[0])
        bath = self._generate_bath(params, Nk)
        bath.spectral_density = self._J_fun
        summary = _gen_summary(
            fit_time, rmse, N, "The Spectral Density", params)
        fitInfo = {
            "fit_time": fit_time, "rmse": rmse, "N": spec_n, "params": params,
            "Nk": Nk, "summary": summary}
        return bath, fitInfo

    def _generate_bath(self, params, Nk):
        """
        Obtains the bath exponents from the list of fit parameters. Some
        transformations are done, to reverse the ones in the UnderDampedBath.
        They are done to change the spectral density from eq. 38 to eq. 16
        of the BoFiN paper and vice-versa.

        Parameters
        ----------
        params: list
            The parameters obtained from the fit.

        Returns
        -------
            A Bosonic Bath created with the fit parameters.
        """

        lam, gamma, w0 = params
        w0 = np.array(
            [
                np.sqrt((w0[i] + 0j) ** 2 + (gamma[i] + 0j / 2) ** 2)
                for i in range(len(w0))
            ]
        )
        lam = np.sqrt(
            lam + 0j
        )
        # both w0, and lam modifications are needed to input the
        # right value of the fit into the Underdamped bath
        ckAR = []
        vkAR = []
        ckAI = []
        vkAI = []

        for lamt, Gamma, Om in zip(lam, gamma, w0):
            coeffs = UnderDampedBath._matsubara_params(
                lamt, 2 * Gamma, Om + 0j, self.T, Nk)
            ckAR.extend(coeffs[0])
            vkAR.extend(coeffs[1])
            ckAI.extend(coeffs[2])
            vkAI.extend(coeffs[3])

        bath = BosonicBath(self.Q, ckAR, vkAR, ckAI, vkAI, T=self.T)
        return bath


class CorrelationFitter:
    """
    A helper class for constructing a Bosonic bath from a fit of the
    correlation function with exponential terms.

    Parameters
    ----------
    Q : Qobj
        Operator describing the coupling between system and bath.
    T : float
        Temperature of the bath.
    t : np.array
        The range which to perform the fit.
    C : np.array or callable
        The correlation function to be fitted as an array or function.
    """

    def __init__(self, Q, T, t, C):
        self.Q = Q
        self.T = T
        self.set_correlation_function(t, C)

    def set_correlation_function(self, t, C):
        """
        This function creates a discretized version of the correlation function
        if the correlation function is provided, and a function if
        an array is provided.

        The array is needed to run the least squares algorithm, while the
        the function is used to assign a correlation function to the bosonic
        bath object.
        """
        if callable(C):
            self._t = t
            self._C_array = C(t)
            self._C_fun = C
        else:
            self._t = t
            self._C_array = C
            _C_fun_r = InterpolatedUnivariateSpline(t, np.real(C))
            _C_fun_i = InterpolatedUnivariateSpline(t, np.imag(C))
            self._C_fun = lambda t: _C_fun_r(t) + 1j * _C_fun_i(t)

    def _corr_approx(self, t, a, b, c, d):
        """
        This is the form of the correlation function to be used for fitting.

        Parameters
        ----------
        t : np.array or float
            The times at which to evaluates the correlation function.
        a : list or np.array
            A list describing the amplitude of the correlation approximation.
        b : list or np.array
            A list describing the decay of the correlation approximation.
        c : list or np.array
            A list describing the oscillations of the correlation
            approximation.
        """

        a = np.array(a)
        b = np.array(b)
        c = np.array(c)
        d = np.array(d)

        return np.sum(
            (a[:, None]+1j*d[:, None]) * np.exp(b[:, None] * t[None, :]) *
            np.exp(1j*c[:, None] * t[None, :]),
            axis=0,
        )

    def get_fit(
        self,
        Nr=None,
        Ni=None,
        final_rmse=2e-5,
        lower=None,
        upper=None,
        sigma=None,
        guesses=None,
    ):
        """
        Fit the correlation function with Ni exponential terms
        for the imaginary part of the correlation function and Nr for the real.
        If no number of terms is provided, this function determines the number
        of exponentials based on reducing the normalized root mean squared
        error below a certain threshold.

        Parameters
        ----------
        Nr : optional, int
            Number of exponential terms to use for the real part.
            If set to None it is determined automatically.
        Ni : optional, int
            Number of exponential terms to use for the imaginary part.
            If set to None it is found automatically.
        final_rmse : float
            Desired normalized root mean squared error. Only used if Ni or Nr
            are not specified.
        lower : list
            lower bounds on the parameters for the fit. A list of size 3,
<<<<<<< HEAD
            each containing the lower bounds, The order of the parameters is
            the same as for the function to be fitted (_corr_approx). The
            first term describes the amplitude, the second the rate of decay,
            and the last one the oscillation frequency.
=======
            each value represents the lower bound for each parameter.
            The order of the parameters is the same as for the function to be
            fitted (_corr_approx). The first and last terms describe the
            coupling, the second the decay rate,and the third one the
            oscillation frequency. The lower bounds are considered to be
            the same for all Nr and Ni exponents. for example

            lower=[0,-1,1,1]

            would bound the real part of the coupling to be bigger than 0,
            the decay rate to be higher than -1, and the oscillation frequency
            to be bigger than 1, and the imaginary part of the coupling to
            be greater than 1
>>>>>>> 88cae59e
        upper : list
            upper bounds on the parameters for the fit, the structure is the
            same as the lower keyword.
        sigma : float
            uncertainty in the data considered for the fit, all data points are
            considered to have the same uncertainty.
        guesses : list
            Initial guesses for the parameters. Same structure as lower and
            upper.

        Note: If one of lower, upper, sigma, guesses is None,
        all are discarded.

        Returns
        -------
        * A Bosonic Bath created with the fit parameters with the original
          correlation function (that was provided or interpolated).
        * A dictionary containing the following information about the fit:
            Nr:
                The number of terms used to fit the real part of the
                correlation function.
            Ni:
                The number of terms used to fit the imaginary part of the
                correlation function.
            fit_time_real:
                The time the fit of the real part of the correlation function
                took in seconds.
            fit_time_imag:
                The time the fit of the imaginary part of the correlation
                function took in seconds.
            rsme_real:
                Normalized mean squared error obtained in the fit of the real
                part of the correlation function.
            rsme_imag:
                Normalized mean squared error obtained in the fit of the
                imaginary part of the correlation function.
            params_real:
                The fitted parameters (3*N parameters) for the real part of the
                correlation function, it contains three lists one for each
                parameter, each list containing N terms.
            params_imag:
                The fitted parameters (3*N parameters) for the imaginary part
                of the correlation function, it contains three lists one for
                each parameter, each list containing N terms.
            summary:
                A string that summarizes the information about the fit.
            ...
        """

        # Fit real part
        start_real = time()
        rmse_real, params_real = _run_fit(
            lambda *args: np.real(self._corr_approx(*args)),
            y=np.real(self._C_array), x=self._t, final_rmse=final_rmse,
            default_guess_scenario="correlation_real", N=Nr,
            sigma=sigma, guesses=guesses, lower=lower, upper=upper)
        end_real = time()

        # Fit imaginary part
        start_imag = time()
        rmse_imag, params_imag = _run_fit(
            lambda *args: np.imag(self._corr_approx(*args)),
            y=np.imag(self._C_array), x=self._t, final_rmse=final_rmse,
            default_guess_scenario="correlation_imag", N=Ni,
            sigma=sigma, guesses=guesses, lower=lower, upper=upper)
        end_imag = time()

        # Calculate Fit Times
        fit_time_real = end_real - start_real
        fit_time_imag = end_imag - start_imag

        # Generate summary
        Nr = len(params_real[0])
        Ni = len(params_imag[0])
        full_summary = _two_column_summary(
            params_real, params_imag, fit_time_real, fit_time_imag, Nr, Ni,
            rmse_imag, rmse_real)

        fitInfo = {"Nr": Nr, "Ni": Ni,
                   "fit_time_real": fit_time_real,
                   "fit_time_imag": fit_time_imag,
                   "rmse_real": rmse_real, "rmse_imag": rmse_imag,
                   "params_real": params_real,
                   "params_imag": params_imag, "summary": full_summary}
        bath = self._generate_bath(params_real, params_imag)
        bath.correlation_function = self._C_fun
        return bath, fitInfo

    def _generate_bath(self, params_real, params_imag):
        """
        Calculate the Matsubara coefficients and frequencies for the
        fitted underdamped oscillators and generate the corresponding bosonic
        bath.

        Parameters
        ----------
        params_real : np.array
            array of shape (N,3) where N is the number of fitted terms
            for the real part.
        params_imag : np.imag
            array of shape (N,3) where N is the number of fitted terms
            for the imaginary part.

        Returns
        -------
        A bosonic Bath constructed from the fitted exponents.
        """

        a, b, c, d = params_real
        a2, b2, c2, d2 = params_imag

        # the 0.5 is from the cosine
        ckAR = [(x + 1j*y)*0.5 for x, y in zip(a, d)]
        # extend the list with the complex conjugates:
        ckAR.extend(np.conjugate(ckAR))
        vkAR = [-x - 1.0j * y for x, y in zip(b, c)]
        vkAR.extend([-x + 1.0j * y for x, y in zip(b, c)])

        # the 0.5 is from the sine
        ckAI = [-1j*(x + 1j*y)*0.5 for x, y in zip(a2, d2)]

        # extend the list with the complex conjugates:
        ckAI.extend(np.conjugate(ckAI))
        vkAI = [-x - 1.0j * y for x, y in zip(b2, c2)]
        vkAI.extend([-x + 1.0j * y for x, y in zip(b2, c2)])

        return BosonicBath(
            self.Q, ckAR, vkAR, ckAI, vkAI, T=self.T)


class OhmicBath:
    """
    A helper class for constructing a Bosonic bath from with Ohmic
    spectrum. Requires the mpmath module.

    Parameters
    ----------
    Q : Qobj
        Operator describing the coupling between system and bath.
    T : Float
        Temperature of the bath.
    alpha : float
        Coupling strength.
    wc : float
        Cutoff parameter
    s : float
        Power of w in the spectral density.
    """

    def __init__(self, T, Q, alpha, wc, s):
        self.alpha = alpha
        self.wc = wc
        self.s = s
        self.Q = Q
        self.T = T
        if _mpmath_available is False:
            print(
                "The mpmath module is needed for the description"
                " of Ohmic baths")

    def spectral_density(self, w):
        """
        Calculates the Ohmic spectral density, see Eq. 36 in the BoFiN
        paper (DOI: 10.1103/PhysRevResearch.5.013181).

        Parameters
        ----------
        w : float or array
            Energy of the mode.

        Returns
        -------
        The spectral density of the mode with energy w.
        """

        return (self.alpha * w ** (self.s)
                / (self.wc ** (1 - self.s))
                * np.e ** (-abs(w) / self.wc))

    def correlation_function(self, t):
        """
        Calculates the correlation function of an Ohmic bath.

        Parameters
        ----------
        t : float or array
            time.

        Returns
        -------
        The correlation function at time t.
        """

        if self.T != 0:
            corr = (
                (1 / np.pi)
                * self.alpha
                * self.wc ** (1 - self.s)
                * (1/self.T) ** (-(self.s + 1))
                * mp.gamma(self.s + 1)
            )
            z1_u = (1 + (1/self.T) * self.wc - 1.0j *
                    self.wc * t) / ((1/self.T) * self.wc)
            z2_u = (1 + 1.0j * self.wc * t) / ((1/self.T) * self.wc)
            return np.array(
                [
                    complex(
                        corr * (mp.zeta(self.s + 1, u1) +
                                mp.zeta(self.s + 1, u2)))
                    for u1, u2 in zip(z1_u, z2_u)],
                dtype=np.complex128,)
        else:
            corr = (1 / np.pi)*self.alpha*self.wc**(self.s+1) * \
                mp.gamma(self.s+1)*(1+1j*self.wc*t)**(-(self.s+1))
            return np.array(corr, dtype=np.complex128)

    def make_correlation_fit(
            self, x, rmse=1e-4, lower=None, upper=None,
            sigma=None, guesses=None, Nr=None, Ni=None):
        """
        Provides a fit to the spectral density or corelation function
        with N underdamped oscillators baths, This function gets the
        number of harmonic oscillators based on reducing the normalized
<<<<<<< HEAD
        root mean squared error below a certain threshold.
=======
        root mean squared error below a certain threshold
>>>>>>> 88cae59e

        Parameters
        ----------
        x : np.array
            Interval to use to fit the function, it is recomended that is large
            enough to cover the decay of the correlation function.
        rmse : float
            Desired normalized root mean squared error. Only used if Nr and Ni
            are not provided, defaults to 1e-4. The default is not good
            when working with numbers much smaller than 0.1.
        lower : list
            lower bounds on the parameters for the fit. A list of size 3,
            each containing the N lower bounds, The order of the parameters is
            the same as for the function to be fitted (correlation_function).
            The first term describes the amplitude, the second the rate of
            decay, and the last one the oscillation frequency.
        upper : list
            upper bounds on the parameters for the fit, the structure is the
            same as the lower keyword.
        sigma : float
            uncertainty in the data considered for the fit, all data points are
            considered to have the same uncertainty.
        guesses : list
            Initial guesses for the parameters. Same structure as lower and
            upper.
        Nr: int
            The number of terms to use for the real part of the correlation
<<<<<<< HEAD
            function.
        Ni: int
            The number of terms to use for the imaginary part of the
            correlation function.
=======
            function
        Ni: int
            The number of terms to use for the imaginary part of the
            correlation function
>>>>>>> 88cae59e
        Returns
        -------
        * A Bosonic Bath created with the fit parameters with the original
          correlation function (that was provided or interpolated)
        * A dictionary containing the following information about the fit:
            Nr:
                The number of terms used to fit the real part of the
                correlation function.
            Ni:
                The number of terms used to fit the imaginary part of the
                correlation function.
            fit_time_real:
                The time the fit of the real part of the correlation function
                took in seconds.
            fit_time_imag:
                The time the fit of the imaginary part of the correlation
                function took in seconds.
            rsme_real:
                Normalized mean squared error obtained in the fit of the real
                part of the correlation function.
            rsme_imag:
                Normalized mean squared error obtained in the fit of the
                imaginary part of the correlation function.
            params_real:
                The fitted parameters (3*N parameters) for the real part of the
                correlation function, it contains three lists one for each
                parameter, each list containing N terms.
            params_imag:
                The fitted parameters (3*N parameters) for the imaginary part
                of the correlation function, it contains three lists one for
                each parameter, each list containing N terms.
            summary:
                A string that summarizes the information about the fit.
            ...
        """
        fc = CorrelationFitter(self.Q, self.T, x, self.correlation_function)
        bath, fitInfo = fc.get_fit(final_rmse=rmse,
                                   lower=lower, upper=upper,
                                   sigma=sigma, guesses=guesses,
                                   Nr=Nr, Ni=Ni)
        return bath, fitInfo

    def make_spectral_fit(self, x, rmse=1e-5, lower=None, upper=None,
                          sigma=None, guesses=None, N=None, Nk=1):
        """
        Provides a fit to the spectral density or corelation function
        with N underdamped oscillators baths, This function gets the
        number of harmonic oscillators based on reducing the normalized
        root mean squared error below a certain threshold.

        Parameters
        ----------
        x : np.array
            Interval to use for the fit of the spectral density, it is
            recommended that its end is at least 2 times the cutoff frequency
            of the spectral density.
        w : np.array
            range of frequencies for the fit.
        N : optional,tuple
            Number of underdamped oscillators and exponents to use
            (N,Nk) if the the method is spectral
            Number of underdamped oscillators for the real and imaginary
            part if the method is correlation.
            when set to None the number of oscillators is found according to
            the rmse, and the Nk is set to 1.
        rmse : float
            Desired normalized root mean squared error. Only used if N is
            not provided.
        lower : list
            lower bounds on the parameters for the fit.
        upper: list
            upper bounds on the parameters for the fit.
        sigma: float
            uncertainty in the data considered for the fit.
        guesses : list
            Initial guess for the parameters.
        """
        fs = SpectralFitter(T=self.T, Q=self.Q, w=x, J=self.spectral_density)
        bath, fitInfo = fs.get_fit(N=N, final_rmse=rmse, lower=lower,
                                   upper=upper, Nk=Nk,
                                   sigma=sigma, guesses=guesses)
        return bath, fitInfo


# Utility functions


def _pack(*args):
    """
    Pack parameter lists for fitting. In both use cases (spectral fit,
    correlation fit), the fit parameters are three arrays of equal length.
    """
    return np.concatenate(tuple(args))


def _unpack(params, n=3):
    """
    Unpack parameter lists for fitting. In the use cases (spectral fit/
    correlation fit), the fit parameters are three/four arrays of equal length.
    """
    N = len(params) // n
    zz = []
    for i in range(n):
        zz.append(params[i*N:(i+1)*N])
    return zz


def _leastsq(func, y, x, guesses=None, lower=None,
             upper=None, sigma=None, n=3):
    """
    Performs nonlinear least squares to fit the function func to x and y.

    Parameters
    ----------
    func : function
        The function we wish to fit.
    x : np.array
        a numpy array containing the independent variable used for the fit.
    y : np.array
        a numpy array containing the dependent variable we use for the fit.
    guesses : list
        Initial guess for the parameters.
    lower : list
        lower bounds on the parameters for the fit.
    upper : list
        upper bounds on the parameters for the fit.
    sigma : float
<<<<<<< HEAD
        uncertainty in the data considered for the fit.

=======
        uncertainty in the data considered for the fit
    n: int
        number of free parameters to be fitted, used for reshaping of the
        parameters array across the different functions
>>>>>>> 88cae59e
    Returns
    -------
    params: list
        It returns the fitted parameters.
    """

    sigma = [sigma] * len(x)
    params, _ = curve_fit(
        lambda x, *params: func(x, *_unpack(params, n)),
        x,
        y,
        p0=guesses,
        bounds=(lower, upper),
        sigma=sigma,
        maxfev=int(1e9),
        method="trf",
    )

    return _unpack(params, n)


def _rmse(func, x, y, *args):
    """
    Calculates the normalized root mean squared error for fits
    from the fitted parameters a, b, c.

    Parameters
    ----------
    func : function
        The approximated function for which we want to compute the rmse.
    x: np.array
        a numpy array containing the independent variable used for the fit.
    y: np.array
        a numpy array containing the dependent variable used for the fit.
    a, b, c : list
        fitted parameters.

    Returns
    -------
    rmse: float
        The normalized root mean squared error for the fit, the closer
        to zero the better the fit.
    """
    yhat = func(x, *args)
    rmse = np.sqrt(np.mean((yhat - y) ** 2) / len(y)) / \
        (np.max(y) - np.min(y))
    return rmse


def _fit(func, C, t, N, default_guess_scenario='',
         guesses=None, lower=None, upper=None, sigma=None):
    """
    Performs a fit the function func to t and C, with N number of
    terms in func, the guesses,bounds and uncertainty can be determined
    by the user.If none is provided it constructs default ones according
    to the label.

    Parameters
    ----------
    func : function
        The function we wish to fit.
    C : np.array
        a numpy array containing the dependent variable used for the fit.
    t : np.array
        a numpy array containing the independent variable used for the fit.
    N : int
        The number of modes / baths used for the fitting.
    default_guess_scenario : str
        Determines how the default guesses and bounds are chosen (in the case
        guesses or bounds are not specified). May be 'correlation_real',
        'correlation_imag' or any other string. Any other string will use
        guesses and bounds designed for the fitting of spectral densities.
    guesses : list
        Initial guess for the parameters.
    lower : list
        lower bounds on the parameters for the fit.
    upper: list
        upper bounds on the parameters for the fit.
    sigma: float
        uncertainty in the data considered for the fit.

    Returns
    -------
    params:
        It returns the fitted parameters as a list.
    rmse:
        It returns the normalized mean squared error from the fit
    """
    tempsigma = sigma
    C_max = abs(max(C, key=np.abs))
    if C_max == 0:
        # When the target function is zero
        rmse = 0
        params = [0, 0, 0]
        return rmse, params

    if None in [guesses, lower, upper, sigma]:
        # No parameters for the fit provided, using default ones
        sigma = 1e-2
        wc = t[np.argmax(C)]
        if default_guess_scenario == "correlation_real":
            wc = np.inf
            ini = 1
            tempguesses = _pack([C_max] * N, [-100*C_max]
                                * N, [0] * N, [0] * N)
            templower = _pack([-100*C_max] * N, [-wc] * N, [-ini]
                              * N, [-100*C_max] * N)
            tempupper = _pack([100*C_max] * N, [0] * N,
                              [ini] * N, [100*C_max] * N)
            n = 4
        elif default_guess_scenario == "correlation_imag":
<<<<<<< HEAD
            print(C_max)
            guesses = _pack([C[0]] * N, [-wc] * N, [wc] * N)
            lower = _pack([-10 * C_max] * N, [-np.inf] * N, [C[0]] * N)
            upper = _pack([10 * C_max] * N, [0] * N, [np.inf] * N)
=======
            wc = np.inf
            ini = 2
            tempguesses = _pack([0] * N, [-10*C_max] * N, [0] * N, [0] * N)
            templower = _pack([-100*C_max] * N, [-wc] * N, [-ini] * N,
                              [-100*C_max] * N)
            tempupper = _pack([100*C_max] * N, [0] * N,
                              [ini] * N, [100*C_max] * N)
            n = 4
>>>>>>> 88cae59e
        else:
            tempguesses = _pack([C_max] * N, [wc] * N, [wc] * N)
            templower = _pack([-100 * C_max] * N,
                              [0.1 * wc] * N, [0.1 * wc] * N)
            tempupper = _pack([100 * C_max] * N,
                              [100 * wc] * N, [100 * wc] * N)
            n = 3
    if guesses is not None:
        n = len(guesses)
        guesses = [[i]*N for i in guesses]
        guesses = [x for xs in guesses for x in xs]
        guesses = _pack(guesses)
    else:
        guesses = tempguesses
    if lower is not None:
        n = len(lower)
        lower = [[i]*N for i in lower]
        lower = [x for xs in lower for x in xs]
        lower = _pack(lower)
    else:
        lower = templower
    if upper is not None:
        n = len(upper)
        upper = [[i]*N for i in upper]
        upper = [x for xs in upper for x in xs]
        upper = _pack(upper)
    else:
        upper = tempupper
    if tempsigma is not None:
        sigma = tempsigma
    if not ((len(guesses) == len(lower)) and (len(guesses) == len(lower))):
        raise ValueError("The shape of the provided fit parameters is \
                         not consistent")
    args = _leastsq(func, C, t, sigma=sigma, guesses=guesses,
                    lower=lower, upper=upper, n=n)
    rmse = _rmse(func, t, C, *args)
    return rmse, args


def _run_fit(funcx, y, x, final_rmse, default_guess_scenario=None, N=None,
             sigma=None, guesses=None, lower=None, upper=None):
    """
    It iteratively tries to fit the funcx to y on the interval x.
    If N is provided the fit is done with N modes, if it is
    None then this automatically finds the smallest number of modes that
    whose mean squared error is smaller than final_rmse.

    Parameters
    ----------
    funcx : function
        The function we wish to fit.
    y : np.array
        The function used for the fitting.
    x : np.array
        a numpy array containing the independent variable used for the fit.
    final_rmse : float
        Desired normalized root mean squared error.
    default_guess_scenario : str
        Determines how the default guesses and bounds are chosen (in the case
        guesses or bounds are not specified). May be 'correlation_real',
        'correlation_imag' or any other string. Any other string will use
        guesses and bounds designed for the fitting of spectral densities.
    N : optional , int
        The number of modes used for the fitting, if not provided starts at
        1 and increases until a desired RMSE is satisfied.
    sigma: float
        uncertainty in the data considered for the fit.
    guesses : list
        Initial guess for the parameters.
    lower : list
        lower bounds on the parameters for the fit.
    upper: list
        upper bounds on the parameters for the fit.

    Returns
    -------
    params:
        It returns the fitted parameters as a list.
    rmse:
        It returns the normalized mean squared error from the fit
    """

    if N is None:
        N = 2
        iterate = True
    else:
        iterate = False
    rmse1 = np.inf

    while rmse1 > final_rmse:
        rmse1, params = _fit(
            funcx, y, x, N, default_guess_scenario,
            sigma=sigma, guesses=guesses, lower=lower, upper=upper)
        N += 1
        if not iterate:
            break

    return rmse1, params


<<<<<<< HEAD
def _gen_summary(time, rmse, N, label, lam, gamma, w0,
                 columns=['lam', 'gamma', 'w0']):
    summary = (f"Result of fitting {label} "
               f"with {N} terms: \n \n {'Parameters': <10}|"
               f"{columns[0]: ^10}|{columns[1]: ^10}|{columns[2]: >5} \n ")
    for k in range(len(gamma)):
        summary += (
            f"{k+1: <10}|{lam[k]: ^10.2e}|{gamma[k]:^10.2e}|"
            f"{w0[k]:>5.2e}\n ")
=======
def _gen_summary(time, rmse, N, label, params,
                 columns=['lam', 'gamma', 'w0']):
    if len(columns) == 3:
        summary = (f"Result of fitting {label} "
                   f"with {N} terms: \n \n {'Parameters': <10}|"
                   f"{columns[0]: ^10}|{columns[1]: ^10}|{columns[2]: >5} \n ")
        for k in range(len(params[0])):
            summary += (
                f"{k+1: <10}|{params[0][k]: ^10.2e}|{params[1][k]:^10.2e}|"
                f"{params[2][k]:>5.2e}\n ")
    else:
        summary = (
            f"Result of fitting {label} "
            f"with {N} terms: \n \n {'Parameters': <10}|"
            f"{columns[0]: ^10}|{columns[1]: ^10}|{columns[2]: ^10}"
            f"|{columns[3]: >5} \n ")
        for k in range(len(params[0])):
            summary += (
                f"{k+1: <10}|{params[0][k]: ^10.2e}|{params[1][k]:^10.2e}"
                f"|{params[2][k]:^10.2e}|{params[3][k]:>5.2e}\n ")
>>>>>>> 88cae59e
    summary += (f"\nA  normalized RMSE of {rmse: .2e}"
                f" was obtained for the {label}\n")
    summary += f" The current fit took {time: 2f} seconds"
    return summary


def _two_column_summary(
        params_real, params_imag, fit_time_real, fit_time_imag, Nr, Ni,
        rmse_imag, rmse_real):
    # Generate nicely formatted summary
    summary_real = _gen_summary(
        fit_time_real,
        rmse_real,
        Nr,
<<<<<<< HEAD
        "The Real Part Of  \n the Correlation Function", lam, gamma,
        w0, columns=["a", "b", "c"])
=======
        "The Real Part Of  \n the Correlation Function", params_real,
        columns=["a", "b", "c", "d"])
>>>>>>> 88cae59e
    summary_imag = _gen_summary(
        fit_time_imag,
        rmse_imag,
        Ni,
<<<<<<< HEAD
        "The Imaginary Part \n Of the Correlation Function", lam2,
        gamma2, w02, columns=["a", "b", "c"])
=======
        "The Imaginary Part \n Of the Correlation Function", params_imag,
        columns=["a", "b", "c", "d"])
>>>>>>> 88cae59e

    full_summary = "Fit correlation class instance: \n \n"
    lines_real = summary_real.splitlines()
    lines_imag = summary_imag.splitlines()
    max_lines = max(len(lines_real), len(lines_imag))
    # Fill the shorter string with blank lines
    lines_real = lines_real[:-1] + (max_lines - len(lines_real)
                                    ) * [""] + [lines_real[-1]]
    lines_imag = lines_imag[:-1] + (max_lines - len(lines_imag)
                                    ) * [""] + [lines_imag[-1]]
    # Find the maximum line length in each column
    max_length1 = max(len(line) for line in lines_real)
    max_length2 = max(len(line) for line in lines_imag)

    # Print the strings side by side with a vertical bar separator
    for line1, line2 in zip(lines_real, lines_imag):
        formatted_line1 = f"{line1:<{max_length1}} |"
        formatted_line2 = f"{line2:<{max_length2}}"
        full_summary += formatted_line1 + formatted_line2 + "\n"
    return full_summary<|MERGE_RESOLUTION|>--- conflicted
+++ resolved
@@ -69,15 +69,9 @@
     def _meier_tannor_SD(w, a, b, c):
         r"""
         Underdamped spectral density used for fitting in Meier-Tannor form
-<<<<<<< HEAD
-        (see Eq. 38 in the BoFiN paper, DOI: 10.1103/PhysRevResearch.5.013181).
-
-        $J(\omega) = \sum_{i=1}^{k} \\frac{2 \alpha_{i}^{2} \Gamma_{i} \omega
-=======
         (see Eq. 38 in the BoFiN paper, DOI: 10.1103/PhysRevResearch.5.013181)
 
         $J(\omega) = \sum_{i=1}^{k} \frac{2 \alpha_{i}^{2} \Gamma_{i} \omega
->>>>>>> 88cae59e
         }{\left( \left( \omega + \Omega_{i}\right)^{2} + \Gamma_{i}^{2}
         \right)+\left( \omega - \Omega_{i}\right)^{2} + \Gamma_{i}^{2}
         \right)}$
@@ -126,12 +120,6 @@
             Desired normalized root mean squared error.
         lower : list
             lower bounds on the parameters for the fit. A list of size 3,
-<<<<<<< HEAD
-            each containing the lower bounds, The order of the parameters is
-            the same as for the function to be fitted (_meier_tannor_SD). The
-            first term describes the coupling, the second the cutoff frequency,
-            and the last one the central frequency.
-=======
             each value represents the lower bound for each parameter.
             The order of the parameters is the same as for the function to be
             fitted (_meier_tannor_SD). The first term describes the coupling,
@@ -144,7 +132,6 @@
             would bound the coupling to be bigger than 0, the cutoff frequency
             to be higher than 1, and the central frequency to be bigger than 2
 
->>>>>>> 88cae59e
         upper : list
             upper bounds on the parameters for the fit, the structure is the
             same as the lower keyword.
@@ -346,12 +333,6 @@
             are not specified.
         lower : list
             lower bounds on the parameters for the fit. A list of size 3,
-<<<<<<< HEAD
-            each containing the lower bounds, The order of the parameters is
-            the same as for the function to be fitted (_corr_approx). The
-            first term describes the amplitude, the second the rate of decay,
-            and the last one the oscillation frequency.
-=======
             each value represents the lower bound for each parameter.
             The order of the parameters is the same as for the function to be
             fitted (_corr_approx). The first and last terms describe the
@@ -365,7 +346,6 @@
             the decay rate to be higher than -1, and the oscillation frequency
             to be bigger than 1, and the imaginary part of the coupling to
             be greater than 1
->>>>>>> 88cae59e
         upper : list
             upper bounds on the parameters for the fit, the structure is the
             same as the lower keyword.
@@ -589,11 +569,7 @@
         Provides a fit to the spectral density or corelation function
         with N underdamped oscillators baths, This function gets the
         number of harmonic oscillators based on reducing the normalized
-<<<<<<< HEAD
-        root mean squared error below a certain threshold.
-=======
         root mean squared error below a certain threshold
->>>>>>> 88cae59e
 
         Parameters
         ----------
@@ -621,17 +597,10 @@
             upper.
         Nr: int
             The number of terms to use for the real part of the correlation
-<<<<<<< HEAD
-            function.
-        Ni: int
-            The number of terms to use for the imaginary part of the
-            correlation function.
-=======
             function
         Ni: int
             The number of terms to use for the imaginary part of the
             correlation function
->>>>>>> 88cae59e
         Returns
         -------
         * A Bosonic Bath created with the fit parameters with the original
@@ -759,15 +728,10 @@
     upper : list
         upper bounds on the parameters for the fit.
     sigma : float
-<<<<<<< HEAD
-        uncertainty in the data considered for the fit.
-
-=======
         uncertainty in the data considered for the fit
     n: int
         number of free parameters to be fitted, used for reshaping of the
         parameters array across the different functions
->>>>>>> 88cae59e
     Returns
     -------
     params: list
@@ -879,12 +843,6 @@
                               [ini] * N, [100*C_max] * N)
             n = 4
         elif default_guess_scenario == "correlation_imag":
-<<<<<<< HEAD
-            print(C_max)
-            guesses = _pack([C[0]] * N, [-wc] * N, [wc] * N)
-            lower = _pack([-10 * C_max] * N, [-np.inf] * N, [C[0]] * N)
-            upper = _pack([10 * C_max] * N, [0] * N, [np.inf] * N)
-=======
             wc = np.inf
             ini = 2
             tempguesses = _pack([0] * N, [-10*C_max] * N, [0] * N, [0] * N)
@@ -893,7 +851,6 @@
             tempupper = _pack([100*C_max] * N, [0] * N,
                               [ini] * N, [100*C_max] * N)
             n = 4
->>>>>>> 88cae59e
         else:
             tempguesses = _pack([C_max] * N, [wc] * N, [wc] * N)
             templower = _pack([-100 * C_max] * N,
@@ -994,17 +951,6 @@
     return rmse1, params
 
 
-<<<<<<< HEAD
-def _gen_summary(time, rmse, N, label, lam, gamma, w0,
-                 columns=['lam', 'gamma', 'w0']):
-    summary = (f"Result of fitting {label} "
-               f"with {N} terms: \n \n {'Parameters': <10}|"
-               f"{columns[0]: ^10}|{columns[1]: ^10}|{columns[2]: >5} \n ")
-    for k in range(len(gamma)):
-        summary += (
-            f"{k+1: <10}|{lam[k]: ^10.2e}|{gamma[k]:^10.2e}|"
-            f"{w0[k]:>5.2e}\n ")
-=======
 def _gen_summary(time, rmse, N, label, params,
                  columns=['lam', 'gamma', 'w0']):
     if len(columns) == 3:
@@ -1025,7 +971,6 @@
             summary += (
                 f"{k+1: <10}|{params[0][k]: ^10.2e}|{params[1][k]:^10.2e}"
                 f"|{params[2][k]:^10.2e}|{params[3][k]:>5.2e}\n ")
->>>>>>> 88cae59e
     summary += (f"\nA  normalized RMSE of {rmse: .2e}"
                 f" was obtained for the {label}\n")
     summary += f" The current fit took {time: 2f} seconds"
@@ -1040,24 +985,14 @@
         fit_time_real,
         rmse_real,
         Nr,
-<<<<<<< HEAD
-        "The Real Part Of  \n the Correlation Function", lam, gamma,
-        w0, columns=["a", "b", "c"])
-=======
         "The Real Part Of  \n the Correlation Function", params_real,
         columns=["a", "b", "c", "d"])
->>>>>>> 88cae59e
     summary_imag = _gen_summary(
         fit_time_imag,
         rmse_imag,
         Ni,
-<<<<<<< HEAD
-        "The Imaginary Part \n Of the Correlation Function", lam2,
-        gamma2, w02, columns=["a", "b", "c"])
-=======
         "The Imaginary Part \n Of the Correlation Function", params_imag,
         columns=["a", "b", "c", "d"])
->>>>>>> 88cae59e
 
     full_summary = "Fit correlation class instance: \n \n"
     lines_real = summary_real.splitlines()
