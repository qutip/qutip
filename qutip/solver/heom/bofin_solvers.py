"""
This module provides solvers for system-bath evoluation using the
HEOM (hierarchy equations of motion).

See https://en.wikipedia.org/wiki/Hierarchical_equations_of_motion for a very
basic introduction to the technique.

The implementation is derived from the BoFiN library (see
https://github.com/tehruhn/bofin) which was itself derived from an earlier
implementation in QuTiP itself.
"""

from time import time
from itertools import groupby
import numpy as np
import scipy.sparse as sp
from scipy.sparse.linalg import spsolve

from qutip.settings import settings
from qutip import state_number_enumerate, CoreOptions
from qutip.core import data as _data
from qutip.core.data import csr as _csr
from qutip.core.environment import (
    BosonicEnvironment, FermionicEnvironment,
    ExponentialBosonicEnvironment, ExponentialFermionicEnvironment)
from qutip.core import Qobj, QobjEvo
from qutip.core.superoperator import liouvillian, spre, spost
from .bofin_baths import (
    Bath, BathExponent, BosonicBath, InputOutputBath, DrudeLorentzBath, 
    FermionicBath,
)
from ..solver_base import Solver
from .. import Result

# Load MKL spsolve if avaiable
if settings.has_mkl:
    from qutip._mkl.spsolve import mkl_spsolve
else:
    mkl_spsolve = None

__all__ = [
    "heomsolve",
    "HierarchyADOs",
    "HierarchyADOsState",
    "HEOMResult",
    "HEOMSolver",
    "HSolverDL",
]


class HierarchyADOs:
    """
    A description of ADOs (auxilliary density operators) with the
    hierarchical equations of motion.

    The list of ADOs is constructed from a list of bath exponents
    (corresponding to one or more baths). Each ADO is referred to by a label
    that lists the number of "excitations" of each bath exponent. The
    level of a label within the hierarchy is the sum of the "excitations"
    within the label.

    For example the label ``(0, 0, ..., 0)`` represents the density matrix
    of the system being solved and is the only 0th level label.

    The labels with a single 1, i.e. ``(1, 0, ..., 0)``, ``(0, 1, 0, ... 0)``,
    etc. are the 1st level labels.

    The second level labels all have either two 1s or a single 2, and so on
    for the third and higher levels of the hierarchy.

    Parameters
    ----------
    exponents : list of :class:`.BathExponent`
        The exponents of the correlation function describing the bath or
        baths.

    max_depth : int
        The maximum depth of the hierarchy (i.e. the maximum sum of
        "excitations" in the hierarchy ADO labels or maximum ADO level).

    Attributes
    ----------
    exponents : list of :class:`.BathExponent`
        The exponents of the correlation function describing the bath or
        baths.

    max_depth : int
        The maximum depth of the hierarchy (i.e. the maximum sum of
        "excitations" in the hierarchy ADO labels).

    dims : list of int
        The dimensions of each exponent within the bath(s).

    vk : list of complex
        The frequency of each exponent within the bath(s).

    ck : list of complex
        The coefficient of each exponent within the bath(s).

    ck2: list of complex
        For exponents of type "RI", the coefficient of the exponent within
        the imaginary expansion. For other exponent types, the entry is None.

    sigma_bar_k_offset: list of int
        For exponents of type "+" or "-" the offset within the list of modes
        of the corresponding "-" or "+" exponent. For other exponent types,
        the entry is None.

    labels: list of tuples
        A list of the ADO labels within the hierarchy.
    """

    def __init__(self, exponents, max_depth):
        self.exponents = exponents
        self.max_depth = max_depth

        self.dims = [exp.dim or (max_depth + 1) for exp in self.exponents]
        self.vk = [exp.vk for exp in self.exponents]
        self.ck = [exp.ck for exp in self.exponents]
        self.ck2 = [exp.ck2 for exp in self.exponents]
        self.sigma_bar_k_offset = [
            exp.sigma_bar_k_offset for exp in self.exponents
        ]

        self.labels = list(state_number_enumerate(self.dims, max_depth))
        self._label_idx = {s: i for i, s in enumerate(self.labels)}
        self.idx = self._label_idx.__getitem__

    def idx(self, label):
        """
        Return the index of the ADO label within the list of labels,
        i.e. within ``self.labels``.

        Parameters
        ----------
        label : tuple
            The label to look up.

        Returns
        -------
        int
            The index of the label within the list of ADO labels.

        Notes
        -----
        This implementation of the ``.idx(...)`` method is just for
        reference and documentation. To avoid the cost of a Python
        function call, it is replaced with
        ``self._label_idx.__getitem__`` when the instance is created.
        """
        return self._label_idx[label]

    def next(self, label, k):
        """
        Return the ADO label with one more excitation in the k'th exponent
        dimension or ``None`` if adding the excitation would exceed the
        dimension or maximum depth of the hierarchy.

        Parameters
        ----------
        label : tuple
            The ADO label to add an excitation to.
        k : int
            The exponent to add the excitation to.

        Returns
        -------
        tuple or None
            The next label.
        """
        if label[k] >= self.dims[k] - 1:
            return None
        if sum(label) >= self.max_depth:
            return None
        return label[:k] + (label[k] + 1,) + label[k + 1:]

    def prev(self, label, k):
        """
        Return the ADO label with one fewer excitation in the k'th
        exponent dimension or ``None`` if the label has no exciations in the
        k'th exponent.

        Parameters
        ----------
        label : tuple
            The ADO label to remove the excitation from.
        k : int
            The exponent to remove the excitation from.

        Returns
        -------
        tuple or None
            The previous label.
        """
        if label[k] <= 0:
            return None
        return label[:k] + (label[k] - 1,) + label[k + 1:]

    def exps(self, label):
        """
        Converts an ADO label into a tuple of exponents, with one exponent
        for each "excitation" within the label.

        The number of exponents returned is always equal to the level of the
        label within the hierarchy (i.e. the sum of the indices within the
        label).

        Parameters
        ----------
        label : tuple
            The ADO label to convert to a list of exponents.

        Returns
        -------
        tuple of :class:`.BathExponent`
            A tuple of BathExponents.

        Examples
        --------

        ``ados.exps((1, 0, 0))`` would return ``[ados.exponents[0]]``

        ``ados.exps((2, 0, 0))`` would return
        ``[ados.exponents[0], ados.exponents[0]]``.

        ``ados.exps((1, 2, 1))`` would return
        ``[ados.exponents[0], ados.exponents[1], ados.exponents[1], \
           ados.exponents[2]]``.
        """
        return sum(
            ((exp,) * n for (n, exp) in zip(label, self.exponents) if n > 0),
            (),
        )

    def filter(self, level=None, tags=None, dims=None, types=None):
        """
        Return a list of ADO labels for ADOs whose "excitations"
        match the given patterns.

        Each of the filter parameters (tags, dims, types) may be either
        unspecified (None) or a list. Unspecified parameters are excluded
        from the filtering.

        All specified filter parameters must be lists of the same length.
        Each position in the lists describes a particular excitation and
        any exponent that matches the filters may supply that excitation.
        The level of all labels returned is thus equal to the length of
        the filter parameter lists.

        Within a filter parameter list, items that are None represent
        wildcards and match any value of that exponent attribute

        Parameters
        ----------
        level : int
            The hierarchy depth to return ADOs from.

        tags : list of object or None
            Filter parameter that matches the ``.tag`` attribute of
            exponents.

        dims : list of int
            Filter parameter that matches the ``.dim`` attribute of
            exponents.

        types : list of BathExponent types or list of str
            Filter parameter that matches the ``.type`` attribute
            of exponents. Types may be supplied by name (e.g. "R", "I", "+")
            instead of by the actual type (e.g. ``CFExponent.types.R``).

        Returns
        -------
        list of tuple
            The ADO label for each ADO whose exponent excitations
            (i.e. label) match the given filters or level.
        """
        if types is not None:
            types = [
                t if t is None or isinstance(t, BathExponent.types)
                else BathExponent.types[t]
                for t in types
            ]
        filters = [("tag", tags), ("type", types), ("dim", dims)]
        filters = [(attr, f) for attr, f in filters if f is not None]
        n = max((len(f) for _, f in filters), default=0)
        if any(len(f) != n for _, f in filters):
            raise ValueError(
                "The tags, dims and types filters must all be the same length."
            )
        if n > self.max_depth:
            raise ValueError(
                f"The maximum depth for the hierarchy is {self.max_depth} but"
                f" {n} levels of excitation filters were given."
            )
        if level is None:
            if not filters:
                # fast path for when there are no excitation filters
                return self.labels[:]
        else:
            if not filters:
                # fast path for when there are no excitation filters
                return [label for label in self.labels if sum(label) == level]
            if level != n:
                raise ValueError(
                    f"The level parameter is {level} but {n} levels of"
                    " excitation filters were given."
                )

        filtered_dims = [1] * len(self.exponents)
        for lvl in range(n):
            level_filters = [
                (attr, f[lvl]) for attr, f in filters
                if f[lvl] is not None
            ]
            for j, exp in enumerate(self.exponents):
                if any(getattr(exp, attr) != f for attr, f in level_filters):
                    continue
                filtered_dims[j] += 1
                filtered_dims[j] = min(self.dims[j], filtered_dims[j])

        return [
            label for label in state_number_enumerate(filtered_dims, n)
            if sum(label) == n
        ]


class HierarchyADOsState:
    """
    Provides convenient access to the full hierarchy ADO state at a particular
    point in time, ``t``.

    Parameters
    ----------
    rho : :class:`.Qobj`
        The current state of the system (i.e. the 0th component of the
        hierarchy).
    ados : :class:`HierarchyADOs`
        The description of the hierarchy.
    ado_state : numpy.array
        The full state of the hierarchy.

    Attributes
    ----------
    rho : Qobj
        The system state.

    Notes
    -----
    In addition, all of the attributes of the hierarchy description,
    i.e. ``HierarchyADOs``, are provided directly on this class for
    convenience. E.g. one can access ``.labels``, or ``.exponents`` or
    call ``.idx(label)`` directly.

    See :class:`HierarchyADOs` for a full list of the available attributes
    and methods.
    """

    def __init__(self, rho, ados, ado_state):
        self.rho = rho
        self._ado_state = ado_state
        self._ados = ados

    def __getattr__(self, name):
        return getattr(self._ados, name)

    def extract(self, idx_or_label):
        """
        Extract a Qobj representing the specified ADO from a full
        representation of the ADO states.

        Parameters
        ----------
        idx : int or label
            The index of the ADO to extract. If an ADO label, e.g.
            ``(0, 1, 0, ...)`` is supplied instead, then the ADO
            is extracted by label instead.

        Returns
        -------
        Qobj
            A :obj:`.Qobj` representing the state of the specified ADO.
        """
        if isinstance(idx_or_label, int):
            idx = idx_or_label
        else:
            idx = self._ados.idx(idx_or_label)
        return Qobj(self._ado_state[idx, :].T, dims=self.rho.dims)


class HEOMResult(Result):
    def _post_init(self):
        super()._post_init()

        self.store_ados = self.options["store_ados"]
        if self.store_ados:
            self._final_ado_state = None
            self.ado_states = []

    def _e_op_func(self, e_op):
        """ Convert an e_op into a function ``f(t, ado_state)``. """
        if isinstance(e_op, Qobj):
            return lambda t, ado_state: (ado_state.rho * e_op).tr()
        elif isinstance(e_op, QobjEvo):
            return lambda t, ado_state: e_op.expect(t, ado_state.rho)
        elif callable(e_op):
            return e_op
        raise TypeError(f"{e_op!r} has unsupported type {type(e_op)!r}.")

    def _pre_copy(self, state):
        return state

    def _store_state(self, t, ado_state):
        self.states.append(ado_state.rho)
        if self.store_ados:
            self.ado_states.append(ado_state)

    def _store_final_state(self, t, ado_state):
        self._final_state = ado_state.rho
        if self.store_ados:
            self._final_ado_state = ado_state

    @property
    def final_ado_state(self):
        if self._final_ado_state is not None:
            return self._final_state
        if self.ado_states:
            return self.ado_states[-1]
        return None


def heomsolve(
    H, bath, max_depth, state0, tlist, *, e_ops=None, args=None, options=None,
):
    """
    Hierarchical Equations of Motion (HEOM) solver that supports multiple
    baths.

    Each bath must be either bosonic or fermionic, but bosonic and fermionic
    baths can be mixed.

    If you need to run many evolutions of the same system and bath, consider
    using :class:`HEOMSolver` directly to avoid having to continually
    reconstruct the equation hierarchy for every evolution.

    Parameters
    ----------
    H : :obj:`.Qobj`, :obj:`.QobjEvo`
        Possibly time-dependent system Liouvillian or Hamiltonian as a Qobj or
        QobjEvo. List of [:obj:`.Qobj`, :obj:`.Coefficient`], or callable that
        can be made into :obj:`.QobjEvo` are also accepted.

    bath : Bath specification or list of Bath specifications
        A bath containing the exponents of the expansion of the
        bath correlation funcion and their associated coefficients
        and coupling operators, or a list of baths.

        Each bath can be specified as *either* an object of type
        :class:`.Bath`, :class:`.BosonicBath`, :class:`.FermionicBath`, or
        their subtypes, *or* as a tuple ``(env, Q)``, where ``env`` is an
        :class:`.ExponentialBosonicEnvironment` or an
        :class:`.ExponentialFermionicEnvironment` and ``Q`` the system coupling
        operator.

    max_depth : int
        The maximum depth of the heirarchy (i.e. the maximum number of bath
        exponent "excitations" to retain).

    state0 : :obj:`.Qobj` or :class:`~HierarchyADOsState` or array-like
        If ``rho0`` is a :obj:`.Qobj` the it is the initial state
        of the system (i.e. a :obj:`.Qobj` density matrix).

        If it is a :class:`~HierarchyADOsState` or array-like, then
        ``rho0`` gives the initial state of all ADOs.

        Usually the state of the ADOs would be determine from a previous
        call to ``.run(...)`` with the solver results option ``store_ados``
        set to True. For example, ``result = solver.run(...)`` could be
        followed by ``solver.run(result.ado_states[-1], tlist)``.

        If a numpy array-like is passed its shape must be
        ``(number_of_ados, n, n)`` where ``(n, n)`` is the system shape
        (i.e. shape of the system density matrix) and the ADOs must
        be in the same order as in ``.ados.labels``.

    tlist : list
        An ordered list of times at which to return the value of the state.

    e_ops : Qobj / QobjEvo / callable / list / dict / None, optional
        A list or dictionary of operators as :obj:`.Qobj`,
        :obj:`.QobjEvo` and/or callable functions (they can be mixed) or
        a single operator or callable function. For an operator ``op``, the
        result will be computed using ``(state * op).tr()`` and the state
        at each time ``t``. For callable functions, ``f``, the result is
        computed using ``f(t, ado_state)``. The values are stored in the
        ``expect`` and ``e_data`` attributes of the result (see the return
        section below).

    args : dict, optional
        Change the ``args`` of the RHS for the evolution.

    options : dict, optional
        Generic solver options.

        - | store_final_state : bool
          | Whether or not to store the final state of the evolution in the
            result class.
        - | store_states : bool, None
          | Whether or not to store the state vectors or density matrices.
            On `None` the states will be saved if no expectation operators are
            given.
        - | store_ados : bool
          | Whether or not to store the HEOM ADOs.
        - | normalize_output : bool
          | Normalize output state to hide ODE numerical errors. Only normalize
            the state if the initial state is already normalized.
        - | progress_bar : str {'text', 'enhanced', 'tqdm', ''}
          | How to present the solver progress.
            'tqdm' uses the python module of the same name and raise an error
            if not installed. Empty string or False will disable the bar.
        - | progress_kwargs : dict
          | kwargs to pass to the progress_bar. Qutip's bars use `chunk_size`.
        - | state_data_type: str {'dense', 'CSR', 'Dia', }
          | Name of the data type of the state used during the ODE evolution.
            Use an empty string to keep the input state type. Many integrator
            can only work with `Dense`.
        - | method : str ["adams", "bdf", "lsoda", "dop853", "vern9", etc.]
          | Which differential equation integration method to use.
        - | atol, rtol : float
          | Absolute and relative tolerance of the ODE integrator.
        - | nsteps : int
          | Maximum number of (internally defined) steps allowed in one
            ``tlist`` step.
        - | max_step : float,
          | Maximum lenght of one internal step. When using pulses, it should
            be less than half the width of the thinnest pulse.

    Returns
    -------
    :class:`~HEOMResult`
        The results of the simulation run, with the following important
        attributes:

        * ``times``: the times ``t`` (i.e. the ``tlist``).

        * ``states``: the system state at each time ``t`` (only available
          if ``e_ops`` was ``None`` or if the solver option
          ``store_states`` was set to ``True``).

        * ``ado_states``: the full ADO state at each time (only available
          if the results option ``ado_return`` was set to ``True``).
          Each element is an instance of :class:`.HierarchyADOsState`.
          The state of a particular ADO may be extracted from
          ``result.ado_states[i]`` by calling
          :meth:`extract <.HierarchyADOsState.extract>`.

        * ``expect``: a list containing the values of each ``e_ops`` at
          time ``t``.

        * ``e_data``: a dictionary containing the values of each ``e_ops``
          at tme ``t``. The keys are those given by ``e_ops`` if it was
          a dict, otherwise they are the indexes of the supplied ``e_ops``.

        See :class:`~HEOMResult` and :class:`.Result` for the complete
        list of attributes.
    """
    H = QobjEvo(H, args=args, tlist=tlist)
    solver = HEOMSolver(H, bath=bath, max_depth=max_depth, 
                        options=options, args=args)
    return solver.run(state0, tlist, e_ops=e_ops, args=args)


class HEOMSolver(Solver):
    """
    HEOM solver that supports multiple baths.

    Each bath must be either bosonic or fermionic, but bosonic and fermionic
    baths can be mixed.

    Parameters
    ----------
    H : :obj:`.Qobj`, :obj:`.QobjEvo`
        Possibly time-dependent system Liouvillian or Hamiltonian as a Qobj or
        QobjEvo. list of [:obj:`.Qobj`, :obj:`.Coefficient`] or callable that
        can be made into :obj:`.QobjEvo` are also accepted.

    bath : Bath specification or list of Bath specifications
        A bath containing the exponents of the expansion of the
        bath correlation funcion and their associated coefficients
        and coupling operators, or a list of baths.

        Each bath can be specified as *either* an object of type
        :class:`.Bath`, :class:`.BosonicBath`, :class:`.FermionicBath`, or
        their subtypes, *or* as a tuple ``(env, Q)``, where ``env`` is an
        :class:`.ExponentialBosonicEnvironment` or an
        :class:`.ExponentialFermionicEnvironment` and ``Q`` the system coupling
        operator.

    odd_parity : Bool
        For fermionic baths only. Default is "False". "Parity" refers to the
        parity of the initial system state used with the HEOM. An example of
        an odd parity state is one made from applying an odd number of
        fermionic creation operators to a physical density operator.
        Physical systems have even parity, but allowing the generalization
        to odd-parity states allows one to calculate useful physical quantities
        like the system power spectrum or density of states.
        The form of the HEOM differs depending on the parity of the initial
        system state, so if this option is set to "True", a different RHS is
        constructed, which can then be used with a system state of odd parity.

    max_depth : int
        The maximum depth of the hierarchy (i.e. the maximum number of bath
        exponent "excitations" to retain).

    options : dict, optional
        Generic solver options.
        If set to None the default options will be used. Keyword only.
        Default: None.

    Attributes
    ----------
    ados : :obj:`HierarchyADOs`
        The description of the hierarchy constructed from the given bath
        and maximum depth.

    rhs : :obj:`.QobjEvo`
        The right-hand side (RHS) of the hierarchy evolution ODE. Internally
        the system and bath coupling operators are converted to
        :class:`qutip.data.CSR` instances during construction of the RHS,
        so the operators in the ``rhs`` will all be sparse.
    """

    name = "heomsolver"
    _resultclass = HEOMResult
    _avail_integrators = {}
    solver_options = {
        "progress_bar": "text",
        "progress_kwargs": {"chunk_size": 10},
        "store_final_state": False,
        "store_states": None,
        "normalize_output": False,
        "method": "adams",
        "store_ados": False,
        "state_data_type": "dense",
    }

    def __init__(self, H, bath, max_depth, *, odd_parity=False, args=None, options=None):
        _time_start = time()
        # we call bool here because odd_parity will be used in arithmetic
        self.odd_parity = bool(odd_parity)
        if not isinstance(H, (Qobj, QobjEvo)):
            raise TypeError("The Hamiltonian (H) must be a Qobj or QobjEvo")

        H = QobjEvo(H, args=args)
        self.L_sys = (
            liouvillian(H) if H.type == "oper"  # hamiltonian
            else H  # already a liouvillian
        )
        self._args = args
        self._sys_shape = int(np.sqrt(self.L_sys.shape[0]))
        self._sup_shape = self.L_sys.shape[0]
        self._sys_dims = self.L_sys.dims[0]

        self.ados = HierarchyADOs(
            self._combine_bath_exponents(bath), max_depth,
        )
        self._n_ados = len(self.ados.labels)
        self._n_exponents = len(self.ados.exponents)

        self._init_ados_time = time() - _time_start
        _time_start = time()

<<<<<<< HEAD
        # pre-calculate identity matrix required by _grad_n
        self._sId = _data.identity(self._sup_shape, dtype="csr")

        # pre-calculate superoperators required by _grad_prev and _grad_next:
        Qs = [exp.Q.to("csr") for exp in self.ados.exponents]
        self._spreQ = [spre(op).data for op in Qs]
        self._spostQ = [spost(op).data for op in Qs]
        
        self._s_pre_minus_post_Q = [
            _data.sub(self._spreQ[k], self._spostQ[k])
            for k in range(self._n_exponents)
        ]
        self._s_pre_plus_post_Q = [
            _data.add(self._spreQ[k], self._spostQ[k])
            for k in range(self._n_exponents)
        ]
        self._spreQdag = [spre(op.dag()).data for op in Qs]
        self._spostQdag = [spost(op.dag()).data for op in Qs]

        
        self._s_pre_minus_post_Qdag = [
            _data.sub(self._spreQdag[k], self._spostQdag[k])
            for k in range(self._n_exponents)
        ]
        self._s_pre_plus_post_Qdag = [
            _data.add(self._spreQdag[k], self._spostQdag[k])
            for k in range(self._n_exponents)
        ]
=======
        with CoreOptions(default_dtype="csr"):
            # pre-calculate identity matrix required by _grad_n
            self._sId = _data.identity(self._sup_shape, dtype="csr")

            # pre-calculate superoperators required by _grad_prev and
            # _grad_next:
            Qs = [exp.Q.to("csr") for exp in self.ados.exponents]
            self._spreQ = [spre(op).data for op in Qs]
            self._spostQ = [spost(op).data for op in Qs]
            self._s_pre_minus_post_Q = [
                _data.sub(self._spreQ[k], self._spostQ[k])
                for k in range(self._n_exponents)
            ]
            self._s_pre_plus_post_Q = [
                _data.add(self._spreQ[k], self._spostQ[k])
                for k in range(self._n_exponents)
            ]
            self._spreQdag = [spre(op.dag()).data for op in Qs]
            self._spostQdag = [spost(op.dag()).data for op in Qs]
            self._s_pre_minus_post_Qdag = [
                _data.sub(self._spreQdag[k], self._spostQdag[k])
                for k in range(self._n_exponents)
            ]
            self._s_pre_plus_post_Qdag = [
                _data.add(self._spreQdag[k], self._spostQdag[k])
                for k in range(self._n_exponents)
            ]
>>>>>>> b760f88f

            self._init_superop_cache_time = time() - _time_start
            _time_start = time()

            rhs = self._calculate_rhs()

        self._init_rhs_time = time() - _time_start

        super().__init__(rhs, options=options)

    @property
    def sys_dims(self):
        """
        Dimensions of the space that the system use, excluding any environment:

        ``qutip.basis(sovler.dims)`` will create a state with proper dimensions
        for this solver.
        """
        return self._sys_dims

    def _initialize_stats(self):
        stats = super()._initialize_stats()
        stats.update({
            "init time": sum([
                stats["init time"], self._init_ados_time,
                self._init_superop_cache_time, self._init_rhs_time,
            ]),
            "init ados time": self._init_ados_time,
            "init superop cache time": self._init_superop_cache_time,
            "init rhs time": self._init_rhs_time,
            "solver": "Hierarchical Equations of Motion Solver",
            "max_depth": self.ados.max_depth,
        })
        return stats

    def _combine_bath_exponents(self, bath):
        """ Combine the exponents for the specified baths. """
        # Only one bath provided, not a list of baths
        if (not isinstance(bath, (list, tuple))
                or self._is_environment_api(bath)):
            bath = [bath]
        bath = [self._to_bath(b) for b in bath]
        exponents = []
        for b in bath:
            exponents.extend(b.exponents)

        if not all(exp.Q.dims == exponents[0].Q.dims for exp in exponents):
            raise ValueError(
                "All bath exponents must have system coupling operators"
                " with the same dimensions but a mixture of dimensions"
                " was given."
            )
        return exponents

    def _is_environment_api(self, bath_spec):
        if not isinstance(bath_spec, (list, tuple)) or len(bath_spec) < 2:
            return False
        env, Q, *args = bath_spec

        if not isinstance(env, (BosonicEnvironment, FermionicEnvironment)):
            return False

        if not isinstance(Q, (Qobj, QobjEvo)):
            return False

        return True

    def _to_bath(self, bath_spec):
        if isinstance(bath_spec, (Bath, BosonicBath, 
                                  FermionicBath, InputOutputBath)):
            return bath_spec

        if not self._is_environment_api(bath_spec):
            raise ValueError(
                "Environments must be passed as either Bath instances or"
                " as a tuple or list corresponding to an environment and a"
                " coupling operator, (env, Q)"
            )
        env, Q, *args = bath_spec

        if isinstance(env, ExponentialBosonicEnvironment):
            return BosonicBath.from_environment(env, Q, *args)
        if isinstance(env, ExponentialFermionicEnvironment):
            return FermionicBath.from_environment(env, Q, *args)
        raise ValueError("The HEOM solver requires the environment to have"
                        " a multi-exponential correlation function. Use"
                        " the `approximate` function to generate a"
                        " multi-exponential approximation.")

    def _grad_n(self, he_n):
        """ Get the gradient for the hierarchy ADO at level n. """
        vk = self.ados.vk
        vk_sum = sum(he_n[i] * vk[i] for i in range(len(vk)))
        op = _data.mul(self._sId, -vk_sum) #self._sId * (-vk_sum)
        return op

    def _grad_prev(self, he_n, k):
        """ Get the previous gradient. """
        if self.ados.exponents[k].fermionic:
            return self._grad_prev_fermionic(he_n, k)
        else:
            return self._grad_prev_bosonic(he_n, k)

    def _grad_prev_bosonic(self, he_n, k):
        if self.ados.exponents[k].type == BathExponent.types.R:
            op = _data.mul(
                self._s_pre_minus_post_Q[k],
                -1j * he_n[k] * self.ados.ck[k],
            )

        elif self.ados.exponents[k].type == BathExponent.types.I:
            op = _data.mul(
                self._s_pre_plus_post_Q[k],
                -1j * he_n[k] * 1j * self.ados.ck[k],
            )

        elif self.ados.exponents[k].type == BathExponent.types.RI:
            term1 = _data.mul(
                self._s_pre_minus_post_Q[k],
                he_n[k] * -1j * self.ados.ck[k],
            )

            term2 = _data.mul(
                self._s_pre_plus_post_Q[k],
                he_n[k] * self.ados.ck2[k],
            )

            op = _data.add(term1, term2)

        elif self.ados.exponents[k].type == BathExponent.types.Input:
            op = _data.mul(
                self._s_pre_minus_post_Q[k],
                he_n[k],
            )  # omit ck here, it is included in ops_td

        elif self.ados.exponents[k].type == BathExponent.types.Output_fn_L:
            op = _data.mul(
                self._spreQ[k],
                he_n[k],
            )  # omit ck here, it is included in ops_td

        elif self.ados.exponents[k].type == BathExponent.types.Output_fn_R:
            op = _data.mul(
                self._spostQ[k],
                - he_n[k],
            )  # omit ck here, it is included in ops_td

        elif self.ados.exponents[k].type == BathExponent.types.Output_L:
            op = _data.mul(
                self._spreQ[k],
                he_n[k] * self.ados.ck[k],
            )
    
        elif self.ados.exponents[k].type == BathExponent.types.Output_R:
            op = _data.mul(
                self._spostQ[k],
                - he_n[k] * self.ados.ck[k],
            )
  
        else:
            raise ValueError(
                f"Unsupported type {self.ados.exponents[k].type}"
                f" for exponent {k}"
            )
        return op

    def _grad_prev_fermionic(self, he_n, k):
        ck = self.ados.ck
        he_fermionic_n = [
            i * int(exp.fermionic)
            for i, exp in zip(he_n, self.ados.exponents)
        ]

        n_excite = sum(he_fermionic_n)
        sign1 = (-1) ** (n_excite + 1 - self.odd_parity)

        n_excite_before_m = sum(he_fermionic_n[:k])
        sign2 = (-1) ** (n_excite_before_m + self.odd_parity)

        sigma_bar_k = k + self.ados.sigma_bar_k_offset[k]

        if self.ados.exponents[k].type == BathExponent.types["+"]:
            op = _data.sub(
                _data.mul(self._spreQdag[k], -1j * sign2 * ck[k]),
                _data.mul(
                    self._spostQdag[k],
                    -1j * sign2 * sign1 * np.conj(ck[sigma_bar_k]),
                ),
            )
        elif self.ados.exponents[k].type == BathExponent.types["-"]:
            op = _data.sub(
                _data.mul(self._spreQ[k], -1j * sign2 * ck[k]),
                _data.mul(
                    self._spostQ[k],
                    -1j * sign2 * sign1 * np.conj(ck[sigma_bar_k]),
                ),
            )
        else:
            raise ValueError(
                f"Unsupported type {self.ados.exponents[k].type}"
                f" for exponent {k}"
            )
        return op

    def _grad_next(self, he_n, k):
        """ Get the previous gradient. """
        if self.ados.exponents[k].fermionic:
            return self._grad_next_fermionic(he_n, k)
        else:
            return self._grad_next_bosonic(he_n, k)

    def _grad_next_bosonic(self, he_n, k):
        if (self.ados.exponents[k].type != BathExponent.types.Input and
                self.ados.exponents[k].type != BathExponent.types.Output_fn_L and
                self.ados.exponents[k].type != BathExponent.types.Output_fn_R and
                self.ados.exponents[k].type != BathExponent.types.Output_L and
                self.ados.exponents[k].type != BathExponent.types.Output_R):
            op = _data.mul(self._s_pre_minus_post_Q[k], -1j) 
            return op
        else: 
            return None

    def _grad_next_fermionic(self, he_n, k):
        he_fermionic_n = [
            i * int(exp.fermionic)
            for i, exp in zip(he_n, self.ados.exponents)
        ]
        n_excite = sum(he_fermionic_n)
        sign1 = (-1) ** (n_excite + 1 - self.odd_parity)

        n_excite_before_m = sum(he_fermionic_n[:k])
        sign2 = (-1) ** (n_excite_before_m + self.odd_parity)

        if self.ados.exponents[k].type == BathExponent.types["+"]:
            if sign1 == -1:
                op = _data.mul(self._s_pre_minus_post_Q[k], -1j * sign2)
            else:
                 op = _data.mul(self._s_pre_plus_post_Q[k], -1j * sign2)
        elif self.ados.exponents[k].type == BathExponent.types["-"]:
            if sign1 == -1:
                op = _data.mul(self._s_pre_minus_post_Qdag[k], -1j * sign2)
            else:
                op = (self._s_pre_plus_post_Qdag[k] * -1j * sign2)
        else:
            raise ValueError(
                f"Unsupported type {self.ados.exponents[k].type}"
                f" for exponent {k}"
            )
        return op

    def _rhs(self):
        """ Make the RHS for the HEOM. """
        rhs_dims = [
            [self._sup_shape * self._n_ados], [self._sup_shape * self._n_ados]
        ]
        ops = _GatherHEOMRHS(
            self.ados.idx, block=self._sup_shape,
            nhe=self._n_ados, rhs_dims=rhs_dims,
            args = self._args
        )

        for he_n in self.ados.labels:
            op = self._grad_n(he_n)
            ops.add_op(he_n, he_n, op)
            for k in range(len(self.ados.dims)):
                next_he = self.ados.next(he_n, k)
                if next_he is not None:
                    op = self._grad_next(he_n, k)
                    if op is not None:
                        ops.add_op(he_n, next_he, op)
                prev_he = self.ados.prev(he_n, k)
                if prev_he is not None:
                    op = self._grad_prev(he_n, k)
                    if self.ados.exponents[k].type in (
                            BathExponent.types.Input,
                            BathExponent.types.Output_fn_L,
                            BathExponent.types.Output_fn_R
                            ):
                        ops.add_op(he_n, prev_he, op, self.ados.ck[k], k)
                    else:
                        ops.add_op(he_n, prev_he, op)
           
        return ops.gather(), ops.gather_td()

    def _calculate_rhs(self):
        """ Make the full RHS required by the solver. """
        rhs_mat, rhs_mat_td = self._rhs()
        rhs_dims = [
            [self._sup_shape * self._n_ados], [self._sup_shape * self._n_ados]
        ]
        h_identity = _data.identity(self._n_ados, dtype="csr")

        if self.L_sys.isconstant:
            # For the constant case, we just add the Liouvillian to the
            # diagonal blocks of the RHS matrix.
            # Note: Any time-dependent terms from input/output exponents
            # are included in rhs_mat_t
            rhs_mat += _data.kron(h_identity, self.L_sys(0).to("csr").data)
            rhs = QobjEvo(Qobj(rhs_mat, dims=rhs_dims)) + rhs_mat_td
        else:
            # In the 'system' time dependent case, we construct the parameters
            # for the ODE gradient function under the assumption that
            #
            # RHSmat(t) = RHSmat + rhs_mat_td from input/output terms 
            # + time dependent terms that only affect the
            # diagonal blocks of the RHS matrix 
            #
            # This assumption holds because only _grad_n dependents on
            # the system Liouvillian (and not _grad_prev or _grad_next) and
            # most bath coupling operators are not time-dependent.

            #Assuming full time-dependence for all bath coupling operators is
            #very costly for large problems, so we avoid that for the moment.

            rhs = QobjEvo(Qobj(rhs_mat, dims=rhs_dims)) + rhs_mat_td

            def _kron(x):
                return Qobj(
                    _data.kron(h_identity, x.data),
                    dims=rhs_dims,
                ).to("csr")

            rhs += self.L_sys.linear_map(_kron)

        # The assertion that rhs_mat has data type CSR is just a sanity
        # check on the RHS creation. The base solver class will still
        # convert the RHS to the type required by the ODE integrator if
        # needed.
        assert isinstance(rhs_mat, _csr.CSR)
        assert isinstance(rhs, QobjEvo)
        assert rhs.dims == rhs_dims

        return rhs

    def steady_state(
        self,
        use_mkl=True, mkl_max_iter_refine=100, mkl_weighted_matching=False
    ):
        """
        Compute the steady state of the system.

        Parameters
        ----------
        use_mkl : bool, default=False
            Whether to use mkl or not. If mkl is not installed or if
            this is false, use the scipy splu solver instead.

        mkl_max_iter_refine : int
            Specifies the the maximum number of iterative refinement steps that
            the MKL PARDISO solver performs.

            For a complete description, see iparm(7) in
            https://www.intel.com/content/www/us/en/docs/onemkl/developer-reference-c/2023-0/pardiso-iparm-parameter.html

        mkl_weighted_matching : bool
            MKL PARDISO can use a maximum weighted matching algorithm to
            permute large elements close the diagonal. This strategy adds an
            additional level of reliability to the factorization methods.

            For a complete description, see iparm(12) in
            https://www.intel.com/content/www/us/en/docs/onemkl/developer-reference-c/2023-0/pardiso-iparm-parameter.html

        Returns
        -------
        steady_state : Qobj
            The steady state density matrix of the system.

        steady_ados : :class:`HierarchyADOsState`
            The steady state of the full ADO hierarchy. A particular ADO may be
            extracted from the full state by calling
            :meth:`extract`.
        """
        if not self.L_sys.isconstant:
            raise ValueError(
                "A steady state cannot be determined for a time-dependent"
                " system"
            )
        n = self._sys_shape

        b_mat = np.zeros(n ** 2 * self._n_ados, dtype=complex)
        b_mat[0] = 1.0

        L = self.rhs(0).to("CSR").data.copy().as_scipy()
        L = L.tolil()
        L[0, 0: n ** 2 * self._n_ados] = 0.0
        L = L.tocsr()
        L += sp.csr_matrix((
            np.ones(n),
            (np.zeros(n), [num * (n + 1) for num in range(n)])
        ), shape=(n ** 2 * self._n_ados, n ** 2 * self._n_ados))

        if mkl_spsolve is not None and use_mkl:
            L.sort_indices()
            solution = mkl_spsolve(
                L,
                b_mat,
                perm=None,
                verbose=False,
                max_iter_refine=mkl_max_iter_refine,
                scaling_vectors=True,
                weighted_matching=mkl_weighted_matching,
            )
        else:
            L = L.tocsc()
            solution = spsolve(L, b_mat)

        data = _data.Dense(solution[:n ** 2].reshape((n, n), order='F'))
        data = _data.mul(_data.add(data, data.adjoint()), 0.5)
        steady_state = Qobj(data, dims=self._sys_dims)

        solution = solution.reshape((self._n_ados, n, n))
        steady_ados = HierarchyADOsState(steady_state, self.ados, solution)

        return steady_state, steady_ados

    def run(self, state0, tlist, *, args=None, e_ops=None):
        """
        Solve for the time evolution of the system.

        Parameters
        ----------
        state0 : :obj:`.Qobj` or :class:`~HierarchyADOsState` or array-like
            If ``rho0`` is a :obj:`.Qobj` the it is the initial state
            of the system (i.e. a :obj:`.Qobj` density matrix).

            If it is a :class:`~HierarchyADOsState` or array-like, then
            ``rho0`` gives the initial state of all ADOs.

            Usually the state of the ADOs would be determine from a previous
            call to ``.run(...)`` with the solver results option ``store_ados``
            set to True. For example, ``result = solver.run(...)`` could be
            followed by ``solver.run(result.ado_states[-1], tlist)``.

            If a numpy array-like is passed its shape must be
            ``(number_of_ados, n, n)`` where ``(n, n)`` is the system shape
            (i.e. shape of the system density matrix) and the ADOs must
            be in the same order as in ``.ados.labels``.

        tlist : list
            An ordered list of times at which to return the value of the state.

        args : dict, optional {None}
            Change the ``args`` of the RHS for the evolution.

        e_ops : Qobj / QobjEvo / callable / list / dict / None, optional
            A list or dictionary of operators as :obj:`.Qobj`,
            :obj:`.QobjEvo` and/or callable functions (they can be mixed) or
            a single operator or callable function. For an operator ``op``, the
            result will be computed using ``(state * op).tr()`` and the state
            at each time ``t``. For callable functions, ``f``, the result is
            computed using ``f(t, ado_state)``. The values are stored in the
            ``expect`` and ``e_data`` attributes of the result (see the return
            section below).

        Returns
        -------
        :class:`~HEOMResult`
            The results of the simulation run, with the following important
            attributes:

            * ``times``: the times ``t`` (i.e. the ``tlist``).

            * ``states``: the system state at each time ``t`` (only available
              if ``e_ops`` was ``None`` or if the solver option
              ``store_states`` was set to ``True``).

            * ``ado_states``: the full ADO state at each time (only available
              if the results option ``ado_return`` was set to ``True``).
              Each element is an instance of :class:`HierarchyADOsState`.
              The state of a particular ADO may be extracted from
              ``result.ado_states[i]`` by calling :meth:`extract`.

            * ``expect``: a list containing the values of each ``e_ops`` at
              time ``t``.

            * ``e_data``: a dictionary containing the values of each ``e_ops``
              at tme ``t``. The keys are those given by ``e_ops`` if it was
              a dict, otherwise they are the indexes of the supplied ``e_ops``.

            See :class:`~HEOMResult` and :class:`.Result` for the complete
            list of attributes.
        """
        return super().run(state0, tlist, args=args, e_ops=e_ops)

    def _prepare_state(self, state):
        n = self._sys_shape
        rho_dims = self._sys_dims
        hierarchy_shape = (self._n_ados, n, n)

        rho0 = state
        ado_init = not isinstance(rho0, Qobj)

        if ado_init:
            if isinstance(rho0, HierarchyADOsState):
                rho0_he = rho0._ado_state
            elif hasattr(rho0, "shape"):  # array-like
                rho0_he = rho0
            else:
                raise TypeError(
                    f"Initial ADOs passed have type {type(rho0)}"
                    " but a HierarchyADOsState or a numpy array-like instance"
                    " was expected"
                )
            if rho0_he.shape != hierarchy_shape:
                raise ValueError(
                    f"Initial ADOs passed have shape {rho0_he.shape}"
                    f" but the solver hierarchy shape is {hierarchy_shape}"
                )
            rho0_he = rho0_he.reshape(n ** 2 * self._n_ados)
            rho0_he = _data.create(rho0_he)
        else:
            if rho0.dims != rho_dims:
                raise ValueError(
                    f"Initial state rho has dims {rho0.dims}"
                    f" but the system dims are {rho_dims}"
                )
            rho0_he = np.zeros([n ** 2 * self._n_ados], dtype=complex)
            rho0_he[:n ** 2] = rho0.full().ravel('F')
            rho0_he = _data.create(rho0_he)

        if self.options["state_data_type"]:
            rho0_he = _data.to(self.options["state_data_type"], rho0_he)

        return rho0_he

    def _restore_state(self, state, *, copy=True):
        n = self._sys_shape
        rho_shape = (n, n)
        rho_dims = self._sys_dims
        hierarchy_shape = (self._n_ados, n, n)

        rho = Qobj(
            state.to_array()[:n ** 2].reshape(rho_shape, order='F'),
            dims=rho_dims,
        )
        ado_state = HierarchyADOsState(
            rho, self.ados, state.to_array().reshape(hierarchy_shape)
        )
        return ado_state

    def start(self, state0, t0):
        """
        Set the initial state and time for a step evolution.

        Parameters
        ----------
        state0 : :obj:`.Qobj`
            Initial state of the evolution. This may provide either just the
            initial density matrix of the system, or the full set of ADOs
            for the hierarchy. See the documentation for ``rho0`` in the
            ``.run(...)`` method for details.

        t0 : double
            Initial time of the evolution.
        """
        super().start(state0, t0)

    @property
    def options(self):
        """
        Options for HEOMSolver:

        store_final_state: bool, default: False
            Whether or not to store the final state of the evolution in the
            result class.

        store_states: bool, default: None
            Whether or not to store the state vectors or density matrices.
            On `None` the states will be saved if no expectation operators are
            given.

        normalize_output: bool, default: False
            Normalize output state to hide ODE numerical errors.

        progress_bar: str {'text', 'enhanced', 'tqdm', ''}, default: "text"
            How to present the solver progress.
            'tqdm' uses the python module of the same name and raise an error
            if not installed. Empty string or False will disable the bar.

        progress_kwargs: dict, default: {"chunk_size": 10}
            Arguments to pass to the progress_bar. Qutip's bars use
            ``chunk_size``.

        method: str, default: "adams"
            Which ordinary differential equation integration method to use.

        state_data_type: str, default: "dense"
            Name of the data type of the state used during the ODE evolution.
            Use an empty string to keep the input state type. Many integrators
            support only work with `Dense`.

        store_ados : bool, default: False
            Whether or not to store the HEOM ADOs. Only relevant when using
            the HEOM solver.
        """
        return self._options

    @options.setter
    def options(self, new_options):
        Solver.options.fset(self, new_options)


class HSolverDL(HEOMSolver):
    """
    A helper class for creating an :class:`HEOMSolver` that is backwards
    compatible with the ``HSolverDL`` provided in ``qutip.nonmarkov.heom``
    in QuTiP 4.6 and below.

    See :class:`HEOMSolver` and :class:`DrudeLorentzBath` for more
    descriptions of the underlying solver and bath construction.

    .. note::

        Unlike the version of ``HSolverDL`` in QuTiP 4.6, this solver
        supports supplying a time-dependent or Liouvillian ``H_sys``.

    .. note::

        For compatibility with ``HSolverDL`` in QuTiP 4.6 and below, the
        parameter ``N_exp`` specifying the number of exponents to keep in
        the expansion of the bath correlation function is one more than
        the equivalent ``Nk`` used in the :class:`DrudeLorentzBath`. I.e.,
        ``Nk = N_exp - 1``. The ``Nk`` parameter in the
        :class:`DrudeLorentzBath` does not count the zeroeth exponent in
        order to better match common usage in the literature.

    .. note::

        The ``stats`` and ``renorm`` arguments accepted in QuTiP 4.6 and below
        are no longer supported.

    Parameters
    ----------
    H_sys : Qobj or QobjEvo or list
        The system Hamiltonian or Liouvillian. See :class:`HEOMSolver` for
        a complete description.

    coup_op : Qobj
        Operator describing the coupling between system and bath.
        See parameter ``Q`` in :class:`BosonicBath` for a complete description.

    coup_strength : float
        Coupling strength. Referred to as ``lam`` in
        :class:`.DrudeLorentzEnvironment`.

    temperature : float
        Bath temperature. Referred to as ``T`` in
        :class:`.DrudeLorentzEnvironment`.

    N_cut : int
        The maximum depth of the hierarchy. See ``max_depth`` in
        :class:`HEOMSolver` for a full description.

    N_exp : int
        Number of exponential terms used to approximate the bath correlation
        functions. The equivalent ``Nk`` in :class:`DrudeLorentzBath` is one
        less than ``N_exp`` (see note above).

    cut_freq : float
        Bath spectral density cutoff frequency. Referred to as ``gamma`` in
        :class:`.DrudeLorentzEnvironment`.

    bnd_cut_approx : bool
        Use boundary cut off approximation. If true, the Matsubara
        terminator is added to the system Liouvillian (and H_sys is
        promoted to a Liouvillian if it was a Hamiltonian). Keyword only.
        Default: False.

    options : dict, optional
        Generic solver options.
        If set to None the default options will be used. Keyword only.
        Default: None.

    combine : bool, default: True
        Whether to combine exponents with the same frequency (and coupling
        operator). See :meth:`.ExponentialBosonicEnvironment.combine` for
        details.
        Keyword only. Default: True.
    """

    def __init__(
        self, H_sys, coup_op, coup_strength, temperature,
        N_cut, N_exp, cut_freq, *, bnd_cut_approx=False, options=None,
        combine=True,
    ):
        H_sys = QobjEvo(H_sys)
        bath = DrudeLorentzBath(
            Q=coup_op,
            lam=coup_strength,
            gamma=cut_freq,
            Nk=N_exp - 1,
            T=temperature,
            combine=combine,
        )

        if bnd_cut_approx:
            # upgrade H_sys to a Liouvillian if needed and add the
            # bath terminator
            if H_sys.type == "oper":  # H_sys is a Hamiltonian
                H_sys = liouvillian(H_sys)
            _, terminator = bath.terminator()
            H_sys = H_sys + terminator

        super().__init__(H_sys, bath=bath, max_depth=N_cut, options=options)

        # store input parameters as attributes for politeness and compatibility
        # with HSolverDL in QuTiP 4.6 and below.
        self.coup_strength = coup_strength
        self.cut_freq = cut_freq
        self.temperature = temperature
        self.N_exp = N_exp
        self.bnd_cut_approx = bnd_cut_approx


class _GatherHEOMRHS:
    """ A class for collecting elements of the right-hand side matrix
        of the HEOM.

        Parameters
        ----------
        f_idx: function(he_state) -> he_idx
            A function that returns the index of a hierarchy state
            (i.e. an ADO label).
        block : int
            The size of a single ADO Liovillian operator in the hierarchy.
        nhe : int
            The number of ADOs in the hierarchy.
    """

    def __init__(self, f_idx, block, nhe, rhs_dims, args):

        self._block_size = block
        self._n_blocks = nhe
        self._f_idx = f_idx
        self._ops = []
        self._ops_td = []
        self._rhs_dims = rhs_dims
        self._args = args

    def add_op(self, row_he, col_he, op, ck_td_factor=None, ado_pos=None):
        """ Add an block operator to the list. """
        if ck_td_factor is None:
            self._ops.append(
                (self._f_idx(row_he), self._f_idx(col_he), op)
            )
        else:
            self._ops_td.append(
                (self._f_idx(row_he),
                 self._f_idx(col_he),
                 op, ck_td_factor,
                 ado_pos)
                )

    def gather(self):
        """ Create the HEOM liouvillian from a sorted list of smaller sparse
            matrices.

            .. note::

                The list of operators contains tuples of the form
                ``(row_idx, col_idx, op)``. The row_idx and col_idx give the
                *block* row and column for each op. An operator with
                block indices ``(N, M)`` is placed at position
                ``[N * block: (N + 1) * block, M * block: (M + 1) * block]``
                in the output matrix.

            Returns
            -------
            rhs : :obj:`Data`
                A combined matrix of shape ``(block * nhe, block * ne)``.
        """
        self._ops.sort()
        ops = np.array(self._ops, dtype=[
            ("row", _data.base.idxint_dtype),
            ("col", _data.base.idxint_dtype),
            ("op", _data.CSR),
        ])
        return _csr._from_csr_blocks(
            ops["row"], ops["col"], ops["op"],
            self._n_blocks, self._block_size,
        )

    def gather_td(self):
        """ Create the HEOM liouvillian from a sorted list of smaller sparse
            matrices with time-dependent coeffecients. Used by input and output
            exponents.

            .. note::

                The list of operators contains tuples of the form
                ``(row_idx, col_idx, op)``. The row_idx and col_idx give the
                *block* row and column for each op. An operator with
                block indices ``(N, M)`` is placed at position
                ``[N * block: (N + 1) * block, M * block: (M + 1) * block]``
                in the output matrix.

            Returns
            -------
            rhs : :obj:`QobjEvo`
                A combined QobjEvo of shape ``(block * nhe, block * ne)``
                containing time-dependent input/output couplings.
        """

        self._ops_td.sort(key=lambda x: x[4])
        RHStemp = 0
        # We group terms by 'exponent'/TD funct given by 'kpos'
        # and add them together. Most efficient construction
        # we could find for the moment.

        for k, ops in groupby(self._ops_td, key=lambda x: x[4]):
            ops = np.array(list(ops), dtype=[
                ("row", _data.base.idxint_dtype),
                ("col", _data.base.idxint_dtype),
                ("op", _data.CSR),
                ("func", object),
                ("kpos", _data.base.idxint_dtype),
            ])

            RHStemp += QobjEvo([Qobj(_csr._from_csr_blocks(
                                ops["row"], ops["col"], ops["op"],
                                self._n_blocks, self._block_size,
                                ), dims=self._rhs_dims),
                                ops["func"][0]], args=self._args)

        return RHStemp<|MERGE_RESOLUTION|>--- conflicted
+++ resolved
@@ -669,36 +669,6 @@
         self._init_ados_time = time() - _time_start
         _time_start = time()
 
-<<<<<<< HEAD
-        # pre-calculate identity matrix required by _grad_n
-        self._sId = _data.identity(self._sup_shape, dtype="csr")
-
-        # pre-calculate superoperators required by _grad_prev and _grad_next:
-        Qs = [exp.Q.to("csr") for exp in self.ados.exponents]
-        self._spreQ = [spre(op).data for op in Qs]
-        self._spostQ = [spost(op).data for op in Qs]
-        
-        self._s_pre_minus_post_Q = [
-            _data.sub(self._spreQ[k], self._spostQ[k])
-            for k in range(self._n_exponents)
-        ]
-        self._s_pre_plus_post_Q = [
-            _data.add(self._spreQ[k], self._spostQ[k])
-            for k in range(self._n_exponents)
-        ]
-        self._spreQdag = [spre(op.dag()).data for op in Qs]
-        self._spostQdag = [spost(op.dag()).data for op in Qs]
-
-        
-        self._s_pre_minus_post_Qdag = [
-            _data.sub(self._spreQdag[k], self._spostQdag[k])
-            for k in range(self._n_exponents)
-        ]
-        self._s_pre_plus_post_Qdag = [
-            _data.add(self._spreQdag[k], self._spostQdag[k])
-            for k in range(self._n_exponents)
-        ]
-=======
         with CoreOptions(default_dtype="csr"):
             # pre-calculate identity matrix required by _grad_n
             self._sId = _data.identity(self._sup_shape, dtype="csr")
@@ -726,7 +696,6 @@
                 _data.add(self._spreQdag[k], self._spostQdag[k])
                 for k in range(self._n_exponents)
             ]
->>>>>>> b760f88f
 
             self._init_superop_cache_time = time() - _time_start
             _time_start = time()
