--- conflicted
+++ resolved
@@ -624,14 +624,10 @@
         "state_data_type": "dense",
     }
 
-<<<<<<< HEAD
-    def __init__(self, H, bath, max_depth, *, options=None):
-=======
     def __init__(self, H, bath, max_depth, *, odd_parity=False, options=None):
         _time_start = time()
         # we call bool here because odd_parity will be used in arithmetic
         self.odd_parity = bool(odd_parity)
->>>>>>> 41638d6f
         if not isinstance(H, (Qobj, QobjEvo)):
             raise TypeError("The Hamiltonian (H) must be a Qobj or QobjEvo")
 
