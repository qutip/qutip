# This file is part of QuTiP: Quantum Toolbox in Python.
#
#    Copyright (c) 2011 and later, Paul D. Nation and Robert J. Johansson.
#    All rights reserved.
#
#    Redistribution and use in source and binary forms, with or without
#    modification, are permitted provided that the following conditions are
#    met:
#
#    1. Redistributions of source code must retain the above copyright notice,
#       this list of conditions and the following disclaimer.
#
#    2. Redistributions in binary form must reproduce the above copyright
#       notice, this list of conditions and the following disclaimer in the
#       documentation and/or other materials provided with the distribution.
#
#    3. Neither the name of the QuTiP: Quantum Toolbox in Python nor the names
#       of its contributors may be used to endorse or promote products derived
#       from this software without specific prior written permission.
#
#    THIS SOFTWARE IS PROVIDED BY THE COPYRIGHT HOLDERS AND CONTRIBUTORS
#    "AS IS" AND ANY EXPRESS OR IMPLIED WARRANTIES, INCLUDING, BUT NOT
#    LIMITED TO, THE IMPLIED WARRANTIES OF MERCHANTABILITY AND FITNESS FOR A
#    PARTICULAR PURPOSE ARE DISCLAIMED. IN NO EVENT SHALL THE COPYRIGHT
#    HOLDER OR CONTRIBUTORS BE LIABLE FOR ANY DIRECT, INDIRECT, INCIDENTAL,
#    SPECIAL, EXEMPLARY, OR CONSEQUENTIAL DAMAGES (INCLUDING, BUT NOT
#    LIMITED TO, PROCUREMENT OF SUBSTITUTE GOODS OR SERVICES; LOSS OF USE,
#    DATA, OR PROFITS; OR BUSINESS INTERRUPTION) HOWEVER CAUSED AND ON ANY
#    THEORY OF LIABILITY, WHETHER IN CONTRACT, STRICT LIABILITY, OR TORT
#    (INCLUDING NEGLIGENCE OR OTHERWISE) ARISING IN ANY WAY OUT OF THE USE
#    OF THIS SOFTWARE, EVEN IF ADVISED OF THE POSSIBILITY OF SUCH DAMAGE.
###############################################################################
"""
...
"""
#TODO: DOC

__all__ = ['Evolver',  'evolver_collection', 'EvolverException',
           'EvolverScipyZvode', 'EvolverScipyDop853', 'EvolverScipylsoda']


import numpy as np
from numpy.linalg import norm as la_norm
from itertools import product
from scipy.integrate import ode
from scipy.integrate._ode import zvode
from qutip.core import data as _data
from ._solverqevo import SolverQEvo
from .options import SolverOptions, SolverOdeOptions
from qutip import QobjEvo, qeye, basis
import warnings


class EvolverException(Exception):
    pass


class _EvolverCollection:
    """
    Set of Evolver available to Solver.
    """
    def __init__(self):
        self.method2evolver = {}
        self.rhs2evolver = {}
        self.evolver_data = {}

    def add(self, evolver, methods=[], rhs=[], limits={}, _test=True):
        """
        Add a new evolver to the set available to Solver.
        """
        if not isinstance(methods, list):
            methods = [methods]
        if not isinstance(rhs, list):
            rhs = [rhs]
        if not (methods or rhs):
            raise ValueError("Most have a method or rhs associated")
        if methods and rhs:
            raise ValueError("Cannot be both a method and rhs")
        for method in methods:
            if (
                method in self.method2evolver and
                evolver.__name__ not in self.evolver_data
            ):
                raise ValueError("method '{}' already used")
        for rhs_ in rhs:
            if (
                rhs_ in self.rhs2evolver and
                evolver.__name__ not in self.evolver_data
            ):
                raise ValueError("rhs keyword '{}' already used")

        if _test and not self._simple_test(evolver, bool(methods)):
            raise ValueError("Could not use given evolver")
        evolver_data = self._complete_data(evolver, limits, bool(methods))
        if methods:
            evolver_data["methods"] = methods
            for method in methods:
                self.method2evolver[method] = evolver
        if rhs:
            evolver_data["rhs"] = rhs
            for rhs_ in rhs:
                self.rhs2evolver[rhs_] = evolver
        self.evolver_data[evolver.__name__] = evolver_data

    def _simple_test(self, evolver, method):
        system = QobjEvo(qeye(1))
        try:
            if method:
                evo = evolver(system, SolverOptions(), {}, {})
            else:
                evo = evolver(self["dop853", ""])(system, {}, {}, {})
            evo.set_state(0., basis(1,0).data)
            assert np.all_close(evo.step(1)[1].to_array()[0,0], 2., 1e-5)
        except Exception:
            return False
        return True

    def _complete_data(self, evolver, limits, method):
        evolver_data = {
            "description": "",
            "options": [],
            "evolver": evolver,
            "base": None,
            "backstep": None,
            "update_args": None,
            "feedback": None,
            "time_dependent": None,
        }
        evolver_data.update(limits)
        if hasattr(evolver, 'description'):
            evolver_data['description'] = evolver.description
        if hasattr(evolver, 'used_options'):
            evolver_data['options'] = evolver.used_options
            [SolverOdeOptions.extra_options.add(opt)
             for opt in evolver.used_options]

        if not method:
            evol = evolver(self["dop853", ""])
            evolver_data['base'] = False

        if evolver_data['time_dependent'] is None:
            try:
                system = QobjEvo([qeye(1), lambda t, args: t])
                evo = evol(system, SolverOptions(), {}, {})
                evo.set_state(0, basis(1,0).data)
                assert np.all_close(
                    evo.step(1)[1].to_array()[0,0], 1.5, atol=1e-5
                    )
                evolver_data['time_dependent'] = True
            except Exception:
                evolver_data['time_dependent'] = False
                evolver_data['update_args'] = False
                evolver_data['feedback'] = False
                evolver_data['base'] = False

        if evolver_data['update_args'] is None:
            try:
                system = QobjEvo([qeye(1), lambda t, args: args['cte']])
                evo = evol(system, SolverOptions(), {"cte":0}, {})
                evo.set_state(0, basis(1,0).data)
                evo.step(0.5)
                evo.update_args({"cte":1})
                assert np.all_close(
                    evo.step(1)[1].to_array()[0,0], 0.5, atol=1e-5
                    )
                evolver_data['update_args'] = True
            except Exception:
                evolver_data['update_args'] = False
                evolver_data['base'] = False

        if evolver_data['feedback'] is None:
            try:
                system = QobjEvo([qeye(1), lambda t, args: args['obj'].full()[0,0]])
                evo = evol(system, SolverOptions(), {"obj":basis(2,0)}, {})
                evo.set_state(0, basis(1,0).data)
                assert np.all_close(
                    evo.step(1)[1].to_array()[0,0], np.exp(1), atol=1e-3
                    )
                evolver_data['feedback'] = True
            except Exception:
                evolver_data['feedback'] = False
                evolver_data['base'] = False

        if evolver_data['backstep'] is None:
            try:
                system = QobjEvo([qeye(1), lambda t, args: t])
                evo = evol(system, SolverOptions(), {}, {})
                evo.set_state(0, basis(1,0).data)
                t, _ = evo.step(0.5)
                for t_target in [0.6, 1.0]:
                    t_old = t
                    while t < t_target:
                        t_old = t
                        t, state = evo.stepping(t_target)
                    for t_backstep in np.linspace(t_old, t, 21):
                        # since scipy zvode naturally backstep on most but not
                        # all the range, we test on the full range.
                        _, state = evo.backstep(t_backstep)
                        assert np.all_close(state.to_array()[0,0],
                                            1 + t_backstep, atol=1e-5)
                evolver_data['backstep'] = True
            except Exception:
                evolver_data['backstep'] = False
                evolver_data['base'] = False

        if evolver_data['base'] is None:
            if not isinstance(evo.system, SolverQEvo):
                evolver_data['base'] = False
            else:
                try:
                    system = QobjEvo(qeye(1))
                    evo = evol(system, SolverOptions(), {}, {})
                    evo.system = SolverQEvo(QobjEvo(qeye(1)*-1),
                                            SolverOptions(), {}, {})
                    evo.set_state(0, basis(1,0).to(_data.Dense).data)
                    assert  np.all_close(
                        evo.step(1)[1].to_array()[0,0], 0., atol=1e-5
                        )
                    evolver_data['base'] = True
                except Exception:
                    evolver_data['base'] = False
        return evolver_data

    def __getitem__(self, key):
        """
        Obtain the evolver corresponding to the key
        """
        method, rhs = key
        try:
            evolver = self.method2evolver[method]
        except KeyError:
            raise KeyError("ode method not found")
        if rhs:
            try:
                composite_evolver = self.rhs2evolver[rhs]
            except KeyError:
                raise KeyError("ode rhs not found")
            if not self.evolver_data[evolver.__name__]['base']:
                # Give the composite_evolver base evolver_data and let it fail?
                raise KeyError("ode method cannot be used with rhs")
            evolver = composite_evolver(evolver)
        return evolver

    def _none2list(self, var):
        var = var or []
        if not isinstance(var, list):
            var = [var]
        return var

    def list_keys(self, etype="methods", **limits):
        """ list Evolver available corresponding to the conditions given
        """
        if etype not in ["rhs", "methods", "pairs"]:
            raise ValueError
        if etype in ["rhs", 'pairs']:
            names = [val.__name__ for val in self.rhs2evolver.values()]
        else:
            names = [val.__name__ for val in self.method2evolver.values()]

        for key in limits:
            if key not in [
                'base',
                "backstep",
                "update_args",
                "feedback",
                "time_dependent",
            ]:
                raise ValueError("key " + key + "not available.")

        names = (name for name in names
                 if all([self.evolver_data[name][key] == val
                             for key, val in limits.items()]))
        keys = set([item
                    for name in names
                    for item in self.evolver_data[name][etype]
                   ])
        if etype == 'pairs':
            methods = {(key, "") for key in self.list_keys('methods', **limits)}
            bases = self.list_keys('methods', base=True)
            return list(methods.union({pair for pair in product(bases, keys)}))
        else:
            return list(keys)

    def explain_evolvers(self, method=None, rhs=None, names=None,
                         limits={}, full=None):
        """ Describe the Evolver, can choose the evolver from key,
        and/or capacities.
        """
        method = self._none2list(method)
        rhs = self._none2list(rhs)
        names = self._none2list(names)
        if rhs:
            names.append(self.rhs2evolver[rhs].__name__)
        if method:
            names.append(self.method2evolver[method].__name__)
        if not method and not rhs and not names:
            names = self.evolver_data.keys()
        if limits:
            names = (name for name in names
                     if all([self.evolver_data[name][key] == val
                             for key, val in limits.items()]))
        names = set(names)
        datas = [self.evolver_data[name] for name in names]
        if (full is None and len(datas)<3) or full:
            return "\n\n".join([self._full_print(data) for data in datas])
        else:
            return "\n".join([self._short_print(data) for data in datas])

    def _full_print(self, data):
        out = data['evolver'].__name__ + "\n"
        out += data['description'] + "\n"
        if "methods" in data:
            out = "methods: '" + "' ,'".join(data['methods']) +"'\n"
        else:
            out = "rhs: '" + "' ,'".join(data['rhs']) + "'\n"
        out += "used options: " + str(data['options']) + "'\n"
        support = []
        if data['time_dependent']:
            support += ["time-dependent system supported"]
        if data["feedback"]:
            support += ["feedback supported"]
        if data["backstep"]:
            support += ["mcsolve supported"]
        out += ", ".join(support)
        return out

    def _short_print(self, data):
        if "methods" in data:
            out = "methods: '" + "' ,'".join(data['methods']) +"': "
        else:
            out = "rhs: '" + "' ,'".join(data['rhs']) +"': "
        out += data['description']
        return out

evolver_collection = _EvolverCollection()


class Evolver:
    """ A wrapper around ODE solvers.
    Ensure a common interface for Solver usage.
    Take and return states as :class:`qutip.core.data.Data`.

    Methods
    -------
    prepare()
        Prepare the ODE solver.

    step(t)
        Evolve to t, must be `prepare` before.
        return the pair t, state.

    get_state()
        Obtain the state of the solver as a pair t, state

    set_state(t, state)
        Set the state of the ODE solver.

    run(state, tlist)
        Yield (t, state(t)) for t in tlist, must be `set` before.

    update_args(args)
        Change the argument of the active system.

    one_step(t):
        Advance up to t by one internal solver step.
        Should be able to retreive the state at any time between the present
        time and the resulting time using `backstep`.
        return the pair t, state.

    backstep(t):
        Retreive the state at time t, with t smaller than present ODE time.
        The time t will always be between the last calls of `one_step`.
        return the pair t, state.

    Parameters
    ----------
    sytem: qutip.QobjEvo_base
        Input system controling the evolution.

    options: qutip.SolverOptions
        Options for the solver.

    args: dict
        Arguments passed to the system.

    feedback_args: dict
        Arguments that dependent on the states.
    """
    used_options = []
    description = ""

    def __init__(self, system, options, args, feedback_args):
        self.system = SolverQEvo(system, options, args, feedback_args)
        self._stats = {}
        self.options = options
        self.prepare()

    def prepare(self):
        """
        Initialize the solver
        """
        raise NotImplementedError

<<<<<<< HEAD
    def step(self, t, copy=False):
=======
    def step(self, t):
        """
        Evolve to t, must be `prepare` before.
        return the pair t, state.
        """
>>>>>>> dd5c977d
        raise NotImplementedError

    def get_state(self, copy=False):
        """
        Obtain the state of the solver as a pair t, state
        """
        raise NotImplementedError

    def set_state(self, t, state0):
        """
        Set the state of the ODE solver.
        """
        raise NotImplementedError

    def run(self, tlist):
        """
        Yield (t, state(t)) for t in tlist, must be `set` before.
        """
        for t in tlist[1:]:
            self.step(t)
            yield self.get_state()

<<<<<<< HEAD
    def one_step(self, t, copy=False):
=======
    def one_step(self, t):
        """
        Advance up to t by one internal solver step.
        Should be able to retreive the state at any time between the present
        time and the resulting time using `backstep`.
        """
>>>>>>> dd5c977d
        self.back = self.get_state(True)
        return self.step(t, copy)

<<<<<<< HEAD
    def backstep(self, t, copy=False):
=======
    def backstep(self, t):
        """
        Retreive the state at time t, with t smaller than present ODE time.
        The time t will always be between the last calls of `one_step`.
        return the pair t, state.
        """
>>>>>>> dd5c977d
        self.set_state(*self.back)
        return self.step(t, copy)

    def update_args(self, args):
        """
        Change the argument of the active system.
        """
        self.system.arguments(args)

    def update_feedback(self, collapse):
        if hasattr(self, "system") and isinstance(self.system, SolverQEvo):
            self.system.update_feedback(collapse)

    @property
    def stats(self):
        """
        Return statistic of the evolution as a dict
        """
        if not hasattr(self, "_stats"):
            self._stats = {}
        try:
            self._stats.update(self.system.stats)
        except:
            pass
        return self._stats


class EvolverScipyZvode(Evolver):
    """
    Evolver using Scipy `ode` interface for netlib zvode integrator.
    """
    used_options = ['atol', 'rtol', 'nsteps', 'method', 'order',
                    'first_step', 'max_step', 'min_step']
    description = "scipy.integrate.ode using zvode integrator"

    def prepare(self):
        """
        Initialize the solver
        """
        self._ode_solver = ode(self.system.mul_np_vec)
        opt = {key: self.options.ode[key]
               for key in self.used_options
               if key in self.options.ode}
        self._ode_solver.set_integrator('zvode', **opt)
        self.name = "scipy zvode " + opt["method"]

    def get_state(self, copy=False):
        """
        Obtain the state of the solver as a pair t, state
        """
        t = self._ode_solver.t
        if self._mat_state:
            state = _data.column_unstack_dense(
                _data.dense.Dense(self._ode_solver._y, copy=False),
                self._size,
                inplace=True)
        else:
            state = _data.dense.Dense(self._ode_solver._y, copy=False)
        return t, state.copy() if copy else state

    def set_state(self, t, state0):
        """
        Set the state of the ODE solver.
        """
        self._mat_state = state0.shape[1] > 1
        self._size = state0.shape[0]
        self._ode_solver.set_initial_value(
            _data.column_stack(state0).to_array().ravel(),
            t
        )

<<<<<<< HEAD
    def step(self, t, copy=False):
        if self._ode_solver.t != t:
            self._ode_solver.integrate(t)
        if not self._ode_solver.successful():
            raise Exception(self._error_msg)
        return self.get_state(copy)

    def one_step(self, t, copy=False):
=======
    def step(self, t):
        """ Evolve to t, must be `set` before. """
        if self._ode_solver.t != t:
            self._ode_solver.integrate(t)
        self._check_failed_integration()
        return self.get_state()

    def one_step(self, t):
        """
        Advance up to t by one internal solver step.
        Should be able to retreive the state at any time between the present
        time and the resulting time using `backstep`.
        """
>>>>>>> dd5c977d
        # integrate(t, step=True) ignore the time and advance one step.
        # Here we want to advance up to t doing maximum one step.
        # So we check if a new step is really needed.
        self.back = self.get_state(copy=True)
        t_front = self._ode_solver._integrator.rwork[12]
        t_ode = self._ode_solver.t
        if t > t_front and t_front <= t_ode:
            self._ode_solver.integrate(t, step=True)
            t_front = self._ode_solver._integrator.rwork[12]
        elif t > t_front:
            t = t_front
        if t_front >= t:
            self._ode_solver.integrate(t)
<<<<<<< HEAD
        if not self._ode_solver.successful():
            raise Exception(self._error_msg)
        return self.get_state(copy)

    def backstep(self, t, copy=False):
=======
        self._check_failed_integration()
        return self.get_state()

    def backstep(self, t):
        """
        Retreive the state at time t, with t smaller than present ODE time.
        The time t will always be between the last calls of `one_step`.
        return the pair t, state.
        """
>>>>>>> dd5c977d
        # zvode can step with time lower than the most recent but not all the
        # step interval.
        # About 90% of the last step interval?
        # It return a warning, not an Error.
        with warnings.catch_warnings():
            warnings.filterwarnings("ignore")
            self._ode_solver.integrate(t)
        if not self._ode_solver.successful():
            self.set_state(*self.back)
            self._ode_solver.integrate(t)
<<<<<<< HEAD
        return self.get_state(copy)
=======
        self._check_failed_integration()
        return self.get_state()
>>>>>>> dd5c977d

    def _check_failed_integration(self):
        if self._ode_solver.successful():
            return
        messages = {
            -1: 'Excess work done on this call. Try to increasing '
                'the nsteps parameter in the Options class',
            -2: 'Excess accuracy requested. (Tolerances too small.)',
            -3: 'Illegal input detected.',
            -4: 'Repeated error test failures. (Check all input.)',
            -5: 'Repeated convergence failures. (Perhaps bad'
                ' Jacobian supplied or wrong choice of MF or tolerances.)',
            -6: 'Error weight became zero during problem. (Solution'
                ' component i vanished, and ATOL or ATOL(i) = 0.)'
        }
        raise EvolverException(messages[self._ode_solver._integrator.istate])


class EvolverScipyDop853(Evolver):
    """
    Evolver using Scipy `ode` interface with dop853 integrator.
    """
    description = "scipy.integrate.ode using dop853 integrator"
    used_options = ['atol', 'rtol', 'nsteps', 'first_step', 'max_step',
                    'ifactor', 'dfactor', 'beta']

    def prepare(self):
        """
        Initialize the solver
        """
        self._ode_solver = ode(self.system.mul_np_double_vec)
        opt = {key: self.options.ode[key]
               for key in self.used_options
               if key in self.options.ode}
        self._ode_solver.set_integrator('dop853', **opt)
        self.name = "scipy ode dop853"

<<<<<<< HEAD
    def step(self, t, copy=False):
        if self._ode_solver.t != t:
            self._ode_solver.integrate(t)
        if not self._ode_solver.successful():
            raise Exception(self._error_msg)
        return self.get_state(copy)
=======
    def step(self, t):
        """
        Evolve to t, must be `set` before.
        """
        if self._ode_solver.t != t:
            self._ode_solver.integrate(t)
        self._check_failed_integration()
        return self.get_state()
>>>>>>> dd5c977d

    def get_state(self, copy=False):
        """
        Obtain the state of the solver as a pair t, state
        """
        t = self._ode_solver.t
        if self._mat_state:
            state = _data.column_unstack_dense(
                _data.dense.Dense(self._ode_solver._y.view(np.complex128),
                                  copy=False),
                self._size,
                inplace=True)
        else:
            state = _data.dense.Dense(self._ode_solver._y.view(np.complex128),
                                      copy=False)
        return t, state.copy() if copy else state

    def set_state(self, t, state0):
        """
        Set the state of the ODE solver.
        """
        self._mat_state = state0.shape[1] > 1
        self._size = state0.shape[0]
        self._ode_solver.set_initial_value(
            _data.column_stack(state0).to_array().ravel().view(np.float64),
            t
        )

<<<<<<< HEAD
    def one_step(self, t, copy=False):
=======
    def one_step(self, t):
        """
        Advance up to t by one internal solver step.
        Should be able to retreive the state at any time between the present
        time and the resulting time using `backstep`.
        """
>>>>>>> dd5c977d
        self.back = self.get_state(True)
        return self._safe_step(t, copy)

<<<<<<< HEAD
    def backstep(self, t, copy=False):
        self.set_state(*self.back)
        return self._safe_step(t)

    def _safe_step(self, t, copy=False):
        """step but safe when changing direction"""
=======
    def backstep(self, t):
        """
        Retreive the state at time t, with t smaller than present ODE time.
        The time t will always be between the last calls of `one_step`.
        return the pair t, state.
        """
        self.set_state(*self.back)
        return self._safe_step(t)

    def _safe_step(self, t):
        """
        step but safe when changing direction
        """
>>>>>>> dd5c977d
        dt_max = self._ode_solver._integrator.work[6]
        dt = t - self._ode_solver.t
        if dt == 0:
            return self.get_state()
        if dt * dt_max < 0:
            self.set_state(*self.get_state())
        out = self.step(t, copy)
        if self._ode_solver._integrator.work[6] < 0:
            self.set_state(*self.get_state())
        return out

    def _check_failed_integration(self):
        if self._ode_solver.successful():
            return
        messages = {
            -1: 'input is not consistent',
            -2: 'larger nsteps is needed, Try to increase the nsteps '
                'parameter in the Options class.',
            -3: 'step size becomes too small. Try increasing tolerance',
            -4: 'problem is probably stiff (interrupted), try "bdf" '
                'method instead',
        }
        raise EvolverException(messages[self._ode_solver._integrator.istate])


class EvolverScipylsoda(EvolverScipyDop853):
    """
    Evolver using Scipy `ode` interface of lsoda integrator from netlib.
    """
    used_options = ['atol', 'rtol', 'nsteps', 'max_order_ns', 'max_order_s',
                    'first_step', 'max_step', 'min_step']
    description = "scipy.integrate.ode using lsoda integrator"

    def prepare(self):
        """
        Initialize the solver
        """
        self._ode_solver = ode(self.system.mul_np_double_vec)
        opt = {key: self.options.ode[key]
               for key in self.used_options
               if key in self.options.ode}
        self._ode_solver.set_integrator('lsoda', **opt)
        self.name = "scipy lsoda"

<<<<<<< HEAD
    def one_step(self, t, copy=False):
=======
    def one_step(self, t):
        """
        Advance up to t by one internal solver step.
        Should be able to retreive the state at any time between the present
        time and the resulting time using `backstep`.
        """
>>>>>>> dd5c977d
        # integrate(t, step=True) ignore the time and advance one step.
        # Here we want to advance up to t doing maximum one step.
        # So we check if a new step is really needed.
        self.back = self.get_state(copy=True)
        t_front = self._ode_solver._integrator.rwork[12]
        t_ode = self._ode_solver.t
        if t > t_front and t_front <= t_ode:
            self._ode_solver.integrate(t, step=True)
            t_front = self._ode_solver._integrator.rwork[12]
        elif t > t_front:
            t = t_front
        if t_front >= t:
            self._ode_solver.integrate(t)
<<<<<<< HEAD
        if not self._ode_solver.successful():
            raise Exception(self._error_msg)
        return self.get_state(copy)

    def backstep(self, t, copy=False):
        # zvode can step with time lower than the most recent but not all the
        # step interval. (About the last 90%)
        """ Evolve to t, must be `set` before. """
=======
        self._check_failed_integration()
        return self.get_state()

    def backstep(self, t):
        """
        Retreive the state at time t, with t smaller than present ODE time.
        The time t will always be between the last calls of `one_step`.
        return the pair t, state.
        """
        # like zvode, lsoda can step with time lower than the most recent.
        # But not all the step interval. (About the last 90%)
>>>>>>> dd5c977d
        with warnings.catch_warnings():
            warnings.filterwarnings("ignore")
            self._ode_solver.integrate(t)
        if not self._ode_solver.successful():
            self.set_state(*self.back)
            self._ode_solver.integrate(t)
<<<<<<< HEAD
        return self.get_state(copy)
=======
        self._check_failed_integration()
        return self.get_state()
>>>>>>> dd5c977d

    def _check_failed_integration(self):
        if self._ode_solver.successful():
            return
        messages = {
            -1: "Excess work done on this call."
                "Try to increase the nsteps parameter in the Options class.",
            -2: "Excess accuracy requested (tolerances too small).",
            -3: "Illegal input detected (internal error).",
            -4: "Repeated error test failures (internal error).",
            -5: "Repeated convergence failures (perhaps bad Jacobian or tolerances).",
            -6: "Error weight became zero during problem.",
            -7: "Internal workspace insufficient to finish (internal error)."
        }
        raise EvolverException(messages[self._ode_solver._integrator.istate])


limits = {
    "base": True,
    "backstep": True,
    "update_args": True,
    "feedback": True,
    "time_dependent": True,
}

evolver_collection.add(EvolverScipyZvode, methods=['adams', 'bdf'],
                       limits=limits, _test=False)

evolver_collection.add(EvolverScipyDop853, methods=['dop853'],
                       limits=limits, _test=False)

evolver_collection.add(EvolverScipylsoda, methods=['lsoda'],
                       limits=limits, _test=False)<|MERGE_RESOLUTION|>--- conflicted
+++ resolved
@@ -345,7 +345,7 @@
     prepare()
         Prepare the ODE solver.
 
-    step(t)
+    step(t, copy)
         Evolve to t, must be `prepare` before.
         return the pair t, state.
 
@@ -361,13 +361,13 @@
     update_args(args)
         Change the argument of the active system.
 
-    one_step(t):
+    one_step(t, copy):
         Advance up to t by one internal solver step.
         Should be able to retreive the state at any time between the present
         time and the resulting time using `backstep`.
         return the pair t, state.
 
-    backstep(t):
+    backstep(t, copy):
         Retreive the state at time t, with t smaller than present ODE time.
         The time t will always be between the last calls of `one_step`.
         return the pair t, state.
@@ -401,18 +401,14 @@
         """
         raise NotImplementedError
 
-<<<<<<< HEAD
-    def step(self, t, copy=False):
-=======
-    def step(self, t):
+    def step(self, t, copy=True):
         """
         Evolve to t, must be `prepare` before.
         return the pair t, state.
         """
->>>>>>> dd5c977d
         raise NotImplementedError
 
-    def get_state(self, copy=False):
+    def get_state(self, copy=True):
         """
         Obtain the state of the solver as a pair t, state
         """
@@ -429,32 +425,23 @@
         Yield (t, state(t)) for t in tlist, must be `set` before.
         """
         for t in tlist[1:]:
-            self.step(t)
-            yield self.get_state()
-
-<<<<<<< HEAD
-    def one_step(self, t, copy=False):
-=======
-    def one_step(self, t):
+            yield self.step(t, False)
+
+    def one_step(self, t, copy=True):
         """
         Advance up to t by one internal solver step.
         Should be able to retreive the state at any time between the present
         time and the resulting time using `backstep`.
         """
->>>>>>> dd5c977d
         self.back = self.get_state(True)
         return self.step(t, copy)
 
-<<<<<<< HEAD
-    def backstep(self, t, copy=False):
-=======
-    def backstep(self, t):
+    def backstep(self, t, copy=True):
         """
         Retreive the state at time t, with t smaller than present ODE time.
         The time t will always be between the last calls of `one_step`.
         return the pair t, state.
         """
->>>>>>> dd5c977d
         self.set_state(*self.back)
         return self.step(t, copy)
 
@@ -464,9 +451,9 @@
         """
         self.system.arguments(args)
 
-    def update_feedback(self, collapse):
+    def update_feedback(self, what, data):
         if hasattr(self, "system") and isinstance(self.system, SolverQEvo):
-            self.system.update_feedback(collapse)
+            self.system.update_feedback(what, data)
 
     @property
     def stats(self):
@@ -501,7 +488,7 @@
         self._ode_solver.set_integrator('zvode', **opt)
         self.name = "scipy zvode " + opt["method"]
 
-    def get_state(self, copy=False):
+    def get_state(self, copy=True):
         """
         Obtain the state of the solver as a pair t, state
         """
@@ -526,30 +513,19 @@
             t
         )
 
-<<<<<<< HEAD
-    def step(self, t, copy=False):
-        if self._ode_solver.t != t:
-            self._ode_solver.integrate(t)
-        if not self._ode_solver.successful():
-            raise Exception(self._error_msg)
-        return self.get_state(copy)
-
-    def one_step(self, t, copy=False):
-=======
-    def step(self, t):
+    def step(self, t, copy=True):
         """ Evolve to t, must be `set` before. """
         if self._ode_solver.t != t:
             self._ode_solver.integrate(t)
         self._check_failed_integration()
-        return self.get_state()
-
-    def one_step(self, t):
+        return self.get_state(copy)
+
+    def one_step(self, t, copy=True):
         """
         Advance up to t by one internal solver step.
         Should be able to retreive the state at any time between the present
         time and the resulting time using `backstep`.
         """
->>>>>>> dd5c977d
         # integrate(t, step=True) ignore the time and advance one step.
         # Here we want to advance up to t doing maximum one step.
         # So we check if a new step is really needed.
@@ -563,23 +539,15 @@
             t = t_front
         if t_front >= t:
             self._ode_solver.integrate(t)
-<<<<<<< HEAD
-        if not self._ode_solver.successful():
-            raise Exception(self._error_msg)
+        self._check_failed_integration()
         return self.get_state(copy)
 
-    def backstep(self, t, copy=False):
-=======
-        self._check_failed_integration()
-        return self.get_state()
-
-    def backstep(self, t):
+    def backstep(self, t, copy=True):
         """
         Retreive the state at time t, with t smaller than present ODE time.
         The time t will always be between the last calls of `one_step`.
         return the pair t, state.
         """
->>>>>>> dd5c977d
         # zvode can step with time lower than the most recent but not all the
         # step interval.
         # About 90% of the last step interval?
@@ -590,12 +558,8 @@
         if not self._ode_solver.successful():
             self.set_state(*self.back)
             self._ode_solver.integrate(t)
-<<<<<<< HEAD
+        self._check_failed_integration()
         return self.get_state(copy)
-=======
-        self._check_failed_integration()
-        return self.get_state()
->>>>>>> dd5c977d
 
     def _check_failed_integration(self):
         if self._ode_solver.successful():
@@ -633,25 +597,16 @@
         self._ode_solver.set_integrator('dop853', **opt)
         self.name = "scipy ode dop853"
 
-<<<<<<< HEAD
-    def step(self, t, copy=False):
-        if self._ode_solver.t != t:
-            self._ode_solver.integrate(t)
-        if not self._ode_solver.successful():
-            raise Exception(self._error_msg)
-        return self.get_state(copy)
-=======
-    def step(self, t):
+    def step(self, t, copy=True):
         """
         Evolve to t, must be `set` before.
         """
         if self._ode_solver.t != t:
             self._ode_solver.integrate(t)
         self._check_failed_integration()
-        return self.get_state()
->>>>>>> dd5c977d
-
-    def get_state(self, copy=False):
+        return self.get_state(copy)
+
+    def get_state(self, copy=True):
         """
         Obtain the state of the solver as a pair t, state
         """
@@ -678,28 +633,16 @@
             t
         )
 
-<<<<<<< HEAD
-    def one_step(self, t, copy=False):
-=======
-    def one_step(self, t):
+    def one_step(self, t, copy=True):
         """
         Advance up to t by one internal solver step.
         Should be able to retreive the state at any time between the present
         time and the resulting time using `backstep`.
         """
->>>>>>> dd5c977d
         self.back = self.get_state(True)
         return self._safe_step(t, copy)
 
-<<<<<<< HEAD
-    def backstep(self, t, copy=False):
-        self.set_state(*self.back)
-        return self._safe_step(t)
-
-    def _safe_step(self, t, copy=False):
-        """step but safe when changing direction"""
-=======
-    def backstep(self, t):
+    def backstep(self, t, copy=True):
         """
         Retreive the state at time t, with t smaller than present ODE time.
         The time t will always be between the last calls of `one_step`.
@@ -708,15 +651,15 @@
         self.set_state(*self.back)
         return self._safe_step(t)
 
-    def _safe_step(self, t):
-        """
-        step but safe when changing direction
-        """
->>>>>>> dd5c977d
+    def _safe_step(self, t, copy=True):
+        """
+        DOP853 ODE does extra work when changing direction.
+        This reset the state to save this extra work.
+        """
         dt_max = self._ode_solver._integrator.work[6]
         dt = t - self._ode_solver.t
         if dt == 0:
-            return self.get_state()
+            return self.get_state(copy)
         if dt * dt_max < 0:
             self.set_state(*self.get_state())
         out = self.step(t, copy)
@@ -757,16 +700,12 @@
         self._ode_solver.set_integrator('lsoda', **opt)
         self.name = "scipy lsoda"
 
-<<<<<<< HEAD
-    def one_step(self, t, copy=False):
-=======
-    def one_step(self, t):
+    def one_step(self, t, copy=True):
         """
         Advance up to t by one internal solver step.
         Should be able to retreive the state at any time between the present
         time and the resulting time using `backstep`.
         """
->>>>>>> dd5c977d
         # integrate(t, step=True) ignore the time and advance one step.
         # Here we want to advance up to t doing maximum one step.
         # So we check if a new step is really needed.
@@ -780,20 +719,10 @@
             t = t_front
         if t_front >= t:
             self._ode_solver.integrate(t)
-<<<<<<< HEAD
-        if not self._ode_solver.successful():
-            raise Exception(self._error_msg)
+        self._check_failed_integration()
         return self.get_state(copy)
 
-    def backstep(self, t, copy=False):
-        # zvode can step with time lower than the most recent but not all the
-        # step interval. (About the last 90%)
-        """ Evolve to t, must be `set` before. """
-=======
-        self._check_failed_integration()
-        return self.get_state()
-
-    def backstep(self, t):
+    def backstep(self, t, copy=True):
         """
         Retreive the state at time t, with t smaller than present ODE time.
         The time t will always be between the last calls of `one_step`.
@@ -801,19 +730,14 @@
         """
         # like zvode, lsoda can step with time lower than the most recent.
         # But not all the step interval. (About the last 90%)
->>>>>>> dd5c977d
         with warnings.catch_warnings():
             warnings.filterwarnings("ignore")
             self._ode_solver.integrate(t)
         if not self._ode_solver.successful():
             self.set_state(*self.back)
             self._ode_solver.integrate(t)
-<<<<<<< HEAD
+        self._check_failed_integration()
         return self.get_state(copy)
-=======
-        self._check_failed_integration()
-        return self.get_state()
->>>>>>> dd5c977d
 
     def _check_failed_integration(self):
         if self._ode_solver.successful():
