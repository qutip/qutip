"""
This module provides solvers for the Lindblad master equation and von Neumann
equation.
"""

__all__ = ['brmesolve', 'BrSolver']

import numpy as np
import inspect
from time import time
from .. import Qobj, QobjEvo, coefficient, Coefficient
from ..core.blochredfield import bloch_redfield_tensor, SpectraCoefficient
from ..core.cy.coefficient import InterCoefficient
from ..core import data as _data
from .solver_base import Solver
from .options import known_solver


def brmesolve(H, psi0, tlist, a_ops=[], e_ops=[], c_ops=[],
              args={}, sec_cutoff=0.1, options=None):
    """
    Solves for the dynamics of a system using the Bloch-Redfield master
    equation, given an input Hamiltonian, Hermitian bath-coupling terms and
    their associated spectral functions, as well as possible Lindblad collapse
    operators.

    Parameters
    ----------
    H : :class:`Qobj`, :class:`QobjEvo`
        Possibly time-dependent system Liouvillian or Hamiltonian as a Qobj or
        QobjEvo. list of [:class:`Qobj`, :class:`Coefficient`] or callable that
        can be made into :class:`QobjEvo` are also accepted.

    psi0: Qobj
        Initial density matrix or state vector (ket).

    tlist : array_like
        List of times for evaluating evolution

    a_ops : list of (a_op, spectra)
        Nested list of system operators that couple to the environment,
        and the corresponding bath spectra.

        a_op : :class:`qutip.Qobj`, :class:`qutip.QobjEvo`
            The operator coupling to the environment. Must be hermitian.

        spectra : :class:`Coefficient`, str, func
            The corresponding bath spectral responce.
            Can be a `Coefficient` using an 'w' args, a function of the
            frequence or a string. Coefficient build from a numpy array are
            understood as a function of ``w`` instead of ``t``. Function are
            expected to be of the signature ``f(w)`` or ``f(t, w, **args)``.

            The spectra function can depend on ``t`` if the corresponding
            ``a_op`` is a :cls:`QobjEvo`.

        Example:
            a_ops = [
                (a+a.dag(), ('w>0', args={"w": 0})),
                (QobjEvo(a+a.dag()), 'w > exp(-t)'),
                (QobjEvo([b+b.dag(), lambda t: ...]), lambda w: ...)),
                (c+c.dag(), SpectraCoefficient(coefficient(array, tlist=ws))),
            ]

    .. note:
        ``Cubic_Spline`` have been replaced by :cls:`Coefficient`:
            ``spline = qutip.coefficient(array, tlist=times)``
        Whether the ``a_ops`` is time dependent is deceided by the type of the
        operator: :cls:`Qobj` vs :cls:`QobjEvo` instead of the type of the
        spectra.

    e_ops : list of :class:`Qobj` / callback function
        Single operator or list of operators for which to evaluate
        expectation values or callable or list of callable.
        Callable signature must be, `f(t: float, state: Qobj)`.
        See :func:`expect` for more detail of operator expectation

    c_ops : list of (:class:`QobjEvo`, :class:`QobjEvo` compatible format)
        List of collapse operators.

    args : dict
        Dictionary of parameters for time-dependent Hamiltonians and
        collapse operators. The key ``w`` is reserved for the spectra function.

    sec_cutoff : float {0.1}
        Cutoff for secular approximation. Use ``-1`` if secular approximation
        is not used when evaluating bath-coupling terms.

    options : None / dict / :class:`Options`
        Options for the solver.

    Returns
    -------
    result: :class:`qutip.solver.Result`

        An instance of the class :class:`qutip.solver.Result`, which contains
        either an array of expectation values, for operators given in e_ops,
        or a list of states for the times specified by `tlist`.

    .. note:
        The option ``operator_data_type`` is used to determine in which format
        the bloch redfield tensor is computed. Use 'csr' for sparse and 'dense'
        for dense array. With 'data', it will try to use the same data type as
        the ``a_ops``, but it is usually less efficient than manually choosing
        it.
    """
    H = QobjEvo(H, args=args, tlist=tlist)

    c_ops = c_ops if c_ops is not None else []
    if not isinstance(c_ops, (list, tuple)):
        c_ops = [c_ops]
    c_ops = [QobjEvo(c_op, args=args, tlist=tlist) for c_op in c_ops]

    new_a_ops = []
    for (a_op, spectra) in a_ops:
        aop = QobjEvo(a_op, args=args, tlist=tlist)
        if isinstance(spectra, str):
            new_a_ops.append(
                (aop, coefficient(spectra, args={**args, 'w':0})))
        elif isinstance(spectra, InterCoefficient):
            new_a_ops.append((aop, SpectraCoefficient(spectra)))
        elif isinstance(spectra, Coefficient):
            new_a_ops.append((aop, spectra))
        elif callable(spectra):
            sig = inspect.signature(spectra)
            if tuple(sig.parameters.keys()) == ("w",):
                spec = SpectraCoefficient(coefficient(spectra))
            else:
                spec = coefficient(spectra, args={**args, 'w':0})
            new_a_ops.append((aop, spec))
        else:
            raise TypeError("a_ops's spectra not known")

    solver = BrSolver(H, new_a_ops, c_ops, sec_cutoff, options=options)

    return solver.run(psi0, tlist, e_ops=e_ops)


class BrSolver(Solver):
    """
    Bloch Redfield equation evolution of a density matrix for a given
    Hamiltonian and set of bath coupling operators.

    Parameters
    ----------
    H : :class:`Qobj`, :class:`QobjEvo`
        Possibly time-dependent system Liouvillian or Hamiltonian as a Qobj or
        QobjEvo. list of [:class:`Qobj`, :class:`Coefficient`] or callable that
        can be made into :class:`QobjEvo` are also accepted.

    a_ops : list of (a_op, spectra)
        Nested list of system operators that couple to the environment,
        and the corresponding bath spectra.

        a_op : :class:`qutip.Qobj`, :class:`qutip.QobjEvo`
            The operator coupling to the environment. Must be hermitian.

        spectra : :class:`Coefficient`
            The corresponding bath spectra. As a `Coefficient` using an 'w'
            args. Can depend on ``t`` only if a_op is a :class:`qutip.QobjEvo`.
            :class:`SpectraCoefficient` can be used to conver a coefficient
            depending on ``t`` to one depending on ``w``.

        Example:
            a_ops = [
                (a+a.dag(), coefficient('w>0', args={'w':0})),
                (QobjEvo([b+b.dag(), lambda t: ...]),
                 coefficient(lambda t, w: ...), args={"w": 0}),
                (c+c.dag(), SpectraCoefficient(coefficient(array, tlist=ws))),
            ]

    c_ops : list of :class:`Qobj`, :class:`QobjEvo`
        Single collapse operator, or list of collapse operators, or a list
        of Lindblad dissipator. None is equivalent to an empty list.

    sec_cutoff : float {0.1}
        Cutoff for secular approximation. Use ``-1`` if secular
        approximation is not used when evaluating bath-coupling terms.

    options : None / dict / :class:`Options`
        Options for the solver

    attributes
    ----------
    stats: dict
        Diverse diagnostic statistics of the evolution.
    """
    name = "brmesolve"
    solver_options = {
        "progress_bar": "text",
        "progress_kwargs": {"chunk_size":10},
        "store_final_state": False,
        "store_states": None,
        "normalize_output": False,
        'method': 'adams',
        'tensor_type': 'sparse',
        'sparse_eigensolver': False,
    }
    _avail_integrators = {}

<<<<<<< HEAD
    def __init__(self, H, a_ops, c_ops=None, sec_cutoff=0.1, *, options=None):
        _time_start = time()

        self.rhs = None
        self.sec_cutoff = sec_cutoff
        self._options = self.solver_options.copy()
        self.options = options

=======
    def __init__(self, H, a_ops, c_ops=None, *, sec_cutoff=0.1, options=None):
>>>>>>> 98a8e7d4
        if not isinstance(H, (Qobj, QobjEvo)):
            raise TypeError("The Hamiltonian must be a Qobj or QobjEvo")

        c_ops = c_ops or []
        c_ops = [c_ops] if isinstance(c_ops, (Qobj, QobjEvo)) else c_ops
        for c_op in c_ops:
            if not isinstance(c_op, (Qobj, QobjEvo)):
                raise TypeError("All `c_ops` must be a Qobj or QobjEvo")

<<<<<<< HEAD
        self._system = H, a_ops, c_ops
        rhs = self._prepare_rhs()
        super().__init__(rhs, options=options)

        self.stats['solver'] = "Bloch Redfield Equation Evolution"
        self.stats['num_collapse'] = len(c_ops)
        self.stats['num_a_ops'] = len(a_ops)
        self.stats["preparation time"] = time() - _time_start
        self.stats["run time"] = 0

    def _prepare_rhs(self):
        return bloch_redfield_tensor(
            *self._system,
            fock_basis=True,
            sec_cutoff=self.sec_cutoff,
            sparse_eigensolver=self.options['sparse_eigensolver'],
            br_dtype=self.options['tensor_type']
        )

    @property
    def options(self):
        """
        store_final_state: bool
            Whether or not to store the final state of the evolution in the
            result class.

        store_states": bool, None
            Whether or not to store the state vectors or density matrices.
            On `None` the states will be saved if no expectation operators are
            given.

        normalize_output: bool
            Normalize output state to hide ODE numerical errors.

        progress_bar: str {'text', 'enhanced', 'tqdm', ''}
            How to present the solver progress.
            'tqdm' uses the python module of the same name and raise an error if
            not installed. Empty string or False will disable the bar.

        progress_kwargs: dict
            kwargs to pass to the progress_bar. Qutip's bars use `chunk_size`.

        tensor_type: str ['sparse', 'dense', 'data']
            Which data type to use when computing the brtensor.
            With a cutoff 'sparse' is usually the most efficient.

        sparse_eigensolver: bool {False}
            Whether to use the sparse eigensolver

        method: str
            Which ODE integrator methods are supported.
        """
        return self._options.copy()

    @options.setter
    def options(self, new_options):
        if not new_options:
            return  # Nothing to do
        change_method = (
            'method' in new_options
            and new_options['method'] != self._options['method']
        )
        kept_options = self._options
        if change_method:
            kept_options = self._options.solver_options

        self._options = SolverOptions('brmesolve', **{**kept_options, **new_options})

        need_new_rhs = (
            self.rhs is not None and self.rhs.isconstant
            and (
                'sparse_eigensolver' in new_options
                or 'tensor_type' in new_options
            )
        )
        if need_new_rhs:
            self.rhs = self._prepare_rhs()

        if self._integrator is None:
            pass
        elif change_method or need_new_rhs:
            state = self._integrator.get_state()
            self._integrator = self._get_integrator()
            self._integrator.set_state(*state)
        else:
            self._integrator.options = new_options

known_solver['brmesolve'] = BrSolver
known_solver['Brmesolver'] = BrSolver
known_solver['Brsolver'] = BrSolver
known_solver['BrSolver'] = BrSolver
known_solver['Bloch Redfield Equation Evolution'] = BrSolver
=======
        self._num_collapse = len(c_ops)
        self._num_a_ops = len(a_ops)

        self.options = options  # duplicates assignment in Solver base-class
        tensor_type = {
            '' : 'sparse',
            'csr' : 'sparse',
            'CSR' : 'sparse',
            'Dense' : 'dense',
            'dense' : 'dense',
        }.get(self.options.ode['operator_data_type'], 'data')

        _time_start = time()
        rhs = bloch_redfield_tensor(
            H, a_ops, c_ops, sec_cutoff=sec_cutoff,
            fock_basis=True, sparse_eigensolver=False, br_dtype=tensor_type)
        self._init_rhs_time = time() - _time_start
        super().__init__(rhs, options=self.options)

    def _initialize_stats(self):
        stats = super()._initialize_stats()
        stats.update({
            "solver": "Bloch Redfield Equation Evolution",
            "init time": stats["init time"] + self._init_rhs_time,
            "num_collapse": self._num_collapse,
            "num_a_ops": self._num_a_ops,
        })
        return stats
>>>>>>> 98a8e7d4
<|MERGE_RESOLUTION|>--- conflicted
+++ resolved
@@ -13,7 +13,7 @@
 from ..core.cy.coefficient import InterCoefficient
 from ..core import data as _data
 from .solver_base import Solver
-from .options import known_solver
+from .options import known_solver, SolverOptions
 
 
 def brmesolve(H, psi0, tlist, a_ops=[], e_ops=[], c_ops=[],
@@ -198,7 +198,6 @@
     }
     _avail_integrators = {}
 
-<<<<<<< HEAD
     def __init__(self, H, a_ops, c_ops=None, sec_cutoff=0.1, *, options=None):
         _time_start = time()
 
@@ -207,9 +206,6 @@
         self._options = self.solver_options.copy()
         self.options = options
 
-=======
-    def __init__(self, H, a_ops, c_ops=None, *, sec_cutoff=0.1, options=None):
->>>>>>> 98a8e7d4
         if not isinstance(H, (Qobj, QobjEvo)):
             raise TypeError("The Hamiltonian must be a Qobj or QobjEvo")
 
@@ -219,25 +215,31 @@
             if not isinstance(c_op, (Qobj, QobjEvo)):
                 raise TypeError("All `c_ops` must be a Qobj or QobjEvo")
 
-<<<<<<< HEAD
         self._system = H, a_ops, c_ops
         rhs = self._prepare_rhs()
-        super().__init__(rhs, options=options)
-
-        self.stats['solver'] = "Bloch Redfield Equation Evolution"
-        self.stats['num_collapse'] = len(c_ops)
-        self.stats['num_a_ops'] = len(a_ops)
-        self.stats["preparation time"] = time() - _time_start
-        self.stats["run time"] = 0
+        super().__init__(rhs, options=self.options)
+
+        def _initialize_stats(self):
+            stats = super()._initialize_stats()
+            stats.update({
+                "solver": "Bloch Redfield Equation Evolution",
+                "init time": stats["init time"] + self._init_rhs_time,
+                "num_collapse": self._num_collapse,
+                "num_a_ops": self._num_a_ops,
+            })
+            return stats
 
     def _prepare_rhs(self):
-        return bloch_redfield_tensor(
+        _time_start = time()
+        rhs = bloch_redfield_tensor(
             *self._system,
             fock_basis=True,
             sec_cutoff=self.sec_cutoff,
             sparse_eigensolver=self.options['sparse_eigensolver'],
             br_dtype=self.options['tensor_type']
         )
+        self._init_rhs_time = time() - _time_start
+        return rhs
 
     @property
     def options(self):
@@ -311,34 +313,4 @@
 known_solver['Brmesolver'] = BrSolver
 known_solver['Brsolver'] = BrSolver
 known_solver['BrSolver'] = BrSolver
-known_solver['Bloch Redfield Equation Evolution'] = BrSolver
-=======
-        self._num_collapse = len(c_ops)
-        self._num_a_ops = len(a_ops)
-
-        self.options = options  # duplicates assignment in Solver base-class
-        tensor_type = {
-            '' : 'sparse',
-            'csr' : 'sparse',
-            'CSR' : 'sparse',
-            'Dense' : 'dense',
-            'dense' : 'dense',
-        }.get(self.options.ode['operator_data_type'], 'data')
-
-        _time_start = time()
-        rhs = bloch_redfield_tensor(
-            H, a_ops, c_ops, sec_cutoff=sec_cutoff,
-            fock_basis=True, sparse_eigensolver=False, br_dtype=tensor_type)
-        self._init_rhs_time = time() - _time_start
-        super().__init__(rhs, options=self.options)
-
-    def _initialize_stats(self):
-        stats = super()._initialize_stats()
-        stats.update({
-            "solver": "Bloch Redfield Equation Evolution",
-            "init time": stats["init time"] + self._init_rhs_time,
-            "num_collapse": self._num_collapse,
-            "num_a_ops": self._num_a_ops,
-        })
-        return stats
->>>>>>> 98a8e7d4
+known_solver['Bloch Redfield Equation Evolution'] = BrSolver