"""
This module provides solvers for the Lindblad master equation and von Neumann
equation.
"""
# Required for Sphinx to follow autodoc_type_aliases
from __future__ import annotations

__all__ = ['brmesolve', 'BRSolver']

from typing import Any
import warnings
import numpy as np
from numpy.typing import ArrayLike
import inspect
from time import time
from .. import Qobj, QobjEvo, coefficient, Coefficient
from ..core.blochredfield import bloch_redfield_tensor, SpectraCoefficient
from ..core.cy.coefficient import InterCoefficient
from ..core import data as _data
from ..core.dimensions import Dimensions
from .solver_base import Solver, _solver_deprecation
from .options import _SolverOptions
from ._feedback import _QobjFeedback, _DataFeedback
from ..typing import EopsLike, QobjEvoLike, CoefficientLike
from ..core.environment import Environment


def brmesolve(
    H: QobjEvoLike,
    psi0: Qobj,
    tlist: ArrayLike,
    a_ops: list[tuple[QobjEvoLike, CoefficientLike]] = None,
    sec_cutoff: float = 0.1,
    *_pos_args,
    c_ops: list[QobjEvoLike] = None,
    e_ops: EopsLike | list[EopsLike] | dict[Any, EopsLike] = None,
    args: dict[str, Any] = None,
    options: dict[str, Any] = None,
    **kwargs
):
    r"""
    Solves for the dynamics of a system using the Bloch-Redfield master
    equation, given an input Hamiltonian, Hermitian bath-coupling terms and
    their associated spectral functions, as well as possible Lindblad collapse
    operators.

    Parameters
    ----------
    H : :obj:`.Qobj`, :obj:`.QobjEvo`
        Possibly time-dependent system Liouvillian or Hamiltonian as a Qobj or
        QobjEvo. list of [:obj:`.Qobj`, :obj:`.Coefficient`] or callable that
        can be made into :obj:`.QobjEvo` are also accepted.

    psi0: :obj:`.Qobj`
        Initial density matrix or state vector (ket).

    tlist : array_like
        List of times for evaluating evolution

    a_ops : list of (a_op, spectra)
        Nested list of system operators that couple to the environment,
        and the corresponding bath spectra.

        a_op : :obj:`.Qobj`, :obj:`.QobjEvo`, :obj:`.QobjEvo` compatible format
            The operator coupling to the environment. Must be hermitian.

        spectra : :obj:`.Coefficient`, str, func, Environment
            The corresponding bath spectra.
            Bath can be provided as :class:`.BosonicEnvironment`, 
            :class:`.FermionicEnvironment` or power spectra function.  These
            can be a :obj:`.Coefficient`, function or string. For coefficient,
            the frequency is passed as the 'w' args. The
            :class:`SpectraCoefficient` can be used for array based
            coefficient.

            The spectra can depend on ``t`` if the corresponding ``a_op`` is a
            :obj:`.QobjEvo`.

        Example:

        .. code-block::

            a_ops = [
                (a+a.dag(), BosonicEnvironment(...)),
                (a+a.dag(), ('w>0', args={"w": 0})),
                (QobjEvo(a+a.dag()), 'w > exp(-t)'),
                ([[b+b.dag(), lambda t: ...]], lambda w: ...)),
                (c+c.dag(), SpectraCoefficient(coefficient(array, tlist=ws))),
            ]

        .. note::

            ``Cubic_Spline`` has been replaced by:
                ``spline = qutip.coefficient(array, tlist=times)``

        Whether the ``a_ops`` is time dependent is decided by the type of
        the operator: :obj:`.Qobj` vs :obj:`.QobjEvo` instead of the type
        of the spectra.

    sec_cutoff : float, default: 0.1
        Cutoff for secular approximation. Use ``-1`` if secular approximation
        is not used when evaluating bath-coupling terms.

    *_pos_args :
        | Temporary shim to update the signature from
        | ``(..., a_ops, e_ops, c_ops, args, sec_cutoff, options)``
        | to
        | ``(..., a_ops, sec_cutoff, *, e_ops, c_ops, args, options)``
        | making ``e_ops``, ``c_ops``, ``args`` and ``options`` keyword only
          parameter from qutip 5.3.

    c_ops : list of (:obj:`.QobjEvo`, :obj:`.QobjEvo` compatible format), optional
        List of collapse operators.

    args : dict, optional
        Dictionary of parameters for time-dependent Hamiltonians and
        collapse operators. The key ``w`` is reserved for the spectra function.

    e_ops : list, dict, :obj:`.Qobj` or callback function, optional
        Single operator, or list or dict of operators, for which to evaluate
        expectation values. Operator can be Qobj, QobjEvo or callables with the
        signature `f(t: float, state: Qobj) -> Any`.
        Callable signature must be, `f(t: float, state: Qobj)`.

    options : dict, optional
        Dictionary of options for the solver.

        - | store_final_state : bool
          | Whether or not to store the final state of the evolution in the
            result class.
        - | store_states : bool, None
          | Whether or not to store the state vectors or density matrices.
            On `None` the states will be saved if no expectation operators are
            given.
        - | normalize_output : bool
          | Normalize output state to hide ODE numerical errors. Only normalize
            the state if the initial state is already normalized.
        - | progress_bar : str {'text', 'enhanced', 'tqdm', ''}
          | How to present the solver progress.
            'tqdm' uses the python module of the same name and raise an error
            if not installed. Empty string or False will disable the bar.
        - | progress_kwargs : dict
          | kwargs to pass to the progress_bar. Qutip's bars use `chunk_size`.
        - | computation_type : str ['sparse', 'dense', 'matrix']
          | With 'dense', the secular cutoff is checked first and only
            elements within the approximation are computed and stored in an
            array. With 'matrix', the tensor is build using matrix operation
            and the secular cutoff is applied at the end.
            With a cutoff 'sparse' is usually the most efficient.
        - | method : str ["adams", "bdf", "lsoda", "dop853", "vern9", etc.]
            Which differential equation integration method to use.
        - | atol, rtol : float
          | Absolute and relative tolerance of the ODE integrator.
        - | nsteps : int
          | Maximum number of (internally defined) steps allowed in one
            ``tlist`` step.
        - | max_step : float, 0
          | Maximum length of one internal step. When using pulses, it should
            be less than half the width of the thinnest pulse.

        Other options could be supported depending on the integration method,
        see `Integrator <./classes.html#classes-ode>`_.

    Returns
    -------
    result: :obj:`.Result`

        An instance of the class :obj:`qutip.solver.Result`, which contains
        either an array of expectation values, for operators given in e_ops,
        or a list of states for the times specified by ``tlist``.
    """
    if _pos_args or not isinstance(sec_cutoff, (int, float)):
        # Old signature used
        warnings.warn(
            "c_ops, e_ops, args and options will be keyword only"
            " from qutip 5.3",
            FutureWarning
        )
        # Re order for previous signature
        e_ops = sec_cutoff
        sec_cutoff = 0.1
        if len(_pos_args) >= 1:
            c_ops = _pos_args[0]
        if len(_pos_args) >= 2:
            args = _pos_args[1]
        if len(_pos_args) >= 3:
            sec_cutoff = _pos_args[2]
        if len(_pos_args) >= 4:
            options = _pos_args[3]

    options = _solver_deprecation(kwargs, options, "br")
    args = args or {}
    H = QobjEvo(H, args=args, tlist=tlist)

    c_ops = c_ops if c_ops is not None else []
    if not isinstance(c_ops, (list, tuple)):
        c_ops = [c_ops]
    c_ops = [QobjEvo(c_op, args=args, tlist=tlist) for c_op in c_ops]

    new_a_ops = []
    a_ops = a_ops or []
    for (a_op, spectra) in a_ops:
        if not isinstance(a_op, Qobj):
            a_op = QobjEvo(a_op, args=args, tlist=tlist)
        if isinstance(spectra, str):
            new_a_ops.append(
                (a_op, coefficient(spectra, args={**args, 'w': 0})))
        elif isinstance(spectra, InterCoefficient):
            new_a_ops.append((a_op, SpectraCoefficient(spectra)))
        elif isinstance(spectra, Coefficient):
            new_a_ops.append((a_op, spectra))
        elif isinstance(spectra, Environment):
            new_a_ops.append((a_op, spectra))
        elif callable(spectra):
            sig = inspect.signature(spectra)
            if tuple(sig.parameters.keys()) == ("w",):
                spec = SpectraCoefficient(coefficient(spectra))
            else:
                spec = coefficient(spectra, args={**args, 'w': 0})
            new_a_ops.append((a_op, spec))
        else:
            raise TypeError("a_ops's spectra not known")

    solver = BRSolver(H, new_a_ops, c_ops, sec_cutoff, options=options)

    return solver.run(psi0, tlist, e_ops=e_ops)


class BRSolver(Solver):
    """
    Bloch Redfield equation evolution of a density matrix for a given
    Hamiltonian and set of bath coupling operators.

    Parameters
    ----------
    H : :obj:`.Qobj`, :obj:`.QobjEvo`
        Possibly time-dependent system Liouvillian or Hamiltonian as a Qobj or
        QobjEvo. list of [:obj:`.Qobj`, :obj:`.Coefficient`] or callable that
        can be made into :obj:`.QobjEvo` are also accepted.

    a_ops : list of (a_op, spectra)
        Nested list of system operators that couple to the environment,
        and the corresponding bath spectra.

        a_op : :obj:`.Qobj`, :obj:`.QobjEvo`
            The operator coupling to the environment. Must be hermitian.

        spectra : :obj:`.Coefficient`, :obj:`.Environment`
            The corresponding bath spectra. As a `Coefficient` using an 'w'
            args. Can depend on ``t`` only if a_op is a :obj:`.QobjEvo`.
            :obj:`SpectraCoefficient` can be used to convert a coefficient
            depending on ``t`` to one depending on ``w``.
            :class:`.BosonicEnvironment` or :class:`.FermionicEnvironment` are
            also valid spectrum.

        Example:

        .. code-block::

            a_ops = [
                (a+a.dag(), coefficient('w>0', args={'w':0})),
                (QobjEvo([b+b.dag(), lambda t: ...]),
                 coefficient(lambda t, w: ...), args={"w": 0}),
                (c+c.dag(), SpectraCoefficient(coefficient(array, tlist=ws))),
            ]

    c_ops : list of :obj:`.Qobj`, :obj:`.QobjEvo`
        Single collapse operator, or list of collapse operators, or a list
        of Lindblad dissipator. None is equivalent to an empty list.

    options : dict, optional
        Options for the solver, see :obj:`BRSolver.options` and
        `Integrator <./classes.html#classes-ode>`_ for a list of all options.

    sec_cutoff : float {0.1}
        Cutoff for secular approximation. Use ``-1`` if secular approximation
        is not used when evaluating bath-coupling terms.

    Attributes
    ----------
    stats: dict
        Diverse diagnostic statistics of the evolution.
    """
    name = "brmesolve"
    solver_options = {
        "progress_bar": "",
        "progress_kwargs": {"chunk_size": 10},
        "store_final_state": False,
        "store_states": None,
        "normalize_output": False,
        'method': 'adams',
        'tensor_type': 'sparse',
    }
    _avail_integrators = {}

    def __init__(
        self,
        H: Qobj | QobjEvo,
        a_ops: list[tuple[Qobj | QobjEvo, Coefficient | Environment]],
        c_ops: Qobj | QobjEvo | list[Qobj | QobjEvo] = None,
        sec_cutoff: float = 0.1,
        *,
        options: dict[str, Any] = None,
    ):
        _time_start = time()

        self.sec_cutoff = sec_cutoff

        if not isinstance(H, (Qobj, QobjEvo)):
            raise TypeError("The Hamiltonian must be a Qobj or QobjEvo")
        H = QobjEvo(H)

        c_ops = c_ops or []
        c_ops = [c_ops] if isinstance(c_ops, (Qobj, QobjEvo)) else c_ops
        for c_op in c_ops:
            if not isinstance(c_op, (Qobj, QobjEvo)):
                raise TypeError("All `c_ops` must be a Qobj or QobjEvo")

        self._dims = Dimensions([H._dims, H._dims])

        a_ops = a_ops or []
        if not hasattr(a_ops, "__iter__"):
            raise TypeError("`a_ops` must be a list of (operator, spectra)")
        if a_ops and isinstance(a_ops[0], (Qobj, QobjEvo)):
            a_ops = [a_ops]
        for oper, spectra in a_ops:
            if not isinstance(oper, (Qobj, QobjEvo)):
                raise TypeError("All `a_ops` operators "
                                "must be a Qobj or QobjEvo")
            if not isinstance(spectra, (Coefficient, Environment)):
                raise TypeError("All `a_ops` spectra "
                                "must be a Coefficient or Environment.")

        self._system = H, a_ops, c_ops
        self._num_collapse = len(c_ops)
        self._num_a_ops = len(a_ops)
        self._post_init(options)

    def _initialize_stats(self):
        stats = super()._initialize_stats()
        stats.update({
            "solver": "Bloch Redfield Equation Evolution",
            "Build rhs time": 0,
            "num_collapse": self._num_collapse,
            "num_a_ops": self._num_a_ops,
        })
        return stats

<<<<<<< HEAD
    @property
    def rhs(self):
        if not self._rhs:
            _time_start = time()
            rhs = bloch_redfield_tensor(
                *self._system,
                fock_basis=True,
                sec_cutoff=self.sec_cutoff,
                sparse_eigensolver=self.options['sparse_eigensolver'],
                br_dtype=self.options['tensor_type']
            )
            self._rhs = QobjEvo(rhs)
            self.stats["Build rhs time"] += time() - _time_start
        return self._rhs

    def _argument(self, args):
        """Update the args, for the `rhs` and other operators."""
        if args:
            H, a_ops, c_ops = self._system
            H.arguments(args)
            for c_op in c_ops:
                c_op.arguments(args)
            new_a_ops = []
            for a_op, spectra in a_ops:
                if isinstance(a_op, QobjEvo):
                    a_op.arguments(args)
                new_a_ops.append((a_op, spectra))
            self._integrator.arguments(args)
            self._system = H, new_a_ops, c_ops
=======
    def _prepare_rhs(self):
        _time_start = time()
        rhs = bloch_redfield_tensor(
            *self._system,
            fock_basis=True,
            sec_cutoff=self.sec_cutoff,
            sparse_eigensolver=False,
            br_computation_method=self.options['tensor_type']
        )
        self._init_rhs_time = time() - _time_start
        return rhs
>>>>>>> 3a4346ea

    @property
    def options(self):
        """
        Options for bloch redfield solver:

        store_final_state: bool, default: False
            Whether or not to store the final state of the evolution in the
            result class.

        store_states: bool, default: None
            Whether or not to store the state vectors or density matrices.
            On `None` the states will be saved if no expectation operators are
            given.

        normalize_output: bool, default: False
            Normalize output state to hide ODE numerical errors.

        progress_bar: str {'text', 'enhanced', 'tqdm', ''}, default: ""
            How to present the solver progress.
            'tqdm' uses the python module of the same name and raise an error if
            not installed. Empty string or False will disable the bar.

        progress_kwargs: dict, default: {"chunk_size":10}
            Arguments to pass to the progress_bar. Qutip's bars use
            ``chunk_size``.

        tensor_type: str ['sparse', 'dense', 'data'], default: "sparse"
            Which data type to use when computing the brtensor.
            With a cutoff 'sparse' is usually the most efficient.

        method: str, default: "adams"
            Which ODE integrator methods are supported.
        """
        return self._options

    @options.setter
    def options(self, new_options):
        Solver.options.fset(self, new_options)

    def _apply_options(self, keys):
<<<<<<< HEAD
        need_new_rhs = self._rhs is not None and not self._rhs.isconstant
        need_new_rhs &= (
            'sparse_eigensolver' in keys or 'tensor_type' in keys
        )
=======
        need_new_rhs = self.rhs is not None and not self.rhs.isconstant
        need_new_rhs &= 'tensor_type' in keys
>>>>>>> 3a4346ea
        if need_new_rhs:
            self._rhs = None
            self._integrator_instance = None

        if self._integrator_instance is None or not keys:
            pass
        elif 'method' in keys or need_new_rhs:
            state = self._integrator.get_state()
            self._integrator_instance = None
            self._integrator.set_state(*state)
        else:
            self._integrator.options = self._options
            self._integrator.reset(hard=True)

    @classmethod
    def StateFeedback(cls, default=None, raw_data=False):
        """
        State of the evolution to be used in a time-dependent operator.

        When used as an args:

            ``QobjEvo([op, func], args={"state": BRMESolver.StateFeedback()})``

        The ``func`` will receive the density matrix as ``state`` during the
        evolution.

        .. note::

            The state will not be in the lab basis, but in the evolution basis.

        Parameters
        ----------
        default : Qobj or qutip.core.data.Data, default : None
            Initial value to be used at setup of the system.

        raw_data : bool, default : False
            If True, the raw matrix will be passed instead of a Qobj.
            For density matrices, the matrices can be column stacked or square
            depending on the integration method.
        """
        if raw_data:
            return _DataFeedback(default, open=True)
        return _QobjFeedback(default, open=True)<|MERGE_RESOLUTION|>--- conflicted
+++ resolved
@@ -66,7 +66,7 @@
 
         spectra : :obj:`.Coefficient`, str, func, Environment
             The corresponding bath spectra.
-            Bath can be provided as :class:`.BosonicEnvironment`, 
+            Bath can be provided as :class:`.BosonicEnvironment`,
             :class:`.FermionicEnvironment` or power spectra function.  These
             can be a :obj:`.Coefficient`, function or string. For coefficient,
             the frequency is passed as the 'w' args. The
@@ -346,7 +346,6 @@
         })
         return stats
 
-<<<<<<< HEAD
     @property
     def rhs(self):
         if not self._rhs:
@@ -355,8 +354,7 @@
                 *self._system,
                 fock_basis=True,
                 sec_cutoff=self.sec_cutoff,
-                sparse_eigensolver=self.options['sparse_eigensolver'],
-                br_dtype=self.options['tensor_type']
+                br_computation_method=self.options['tensor_type']
             )
             self._rhs = QobjEvo(rhs)
             self.stats["Build rhs time"] += time() - _time_start
@@ -376,19 +374,6 @@
                 new_a_ops.append((a_op, spectra))
             self._integrator.arguments(args)
             self._system = H, new_a_ops, c_ops
-=======
-    def _prepare_rhs(self):
-        _time_start = time()
-        rhs = bloch_redfield_tensor(
-            *self._system,
-            fock_basis=True,
-            sec_cutoff=self.sec_cutoff,
-            sparse_eigensolver=False,
-            br_computation_method=self.options['tensor_type']
-        )
-        self._init_rhs_time = time() - _time_start
-        return rhs
->>>>>>> 3a4346ea
 
     @property
     def options(self):
@@ -430,15 +415,8 @@
         Solver.options.fset(self, new_options)
 
     def _apply_options(self, keys):
-<<<<<<< HEAD
         need_new_rhs = self._rhs is not None and not self._rhs.isconstant
-        need_new_rhs &= (
-            'sparse_eigensolver' in keys or 'tensor_type' in keys
-        )
-=======
-        need_new_rhs = self.rhs is not None and not self.rhs.isconstant
-        need_new_rhs &= 'tensor_type' in keys
->>>>>>> 3a4346ea
+        need_new_rhs &=  'tensor_type' in keys
         if need_new_rhs:
             self._rhs = None
             self._integrator_instance = None
