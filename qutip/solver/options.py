--- conflicted
+++ resolved
@@ -175,33 +175,18 @@
         Whether or not to store the state vectors or density matrices.
         On `None` the states will be saved if no expectation operators are
         given.
-<<<<<<< HEAD
 
     store_ados : bool {False, True}
         Whether or not to store the HEOM ADOs. Only relevant when using
         the HEOM solver.
-
-    normalize_output : str {"", "ket", "all"}
-        normalize output state to hide ODE numerical errors.
-        "all" will normalize both ket and dm.
-        On "ket", only 'ket' output are normalized.
-        Leave empty for no normalization.
-=======
->>>>>>> cbbd2fce
     """
     options = {
         # store final state?
         "store_final_state": False,
         # store states even if expectation operators are given?
         "store_states": None,
-<<<<<<< HEAD
         # store HEOM ADOs when using the HEOMSolver
         "store_ados": False,
-        # Normalize output of solvers
-        # (turned off for batch unitary propagator mode)
-        "normalize_output": "ket",
-=======
->>>>>>> cbbd2fce
     }
 
 
