"""
This module provides solvers for the unitary Schrodinger equation.
"""

__all__ = ['sesolve', 'SeSolver']

import numpy as np
from time import time
from .. import Qobj, QobjEvo
from .solver_base import Solver
from .options import known_solver


def sesolve(H, psi0, tlist, e_ops=None, args=None, options=None):
    """
    Schrodinger equation evolution of a state vector or unitary matrix
    for a given Hamiltonian.

    Evolve the state vector (`psi0`) using a given
    Hamiltonian (`H`), by integrating the set of ordinary differential
    equations that define the system. Alternatively evolve a unitary matrix in
    solving the Schrodinger operator equation.

    The output is either the state vector or unitary matrix at arbitrary points
    in time (`tlist`), or the expectation values of the supplied operators
    (`e_ops`). If e_ops is a callback function, it is invoked for each
    time in `tlist` with time and the state as arguments, and the function
    does not use any return values. e_ops cannot be used in conjunction
    with solving the Schrodinger operator equation

    **Time-dependent operators**

    For time-dependent problems, `H` and `c_ops` can be a :class:`QobjEvo` or
    object that can be interpreted as :class:`QobjEvo` such as a list of
    (Qobj, Coefficient) pairs or a function.

    Parameters
    ----------
    H : :class:`Qobj`, :class:`QobjEvo`, :class:`QobjEvo` compatible format.
        System Hamiltonian as a Qobj or QobjEvo for time-dependent Hamiltonians.
        list of [:class:`Qobj`, :class:`Coefficient`] or callable that can be
        made into :class:`QobjEvo` are also accepted.

    psi0 : :class:`qutip.qobj`
        initial state vector (ket)
        or initial unitary operator `psi0 = U`

    tlist : *list* / *array*
        list of times for :math:`t`.

    e_ops : :class:`qutip.qobj`, callable, or list.
        Single operator or list of operators for which to evaluate
        expectation values or callable or list of callable.
        Callable signature must be, `f(t: float, state: Qobj)`.
        See :func:`expect` for more detail of operator expectation.

    args : None / *dictionary*
        dictionary of parameters for time-dependent Hamiltonians

    options : None / dict / :class:`Options`
        Options for the solver.

    Returns
    -------
    result: :class:`qutip.Result`

        An instance of the class :class:`qutip.Result`, which contains
        a *list of array* `result.expect` of expectation values for the times
        specified by `tlist`, and/or a *list* `result.states` of state vectors
        or density matrices corresponding to the times in `tlist` [if `e_ops`
        is an empty list of `store_states=True` in options].
    """
    H = QobjEvo(H, args=args, tlist=tlist)
    solver = SeSolver(H, options=options)
    return solver.run(psi0, tlist, e_ops=e_ops)


class SeSolver(Solver):
    """
    Schrodinger equation evolution of a state vector or unitary matrix
    for a given Hamiltonian.

    Parameters
    ----------
    H : :class:`Qobj`, :class:`QobjEvo`
        System Hamiltonian as a Qobj or QobjEvo for time-dependent Hamiltonians.
        list of [:class:`Qobj`, :class:`Coefficient`] or callable that can be
        made into :class:`QobjEvo` are also accepted.

    options : None / dict / :class:`Options`
        Options for the solver

    attributes
    ----------
    stats: dict
        Diverse diagnostic statistics of the evolution.
    """
    name = "sesolve"
    _avail_integrators = {}
    solver_options = {
        "progress_bar": "text",
        "progress_kwargs": {"chunk_size":10},
        "store_final_state": False,
        "store_states": None,
        "normalize_output": True,
        'method': 'adams',
    }

    def __init__(self, H, *, options=None):
        _time_start = time()

        if not isinstance(H, (Qobj, QobjEvo)):
            raise TypeError("The Hamiltonian must be a Qobj or QobjEvo")

        rhs = -1j * H
        if not rhs.isoper:
            raise ValueError("The hamiltonian must be an operator")
        super().__init__(rhs, options=options)

<<<<<<< HEAD
        self.stats['solver'] = "Schrodinger Evolution"
        self.stats["preparation time"] = time() - _time_start
        self.stats["run time"] = 0

known_solver['sesolve'] = SeSolver
known_solver['Sesolver'] = SeSolver
known_solver['SeSolver'] = SeSolver
known_solver['Schrodinger Evolution'] = SeSolver
=======
    def _initialize_stats(self):
        stats = super()._initialize_stats()
        stats.update({
            "solver": "Schrodinger Evolution",
        })
        return stats
>>>>>>> 98a8e7d4
<|MERGE_RESOLUTION|>--- conflicted
+++ resolved
@@ -117,20 +117,14 @@
             raise ValueError("The hamiltonian must be an operator")
         super().__init__(rhs, options=options)
 
-<<<<<<< HEAD
-        self.stats['solver'] = "Schrodinger Evolution"
-        self.stats["preparation time"] = time() - _time_start
-        self.stats["run time"] = 0
-
-known_solver['sesolve'] = SeSolver
-known_solver['Sesolver'] = SeSolver
-known_solver['SeSolver'] = SeSolver
-known_solver['Schrodinger Evolution'] = SeSolver
-=======
     def _initialize_stats(self):
         stats = super()._initialize_stats()
         stats.update({
             "solver": "Schrodinger Evolution",
         })
         return stats
->>>>>>> 98a8e7d4
+
+known_solver['sesolve'] = SeSolver
+known_solver['Sesolver'] = SeSolver
+known_solver['SeSolver'] = SeSolver
+known_solver['Schrodinger Evolution'] = SeSolver