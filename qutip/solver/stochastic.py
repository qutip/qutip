# Required for Sphinx to follow autodoc_type_aliases
from __future__ import annotations

__all__ = ["smesolve", "SMESolver", "ssesolve", "SSESolver"]

import numpy as np
from numpy.typing import ArrayLike
from numpy.random import SeedSequence
from typing import Any, Callable, Literal, overload
from functools import partial
from time import time
from collections.abc import Sequence
from .multitrajresult import MultiTrajResult
from .sode.ssystem import StochasticOpenSystem, StochasticClosedSystem
from .sode._noise import PreSetWiener
from .result import Result, ExpectOp
from .multitraj import MultiTrajSolver
from .multitrajresult import MultiTrajResult
from .. import Qobj, QobjEvo
from ..core.dimensions import Dimensions
<<<<<<< HEAD
import numpy as np
from functools import partial
from .solver_base import _solver_deprecation, _format_oper, _format_list_oper
from ._feedback import _QobjFeedback, _DataFeedback, _WienerFeedback
from ..core.dimensions import Dimensions
from time import time
=======
from ..core import data as _data
from .solver_base import _solver_deprecation
from ._feedback import _QobjFeedback, _DataFeedback, _WienerFeedback
from ..typing import QobjEvoLike, EopsLike
>>>>>>> 41638d6f


class StochasticTrajResult(Result):
    def _post_init(self, m_ops=(), dw_factor=(), heterodyne=False):
        super()._post_init()
        self.noise = []
        self.heterodyne = heterodyne
        if self.options["store_measurement"]:
            self.m_ops = []
            self.m_expect = []
            self.dW_factor = dw_factor
            for op in m_ops:
                f = self._e_op_func(op)
                self.m_expect.append([])
                self.m_ops.append(ExpectOp(op, f, self.m_expect[-1].append))
                self.add_processor(self.m_ops[-1]._store)

    def add(self, t, state, noise=None):
        super().add(t, state)
        if noise is not None:
            self.noise.append(noise)

    @property
    def wiener_process(self) -> np.typing.NDArray[float]:
        """
        Wiener processes for each stochastic collapse operators.

        The output shape is
            (len(sc_ops), len(tlist))
        for homodyne detection, and
            (len(sc_ops), 2, len(tlist))
        for heterodyne detection.
        """
        W = np.zeros(
            (self.noise[0].shape[0], len(self.times)),
            dtype=np.float64
        )
        np.cumsum(np.array(self.noise).T, axis=1, out=W[:, 1:])
        if self.heterodyne:
            W = W.reshape(-1, 2, W.shape[1])
        return W

    @property
    def dW(self) -> np.typing.NDArray[float]:
        """
        Wiener increment for each stochastic collapse operators.

        The output shape is
            (len(sc_ops), len(tlist)-1)
        for homodyne detection, and
            (len(sc_ops), 2, len(tlist)-1)
        for heterodyne detection.
        """
        noise = np.array(self.noise).T
        if self.heterodyne:
            return noise.reshape(-1, 2, noise.shape[1])
        return noise

    @property
    def measurement(self) -> np.typing.NDArray[float]:
        """
        Measurements for each stochastic collapse operators.

        The output shape is
            (len(sc_ops), len(tlist)-1)
        for homodyne detection, and
            (len(sc_ops), 2, len(tlist)-1)
        for heterodyne detection.
        """
        if not self.options["store_measurement"]:
            return None
        elif len(self.m_ops) == 0:
            if self.heterodyne:
                return np.empty(shape=(0, 2, len(self.times) - 1))
            else:
                return np.empty(shape=(0, len(self.times) - 1))
        elif self.options["store_measurement"] == "start":
            m_expect = np.array(self.m_expect)[:, :-1]
        elif self.options["store_measurement"] == "middle":
            m_expect = np.apply_along_axis(
                lambda m: np.convolve(m, [0.5, 0.5], "valid"),
                axis=1, arr=self.m_expect,
            )
        elif self.options["store_measurement"] in ["end", True]:
            m_expect = np.array(self.m_expect)[:, 1:]
        else:
            raise ValueError(
                "store_measurement must be in {'start', 'middle', 'end', ''}, "
                f"not {self.options['store_measurement']}"
            )
        noise = np.array(self.noise).T
        noise_scaled = np.einsum(
            "i,ij,j->ij", self.dW_factor, noise, (1 / np.diff(self.times))
        )
        if self.heterodyne:
            m_expect = m_expect.reshape(-1, 2, m_expect.shape[1])
            noise_scaled = noise_scaled.reshape(-1, 2, noise_scaled.shape[1])
        return m_expect + noise_scaled


class StochasticResult(MultiTrajResult):
    def _post_init(self, heterodyne=False):
        super()._post_init()
        self.heterodyne = heterodyne

        store_measurement = self.options["store_measurement"]
        keep_runs = self.options["keep_runs_results"]

        if not keep_runs and store_measurement:
            self.add_processor(
                partial(self._reduce_attr, attr="wiener_process")
            )
            self._wiener_process = []
            self.add_processor(partial(self._reduce_attr, attr="dW"))
            self._dW = []

        if not keep_runs and store_measurement:
            self.add_processor(partial(self._reduce_attr, attr="measurement"))
            self._measurement = []

    def _reduce_attr(self, trajectory, attr, *, rel=None, abs=None):
        """
        Add a result attribute to a list when the trajectories are not stored.
        """
        if abs is None:
            getattr(self, "_" + attr).append(getattr(trajectory, attr))

    def _trajectories_attr(self, attr):
        """
        Get the result associated to the attr, whether the trajectories are
        saved or not.
        """
        if hasattr(self, "_" + attr):
            return getattr(self, "_" + attr)
        elif self.options["keep_runs_results"]:
            return np.array([
                getattr(traj, attr) for traj in self.trajectories
            ])
        return None

    @property
    def measurement(self) -> np.typing.NDArray[float]:
        """
        Measurements for each trajectories and stochastic collapse operators.

        The output shape is
            (ntraj, len(sc_ops), len(tlist)-1)
        for homodyne detection, and
            (ntraj, len(sc_ops), 2, len(tlist)-1)
        for heterodyne detection.
        """
        return self._trajectories_attr("measurement")

    @property
    def dW(self) -> np.typing.NDArray[float]:
        """
        Wiener increment for each trajectories and stochastic collapse
        operators.

        The output shape is
            (ntraj, len(sc_ops), len(tlist)-1)
        for homodyne detection, and
            (ntraj, len(sc_ops), 2, len(tlist)-1)
        for heterodyne detection.
        """
        return self._trajectories_attr("dW")

    @property
    def wiener_process(self) -> np.typing.NDArray[float]:
        """
        Wiener processes for each trajectories and stochastic collapse
        operators.

        The output shape is
            (ntraj, len(sc_ops), len(tlist)-1)
        for homodyne detection, and
            (ntraj, len(sc_ops), 2, len(tlist)-1)
        for heterodyne detection.
        """
        return self._trajectories_attr("wiener_process")

    def merge(self, other: "StochasticResult", p: float = None) -> "StochasticResult":
        if not isinstance(other, StochasticResult):
            return NotImplemented
        if self.stats["solver"] != other.stats["solver"]:
            raise ValueError("Can't merge smesolve and ssesolve results")
        if self.heterodyne != other.heterodyne:
            raise ValueError("Can't merge heterodyne and homodyne results")
        if p is not None:
            raise ValueError(
                "Stochastic solvers does not support custom weights"
            )
        new = super().merge(other, p)

        if (
            self.options["store_measurement"]
            and other.options["store_measurement"]
            and not new.trajectories
        ):
            new._measurement = np.concatenate(
                (self.measurement, other.measurement), axis=0
            )
            new._wiener_process = np.concatenate(
                (self.wiener_process, other.wiener_process), axis=0
            )
            new._dW = np.concatenate((self.dW, other.dW), axis=0)

        return new


def smesolve(
    H: QobjEvoLike,
    rho0: Qobj,
    tlist: ArrayLike,
    c_ops: Qobj | QobjEvo | Sequence[QobjEvoLike] = (),
    sc_ops: Qobj | QobjEvo | Sequence[QobjEvoLike] = (),
    heterodyne: bool = False,
    *,
    e_ops: EopsLike | list[EopsLike] | dict[Any, EopsLike] = None,
    args: dict[str, Any] = None,
    ntraj: int = 500,
    options: dict[str, Any] = None,
    seeds: int | SeedSequence | Sequence[int | SeedSequence] = None,
    target_tol: float | tuple[float, float] | list[tuple[float, float]] = None,
    timeout: float = None,
    **kwargs
) -> StochasticResult:
    """
    Solve stochastic master equation.

    Parameters
    ----------
    H : :obj:`.Qobj`, :obj:`.QobjEvo`, :obj:`.QobjEvo` compatible format.
        System Hamiltonian as a Qobj or QobjEvo for time-dependent
        Hamiltonians. List of [:obj:`.Qobj`, :obj:`.Coefficient`] or callable
        that can be made into :obj:`.QobjEvo` are also accepted.

    rho0 : :class:`.Qobj`
        Initial density matrix or state vector (ket).

    tlist : *list* / *array*
        List of times for :math:`t`.

    c_ops : list of (:obj:`.QobjEvo`, :obj:`.QobjEvo` compatible format), optional
        Deterministic collapse operator which will contribute with a standard
        Lindblad type of dissipation.

    sc_ops : list of (:obj:`.QobjEvo`, :obj:`.QobjEvo` compatible format)
        List of stochastic collapse operators.

    e_ops : :obj:`.Qobj`, callable, list or dict, optional
        Single operator, or list or dict of operators, for which to evaluate
        expectation values. Operator can be Qobj, QobjEvo or callables with the
        signature `f(t: float, state: Qobj) -> Any`.

    args : dict, optional
        Dictionary of parameters for time-dependent Hamiltonians and
        collapse operators.

    ntraj : int, default: 500
        Number of trajectories to compute.

    heterodyne : bool, default: False
        Whether to use heterodyne or homodyne detection.

    seeds : int, SeedSequence, list, optional
        Seed for the random number generator. It can be a single seed used to
        spawn seeds for each trajectory or a list of seeds, one for each
        trajectory. Seeds are saved in the result and they can be reused with::

            seeds=prev_result.seeds

        When using a parallel map, the trajectories can be re-ordered.

    target_tol : {float, tuple, list}, optional
        Target tolerance of the evolution. The evolution will compute
        trajectories until the error on the expectation values is lower than
        this tolerance. The maximum number of trajectories employed is
        given by ``ntraj``. The error is computed using jackknife resampling.
        ``target_tol`` can be an absolute tolerance or a pair of absolute and
        relative tolerance, in that order. Lastly, it can be a list of pairs of
        ``(atol, rtol)`` for each e_ops.

    timeout : float, optional
        Maximum time for the evolution in second. When reached, no more
        trajectories will be computed. Overwrite the option of the same name.

    options : dict, optional
        Dictionary of options for the solver.

        - | store_final_state : bool
          | Whether or not to store the final state of the evolution in the
            result class.
        - | store_states : bool, None
          | Whether or not to store the state vectors or density matrices.
            On `None` the states will be saved if no expectation operators are
            given.
        - | store_measurement: str, {'start', 'middle', 'end', ''}
          | Whether and how to store the measurement for each trajectories.
            'start', 'middle', 'end' indicate when in the interval the
            expectation value of the ``m_ops`` is taken.
        - | keep_runs_results : bool
          | Whether to store results from all trajectories or just store the
            averages.
        - | normalize_output : bool
          | Normalize output state to hide ODE numerical errors. Only normalize
            the state if the initial state is already normalized.
        - | progress_bar : str {'text', 'enhanced', 'tqdm', ''}
          | How to present the solver progress.
            'tqdm' uses the python module of the same name and raise an error
            if not installed. Empty string or False will disable the bar.
        - | progress_kwargs : dict
          | kwargs to pass to the progress_bar. Qutip's bars use `chunk_size`.
        - | method : str
          | Which stochastic differential equation integration method to use.
            Main ones are {"euler", "rouchon", "platen", "taylor1.5_imp"}
        - | map : str {"serial", "parallel", "loky", "mpi"}
          | How to run the trajectories. "parallel" uses the multiprocessing
            module to run in parallel while "loky" and "mpi" use the "loky" and
            "mpi4py" modules to do so.
        - | num_cpus : NoneType, int
          | Number of cpus to use when running in parallel. ``None`` detect the
            number of available cpus.
        - | dt : float
          | The finite steps lenght for the Stochastic integration method.
            Default change depending on the integrator.

        Additional options are listed under
        `options <./classes.html#qutip.solver.stochastic.SMESolver.options>`__.
        More options may be available depending on the selected
        differential equation integration method, see
        `SIntegrator <./classes.html#classes-sode>`_.

    Returns
    -------

    output: :class:`.Result`
        An instance of the class :class:`.Result`.
    """
    options = _solver_deprecation(kwargs, options, "stoc")
    H = QobjEvo(H, args=args, tlist=tlist)
    if not isinstance(sc_ops, Sequence):
        sc_ops = [sc_ops]
    if not isinstance(c_ops, Sequence):
        c_ops = [c_ops]
    c_ops = [QobjEvo(c_op, args=args, tlist=tlist) for c_op in c_ops]
    sc_ops = [QobjEvo(c_op, args=args, tlist=tlist) for c_op in sc_ops]
    sol = SMESolver(
        H, sc_ops, c_ops=c_ops, options=options, heterodyne=heterodyne
    )
    return sol.run(
        rho0, tlist, ntraj, e_ops=e_ops,
        seeds=seeds, target_tol=target_tol, timeout=timeout,
    )


def ssesolve(
    H: QobjEvoLike,
    psi0: Qobj,
    tlist: ArrayLike,
    sc_ops: QobjEvoLike | Sequence[QobjEvoLike] = (),
    heterodyne: bool = False,
    *,
    e_ops: EopsLike | list[EopsLike] | dict[Any, EopsLike] = None,
    args: dict[str, Any] = None,
    ntraj: int = 500,
    options: dict[str, Any] = None,
    seeds: int | SeedSequence | Sequence[int | SeedSequence] = None,
    target_tol: float | tuple[float, float] | list[tuple[float, float]] = None,
    timeout: float = None,
    **kwargs
) -> StochasticResult:
    """
    Solve stochastic Schrodinger equation.

    Parameters
    ----------
    H : :obj:`.Qobj`, :obj:`.QobjEvo`, :obj:`.QobjEvo` compatible format.
        System Hamiltonian as a Qobj or QobjEvo for time-dependent
        Hamiltonians. List of [:obj:`.Qobj`, :obj:`.Coefficient`] or callable
        that can be made into :obj:`.QobjEvo` are also accepted.

    psi0 : :class:`.Qobj`
        Initial state vector (ket).

    tlist : *list* / *array*
        List of times for :math:`t`.

    sc_ops : list of (:obj:`.QobjEvo`, :obj:`.QobjEvo` compatible format)
        List of stochastic collapse operators.

    e_ops : :obj:`.Qobj`, callable, list or dict, optional
        Single operator, or list or dict of operators, for which to evaluate
        expectation values. Operator can be Qobj, QobjEvo or callables with the
        signature `f(t: float, state: Qobj) -> Any`.

    args : dict, optional
        Dictionary of parameters for time-dependent Hamiltonians and
        collapse operators.

    ntraj : int, default: 500
        Number of trajectories to compute.

    heterodyne : bool, default: False
        Whether to use heterodyne or homodyne detection.

    seeds : int, SeedSequence, list, optional
        Seed for the random number generator. It can be a single seed used to
        spawn seeds for each trajectory or a list of seeds, one for each
        trajectory. Seeds are saved in the result and they can be reused with::

            seeds=prev_result.seeds

    target_tol : {float, tuple, list}, optional
        Target tolerance of the evolution. The evolution will compute
        trajectories until the error on the expectation values is lower than
        this tolerance. The maximum number of trajectories employed is
        given by ``ntraj``. The error is computed using jackknife resampling.
        ``target_tol`` can be an absolute tolerance or a pair of absolute and
        relative tolerance, in that order. Lastly, it can be a list of pairs of
        (atol, rtol) for each e_ops.

    timeout : float, optional
        Maximum time for the evolution in second. When reached, no more
        trajectories will be computed. Overwrite the option of the same name.

    options : dict, optional
        Dictionary of options for the solver.

        - | store_final_state : bool
          | Whether or not to store the final state of the evolution in the
            result class.
        - | store_states : bool, None
          | Whether or not to store the state vectors or density matrices.
            On `None` the states will be saved if no expectation operators are
            given.
        - | store_measurement: str, {'start', 'middle', 'end', ''}
          | Whether and how to store the measurement for each trajectories.
            'start', 'middle', 'end' indicate when in the interval the
            expectation value of the ``m_ops`` is taken.
        - | keep_runs_results : bool
          | Whether to store results from all trajectories or just store the
            averages.
        - | normalize_output : bool
          | Normalize output state to hide ODE numerical errors. Only normalize
            the state if the initial state is already normalized.
        - | progress_bar : str {'text', 'enhanced', 'tqdm', ''}
          | How to present the solver progress.
            'tqdm' uses the python module of the same name and raise an error
            if not installed. Empty string or False will disable the bar.
        - | progress_kwargs : dict
          | kwargs to pass to the progress_bar. Qutip's bars use `chunk_size`.
        - | method : str
          | Which stochastic differential equation integration method to use.
            Main ones are {"euler", "rouchon", "platen", "taylor1.5_imp"}
        - | map : str {"serial", "parallel", "loky", "mpi"}
          | How to run the trajectories. "parallel" uses the multiprocessing
            module to run in parallel while "loky" and "mpi" use the "loky" and
            "mpi4py" modules to do so.
        - | num_cpus : NoneType, int
          | Number of cpus to use when running in parallel. ``None`` detect the
            number of available cpus.
        - | dt : float
          | The finite steps lenght for the Stochastic integration method.
            Default change depending on the integrator.

        Additional options are listed under
        `options <./classes.html#qutip.solver.stochastic.SSESolver.options>`__.
        More options may be available depending on the selected
        differential equation integration method, see
        `SIntegrator <./classes.html#classes-sode>`_.

    Returns
    -------

    output: :class:`.Result`
        An instance of the class :class:`.Result`.
    """
    options = _solver_deprecation(kwargs, options, "stoc")
    H = QobjEvo(H, args=args, tlist=tlist)
    if not isinstance(sc_ops, Sequence):
        sc_ops = [sc_ops]
    sc_ops = [QobjEvo(c_op, args=args, tlist=tlist) for c_op in sc_ops]
    sol = SSESolver(H, sc_ops, options=options, heterodyne=heterodyne)
    return sol.run(
        psi0, tlist, ntraj, e_ops=e_ops,
        seeds=seeds, target_tol=target_tol, timeout=timeout,
    )


class StochasticSolver(MultiTrajSolver):
    """
    Generic stochastic solver.
    """

    name = "StochasticSolver"
    _avail_integrators = {}
    _open = None

    solver_options = {
        "progress_bar": "text",
        "progress_kwargs": {"chunk_size": 10},
        "store_final_state": False,
        "store_states": None,
        "keep_runs_results": False,
        "normalize_output": False,
        "map": "serial",
        "mpi_options": {},
        "num_cpus": None,
        "bitgenerator": None,
        "method": "platen",
        "store_measurement": "",
    }

    def _resultclass(self, e_ops, options, solver, stats):
        return StochasticResult(
            e_ops,
            options,
            solver=solver,
            stats=stats,
            heterodyne=self.heterodyne,
        )

    def _trajectory_resultclass(self, e_ops, options):
        return StochasticTrajResult(
            e_ops,
            options,
            m_ops=self.m_ops,
            dw_factor=self.dW_factors,
            heterodyne=self.heterodyne,
        )

    def _initialize_stats(self):
        stats = super()._initialize_stats()
        if self._open:
            stats["solver"] = "Stochastic Master Equation Evolution"
        else:
            stats["solver"] = "Stochastic Schrodinger Equation Evolution"
        return stats

    def __init__(
        self,
        H: Qobj | QobjEvo,
        sc_ops: Sequence[Qobj | QobjEvo],
        heterodyne: bool,
        *,
        c_ops: Sequence[Qobj | QobjEvo] = (),
        options: dict[str, Any] = None,
    ):
        self._heterodyne = heterodyne
        self.options = options
        if self.name == "ssesolve" and c_ops:
            raise ValueError("c_ops are not supported by ssesolve.")

        H = _format_oper(H=H)
        c_ops = _format_list_oper(c_ops=c_ops)
        sc_ops = _format_list_oper(sc_ops=sc_ops)

        self.H = H
        self.c_ops = c_ops
        if heterodyne:
            new_sc_ops = []
            for c_op in sc_ops:
                new_sc_ops.append(c_op / np.sqrt(2))
                new_sc_ops.append(c_op * (-1j / np.sqrt(2)))
            self.sc_ops = new_sc_ops
        else:
            self.sc_ops = sc_ops

        if self._open and not self.H.issuper:
            self._dims = Dimensions([self.H._dims, self.H._dims])
        else:
            self._dims = self.H._dims

        self.seed_sequence = np.random.SeedSequence()
        self._integrator = self._get_integrator()
        self._state_metadata = {}
        self.stats = self._initialize_stats()

        if heterodyne:
            self._m_ops = []
            for op in sc_ops:
                self._m_ops += [op + op.dag(), -1j * (op - op.dag())]
            self._dW_factors = np.ones(len(sc_ops) * 2) * 2**0.5
        else:
            self._m_ops = [op + op.dag() for op in sc_ops]
            self._dW_factors = np.ones(len(sc_ops))

    def _build_rhs(self):
        if self._open:
            return StochasticOpenSystem(
                self.H, self.sc_ops, self.c_ops,
                self.options.get("derr_dt", 1e-6)
            )
        else:
            return StochasticClosedSystem(self.H, self.sc_ops)

    @property
    def heterodyne(self) -> bool:
        return self._heterodyne

    @property
    def m_ops(self) -> list[QobjEvo | Qobj]:
        return self._m_ops

    @m_ops.setter
    def m_ops(self, new_m_ops: list[QobjEvo | Qobj]):
        """
        Measurements operators.

        Default are:

            m_ops = sc_ops + sc_ops.dag()

        for homodyne detection, and

            m_ops = sc_ops + sc_ops.dag(), -1j*(sc_ops - sc_ops.dag())

        for heterodyne detection.

        Measurements opput is computed as:

            expect(m_ops_i, state(t)) + dW_i / dt * dW_factors

        Where ``dW`` follows a gaussian distribution with norm 0 and derivation
        of ``dt**0.5``. ``dt`` is the time difference between step in the
        ``tlist``.

        ``m_ops`` can be overwritten, but the number of operators must be
        constant.
        """
        if len(new_m_ops) != len(self.m_ops):
            if self.heterodyne:
                raise ValueError(
                    f"2 `m_ops` per `sc_ops`, {len(self.sc_ops)} operators"
                    " are expected for heterodyne measurement."
                )
            else:
                raise ValueError(
                    f"{len(self.sc_ops)} measurements "
                    "operators are expected."
                )
        if not all(
            isinstance(op, Qobj) and op.dims == self.sc_ops[0].dims
            for op in new_m_ops
        ):
            raise ValueError(
                "m_ops must be Qobj with the same dimensions"
                " as the Hamiltonian"
            )
        self._m_ops = new_m_ops

    @property
    def dW_factors(self) -> np.typing.NDArray[float]:
        return self._dW_factors

    @dW_factors.setter
    def dW_factors(self, new_dW_factors: np.typing.NDArray[float]):
        """
        Scaling of the noise on the measurements.
        Default are ``1`` for homodyne and ``sqrt(1/2)`` for heterodyne.
        ``dW_factors`` must be a list of the same length as ``m_ops``.
        """
        if len(new_dW_factors) != len(self._dW_factors):
            if self.heterodyne:
                raise ValueError(
                    f"2 `dW_factors` per `sc_ops`, {len(self.sc_ops)} "
                    "values are expected for heterodyne measurement."
                )
            else:
                raise ValueError(
                    f"{len(self.sc_ops)} dW_factors are expected."
                )
        self._dW_factors = new_dW_factors

    def _integrate_one_traj(self, seed, tlist, result):
        for t, state, noise in self._integrator.run(tlist):
            result.add(t, self._restore_state(state, copy=False), noise)
        return seed, result

    def run_from_experiment(
        self,
        state: Qobj,
        tlist: ArrayLike,
        noise: Sequence[float],
        *,
        args: dict[str, Any] = None,
        e_ops: EopsLike | list[EopsLike] | dict[Any, EopsLike] = None,
        measurement: bool = False,
    ):
        """
        Run a single trajectory from a given state and noise.

        Parameters
        ----------
        state : Qobj
            Initial state of the system.

        tlist : array_like
            List of times for which to evaluate the state. The tlist must
            increase uniformly.

        noise : array_like
            Noise for each time step and each stochastic collapse operators.
            For homodyne detection, ``noise[i, t_idx]`` is the Wiener
            increments between ``tlist[t_idx]`` and ``tlist[t_idx+1]`` for the
            i-th sc_ops.
            For heterodyne detection, an extra dimension is added for the pair
            of measurement: ``noise[i, j, t_idx]``with ``j`` in ``{0,1}``.

        args : dict, optional
            Arguments to pass to the Hamiltonian and collapse operators.

        e_ops : :obj:`.Qobj`, callable, list or dict, optional
            Single operator, or list or dict of operators, for which to
            evaluate expectation values. Operator can be Qobj, QobjEvo or
            callables with the signature `f(t: float, state: Qobj) -> Any`.

        measurement : bool, default : False
            Whether the passed noise is the Wiener increments ``dW`` (gaussian
            noise with standard derivation of dt**0.5), or the measurement.

            Homodyne measurement is::

              noise[i][t] = dW/dt + expect(sc_ops[i] + sc_ops[i].dag, state[t])

            Heterodyne measurement is::

              noise[i][0][t] = dW/dt * 2**0.5
                + expect(sc_ops[i] + sc_ops[i].dag, state[t])

              noise[i][1][t] = dW/dt * 2**0.5
                -1j * expect(sc_ops[i] - sc_ops[i].dag, state[t])

            Note that this function expects the expectation values to be taken
            at the start of the time step, corresponding to the "start" setting
            for the "store_measurements" option.

            Only available for limited integration methods.

        Returns
        -------
        result : StochasticTrajResult
            Result of the trajectory.

        Notes
        -----
        Only default values of `m_ops` and `dW_factors` are supported.
        """
        start_time = time()
        self._argument(args)
        stats = self._initialize_stats()
        dt = tlist[1] - tlist[0]
        if not np.allclose(dt, np.diff(tlist)):
            raise ValueError("tlist must be evenly spaced.")
        generator = PreSetWiener(
            noise, tlist, len(self.sc_ops), self.heterodyne, measurement
        )
        state0 = self._prepare_state(state)
        try:
            old_dt = None
            if "dt" in self._integrator.options:
                old_dt = self._integrator.options["dt"]
                self._integrator.options["dt"] = dt
            mid_time = time()
            result = self._initialize_run_one_traj(
                None, state0, tlist, e_ops, generator=generator
            )
            _, result = self._integrate_one_traj(None, tlist, result)
        except Exception as err:
            if old_dt is not None:
                self._integrator.options["dt"] = old_dt
            raise

        stats['preparation time'] += mid_time - start_time
        stats['run time'] = time() - mid_time
        result.stats.update(stats)
        return result

    @overload
    def step(
        self, t: float,
        *,
        args: dict[str, Any],
        copy: bool,
        wiener_increment: Literal[False],
    ) -> Qobj: ...

    @overload
    def step(
        self, t: float,
        *,
        args: dict[str, Any],
        copy: bool,
        wiener_increment: Literal[True],
    ) -> tuple[Qobj, np.typing.NDArray[float]]: ...

    def step(self, t, *, args=None, copy=True, wiener_increment=False):
        """
        Evolve the state to ``t`` and return the state as a :obj:`.Qobj`.

        Parameters
        ----------
        t : double
            Time to evolve to, must be higher than the last call.

        args : dict, optional
            Update the ``args`` of the system.
            The change is effective from the beginning of the interval.
            Changing ``args`` can slow the evolution.

        copy : bool, default: True
            Whether to return a copy of the data or the data in the ODE solver.

        wiener_increment: bool, default: False
            Whether to return ``dW`` in addition to the state.
        """
        if not self._integrator._is_set:
            raise RuntimeError("The `start` method must called first.")
        self._argument(args)
        _, state, dW = self._integrator.integrate(t, copy=False)
        state = self._restore_state(state, copy=copy)
        if wiener_increment:
            if self.heterodyne:
                dW = dW.reshape(-1, 2)
            return state, dW
        return state

    @classmethod
    def avail_integrators(cls):
        if cls is StochasticSolver:
            return cls._avail_integrators.copy()
        return {
            **StochasticSolver.avail_integrators(),
            **cls._avail_integrators,
        }

    @property
    def options(self) -> dict[str, Any]:
        """
        Options for stochastic solver:

        store_final_state: bool, default: False
            Whether or not to store the final state of the evolution in the
            result class.

        store_states: None, bool, default: None
            Whether or not to store the state vectors or density matrices.
            On `None` the states will be saved if no expectation operators are
            given.

        store_measurement: str, {'start', 'middle', 'end', ''}, default: ""
            Whether and how to store the measurement for each trajectories.
            'start', 'middle', 'end' indicate when in the interval the
            expectation value of the ``m_ops`` is taken.
            Storing measurements will also store the wiener process, or
            brownian noise for each trajectories.

        progress_bar: str {'text', 'enhanced', 'tqdm', ''}, default: "text"
            How to present the solver progress. 'tqdm' uses the python module
            of the same name and raise an error if not installed. Empty string
            or False will disable the bar.

        progress_kwargs: dict, default: {"chunk_size":10}
            Arguments to pass to the progress_bar. Qutip's bars use
            ``chunk_size``.

        keep_runs_results: bool, default: False
          Whether to store results from all trajectories or just store the
          averages.

        normalize_output: bool
            Normalize output state to hide ODE numerical errors.

        method: str, default: "platen"
            Which differential equation integration method to use.

        map: str {"serial", "parallel", "loky", "mpi"}, default: "serial"
            How to run the trajectories. "parallel" uses the multiprocessing
            module to run in parallel while "loky" and "mpi" use the "loky" and
            "mpi4py" modules to do so.

        mpi_options: dict, default: {}
            Only applies if map is "mpi". This dictionary will be passed as
            keyword arguments to the `mpi4py.futures.MPIPoolExecutor`
            constructor. Note that the `max_workers` argument is provided
            separately through the `num_cpus` option.

        num_cpus: None, int, default: None
            Number of cpus to use when running in parallel. ``None`` detect the
            number of available cpus.

        bitgenerator: {None, "MT19937", "PCG64DXSM", ...}, default: None
            Which of numpy.random's bitgenerator to use. With ``None``, your
            numpy version's default is used.
        """
        return self._options

    @options.setter
    def options(self, new_options: dict[str, Any]):
        MultiTrajSolver.options.fset(self, new_options)

    def _argument(self, args):
        """Update the args, for the `rhs` and `c_ops` and other operators."""
        if args:
            self.H.arguments(args)
            for op in self.c_ops:
                op.arguments(args)
            for op in self.sc_ops:
                op.arguments(args)

    @classmethod
    def WienerFeedback(
        cls,
        default: Callable[[float], np.typing.NDArray[float]] = None,
    ):
        """
        Wiener function of the trajectory argument for time dependent systems.

        When used as an args:

            ``QobjEvo([op, func], args={"W": SMESolver.WienerFeedback()})``

        The ``func`` will receive a function as ``W`` that return an array of
        wiener processes values at ``t``. The wiener process for the i-th
        sc_ops is the i-th element for homodyne detection and the (2i, 2i+1)
        pairs of process in heterodyne detection. The process is a step
        function with step of length ``options["dt"]``.

        .. note::

            WienerFeedback can't be added to a running solver when updating
            arguments between steps: ``solver.step(..., args={})``.

        Parameters
        ----------
        default : callable, optional
            Default function used outside the solver.
            When not passed, a function returning ``np.array([0])`` is used.

        """
        return _WienerFeedback(default)

    @classmethod
    def StateFeedback(
        cls,
        default: Qobj | _data.Data = None,
        raw_data: bool = False
    ):
        """
        State of the evolution to be used in a time-dependent operator.

        When used as an args:

            ``QobjEvo([op, func], args={"state": SMESolver.StateFeedback()})``

        The ``func`` will receive the density matrix as ``state`` during the
        evolution.

        .. note::

            Not supported by the ``rouchon`` mehtod.

        Parameters
        ----------
        default : Qobj or qutip.core.data.Data, default : None
            Initial value to be used at setup of the system.

        raw_data : bool, default : False
            If True, the raw matrix will be passed instead of a Qobj.
            For density matrices, the matrices can be column stacked or square
            depending on the integration method.

        """
        if raw_data:
            return _DataFeedback(default, open=cls._open)
        return _QobjFeedback(default, open=cls._open)


class SMESolver(StochasticSolver):
    r"""
    Stochastic Master Equation Solver.

    Parameters
    ----------
    H : :obj:`.Qobj`, :obj:`.QobjEvo`, :obj:`.QobjEvo` compatible format.
        System Hamiltonian as a Qobj or QobjEvo for time-dependent
        Hamiltonians. List of [:obj:`.Qobj`, :obj:`.Coefficient`] or callable
        that can be made into :obj:`.QobjEvo` are also accepted.

    sc_ops : list of (:obj:`.QobjEvo`, :obj:`.QobjEvo` compatible format)
        List of stochastic collapse operators.

    heterodyne : bool, default: False
        Whether to use heterodyne or homodyne detection.

    options : dict, optional
        Options for the solver, see :obj:`SMESolver.options` and
        `SIntegrator <./classes.html#classes-sode>`_ for a list of all options.
    """
    name = "smesolve"
    _avail_integrators = {}
    _open = True
    solver_options = {
        "progress_bar": "text",
        "progress_kwargs": {"chunk_size": 10},
        "store_final_state": False,
        "store_states": None,
        "keep_runs_results": False,
        "normalize_output": False,
        "map": "serial",
        "mpi_options": {},
        "num_cpus": None,
        "bitgenerator": None,
        "method": "platen",
        "store_measurement": "",
    }


class SSESolver(StochasticSolver):
    r"""
    Stochastic Schrodinger Equation Solver.

    Parameters
    ----------
    H : :obj:`.Qobj`, :obj:`.QobjEvo`, :obj:`.QobjEvo` compatible format.
        System Hamiltonian as a Qobj or QobjEvo for time-dependent
        Hamiltonians. List of [:obj:`.Qobj`, :obj:`.Coefficient`] or callable
        that can be made into :obj:`.QobjEvo` are also accepted.

    c_ops : list of (:obj:`.QobjEvo`, :obj:`.QobjEvo` compatible format)
        Deterministic collapse operator which will contribute with a standard
        Lindblad type of dissipation.

    sc_ops : list of (:obj:`.QobjEvo`, :obj:`.QobjEvo` compatible format)
        List of stochastic collapse operators.

    heterodyne : bool, default: False
        Whether to use heterodyne or homodyne detection.

    options : dict, optional
        Options for the solver, see :obj:`SSESolver.options` and
        `SIntegrator <./classes.html#classes-sode>`_ for a list of all options.
    """
    name = "ssesolve"
    _avail_integrators = {}
    _open = False
    solver_options = {
        "progress_bar": "text",
        "progress_kwargs": {"chunk_size": 10},
        "store_final_state": False,
        "store_states": None,
        "keep_runs_results": False,
        "normalize_output": False,
        "map": "serial",
        "mpi_options": {},
        "num_cpus": None,
        "bitgenerator": None,
        "method": "platen",
        "store_measurement": "",
    }<|MERGE_RESOLUTION|>--- conflicted
+++ resolved
@@ -18,19 +18,11 @@
 from .multitrajresult import MultiTrajResult
 from .. import Qobj, QobjEvo
 from ..core.dimensions import Dimensions
-<<<<<<< HEAD
-import numpy as np
-from functools import partial
 from .solver_base import _solver_deprecation, _format_oper, _format_list_oper
 from ._feedback import _QobjFeedback, _DataFeedback, _WienerFeedback
-from ..core.dimensions import Dimensions
-from time import time
-=======
+
 from ..core import data as _data
-from .solver_base import _solver_deprecation
-from ._feedback import _QobjFeedback, _DataFeedback, _WienerFeedback
 from ..typing import QobjEvoLike, EopsLike
->>>>>>> 41638d6f
 
 
 class StochasticTrajResult(Result):
