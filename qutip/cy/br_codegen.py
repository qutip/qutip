--- conflicted
+++ resolved
@@ -85,11 +85,6 @@
         self.use_openmp = use_openmp
         self.omp_thresh = omp_thresh
         self.omp_threads = omp_threads
-<<<<<<< HEAD
-        
-        
-=======
->>>>>>> dfe3f626
 
     def write(self, string):
         """write lines of code to self.code"""
@@ -273,25 +268,16 @@
                 else:
                     td_str = "zinterp(t, %s, %s, spline%s)" % (S.a, S.b, self.spline)
                 if self.use_openmp:
-<<<<<<< HEAD
-                     br_str += ["cop_super_mult_openmp(C{0}, evecs, eig_vec, {1}, out, nrows, {2}, {3}, {4})".format(kk, td_str, self.atol,
-                                                                                            self.omp_thresh, self.omp_threads)]
-=======
+
                     br_str += ["cop_super_mult_openmp(C{0}, evecs, eig_vec, {1}, out, nrows, {2}, {3}, {4})".format(kk, 
                                             td_str, self.omp_thresh, self.omp_threads, self.atol)]
->>>>>>> dfe3f626
                 else:
                     br_str += ["cop_super_mult(C{0}, evecs, eig_vec, {1}, out, nrows, {2})".format(kk, td_str, self.atol)]
                 self.spline += 1
             else:
                 if self.use_openmp:
-<<<<<<< HEAD
-                    br_str += ["cop_super_mult_openmp(C{0}, evecs, eig_vec, {1}, out, nrows, {2}, {3}, {4})".format(kk, self.c_td_terms[kk], self.atol,
-                                                                                            self.omp_thresh, self.omp_threads)]
-=======
                     br_str += ["cop_super_mult_openmp(C{0}, evecs, eig_vec, {1}, out, nrows, {2}, {3}, {4})".format(kk, 
                                             self.c_td_terms[kk], self.omp_thresh, self.omp_threads, self.atol)]
->>>>>>> dfe3f626
                 else:
                     br_str += ["cop_super_mult(C{0}, evecs, eig_vec, {1}, out, nrows, {2})".format(kk, self.c_td_terms[kk], self.atol)]
         
@@ -302,14 +288,9 @@
         #Compute BR term matvec
         for kk in range(self.a_terms):
             if self.use_openmp:
-<<<<<<< HEAD
-                 br_str += ["br_term_mult_openmp(t, A{0}, evecs, skew, dw_min, spectral{0}, eig_vec, out, nrows, {1}, {2}, {3}, {4})".format(kk, 
-                                                                                                self.use_secular, self.atol,
-                                                                                                self.omp_thresh, self.omp_threads)]
-=======
+
                 br_str += ["br_term_mult_openmp(t, A{0}, evecs, skew, dw_min, spectral{0}, eig_vec, out, nrows, {1}, {2}, {3}, {4})".format(kk, 
                                     self.use_secular, self.omp_thresh, self.omp_threads, self.atol)]
->>>>>>> dfe3f626
             else:
                 br_str += ["br_term_mult(t, A{0}, evecs, skew, dw_min, spectral{0}, eig_vec, out, nrows, {1}, {2})".format(kk, self.use_secular, self.atol)]
         
@@ -330,20 +311,12 @@
         return end_str
 
 
-<<<<<<< HEAD
-def cython_preamble(use_openmp):
-    if use_openmp:
-        call_str = "from qutip.cy.openmp.brtools_openmp cimport (cop_super_mult_openmp, br_term_mult_openmp)"
-    else:
-        call_str = "from qutip.cy.brtools cimport (cop_super_mult, br_term_mult)"
-=======
+
 def cython_preamble(use_omp=False):
     if use_omp:
         call_str = "from qutip.cy.openmp.br_omp cimport (cop_super_mult_openmp, br_term_mult_openmp)"
     else:
         call_str = "from qutip.cy.brtools cimport (cop_super_mult, br_term_mult)"
-    
->>>>>>> dfe3f626
     """
     Returns list of code segments for Cython preamble.
     """
