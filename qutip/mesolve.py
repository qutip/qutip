# This file is part of QuTiP: Quantum Toolbox in Python.
#
#    Copyright (c) 2011 and later, Paul D. Nation and Robert J. Johansson.
#    All rights reserved.
#
#    Redistribution and use in source and binary forms, with or without
#    modification, are permitted provided that the following conditions are
#    met:
#
#    1. Redistributions of source code must retain the above copyright notice,
#       this list of conditions and the following disclaimer.
#
#    2. Redistributions in binary form must reproduce the above copyright
#       notice, this list of conditions and the following disclaimer in the
#       documentation and/or other materials provided with the distribution.
#
#    3. Neither the name of the QuTiP: Quantum Toolbox in Python nor the names
#       of its contributors may be used to endorse or promote products derived
#       from this software without specific prior written permission.
#
#    THIS SOFTWARE IS PROVIDED BY THE COPYRIGHT HOLDERS AND CONTRIBUTORS
#    "AS IS" AND ANY EXPRESS OR IMPLIED WARRANTIES, INCLUDING, BUT NOT
#    LIMITED TO, THE IMPLIED WARRANTIES OF MERCHANTABILITY AND FITNESS FOR A
#    PARTICULAR PURPOSE ARE DISCLAIMED. IN NO EVENT SHALL THE COPYRIGHT
#    HOLDER OR CONTRIBUTORS BE LIABLE FOR ANY DIRECT, INDIRECT, INCIDENTAL,
#    SPECIAL, EXEMPLARY, OR CONSEQUENTIAL DAMAGES (INCLUDING, BUT NOT
#    LIMITED TO, PROCUREMENT OF SUBSTITUTE GOODS OR SERVICES; LOSS OF USE,
#    DATA, OR PROFITS; OR BUSINESS INTERRUPTION) HOWEVER CAUSED AND ON ANY
#    THEORY OF LIABILITY, WHETHER IN CONTRACT, STRICT LIABILITY, OR TORT
#    (INCLUDING NEGLIGENCE OR OTHERWISE) ARISING IN ANY WAY OUT OF THE USE
#    OF THIS SOFTWARE, EVEN IF ADVISED OF THE POSSIBILITY OF SUCH DAMAGE.
###############################################################################
"""
This module provides solvers for the Lindblad master equation and von Neumann
equation.
"""

__all__ = ['mesolve']

import numpy as np
import scipy.integrate
import warnings
from qutip.qobj import Qobj, isket, isoper, issuper
from qutip.superoperator import (spre, spost, liouvillian, mat2vec,
                                 vec2mat, lindblad_dissipator)
from qutip.expect import expect_rho_vec
from qutip.solver import (Result, Options, config, solver_safe,
                          SolverSystem, Solver, ExpectOps)
from qutip.cy.spmatfuncs import spmv
from qutip.parallel import parallel_map, serial_map
from qutip.cy.spconvert import (dense2D_to_fastcsr_cmode,
                                dense2D_to_fastcsr_fmode)
from qutip.states import ket2dm
from qutip.settings import debug
from qutip.sesolve import sesolve
from qutip.ui.progressbar import BaseProgressBar, TextProgressBar
from qutip.qobjevo import QobjEvo
from qutip.qobjevo_maker import qobjevo_maker


from qutip.cy.openmp.utilities import check_use_openmp, openmp_components


def stack_rho(rhos):
    size = rhos[0].shape[0] * rhos[0].shape[1]
    out = np.zeros((size, len(rhos)), dtype=complex)
    for i, rho in enumerate(rhos):
        out[:,i] = rho.full().ravel("F")
    return [Qobj(out)]


<<<<<<< HEAD
class MeSolver(Solver):
    def __init__(self, H, psi0=None, t0=0, tlist=[], e_ops=None, args=None,
                 options=None, progress_bar=None):
        e_ops = e_ops if e_ops is not None else []
        self.e_ops_dict = None
        if isinstance(e_ops, Qobj):
            self.e_ops = [e_ops]
        elif isinstance(e_ops, dict):
            self.e_ops_dict = e_ops
            self.e_ops = [e for e in e_ops.values()]
        self.progress_bar = progress_bar
        self.options = options
        check_use_openmp(options)
        self.args = args

        self.H = -1j* qobjevo_maker(H, args, tlist=tlist,
                                    e_ops=e_ops, state=psi0)
        nthread = opt.openmp_threads if opt.use_openmp else 0
        self.H.compile(omp=nthread)
        self.with_state = bool(self.H.dynamics_args)
        self.cte = self.H.const
        self.shape = self.H.cte.shape
        self.dims = self.H.cte.dims
        if psi0 is not None:
            self._set_psi(psi0)
        else:
            self.psi0 = None
            self.psi = None
            self.func = None
        return self

    def _set_psi(self, psi0):
        self._check_psi(psi0)
        self.psi0 = psi0
        self.psi = psi0.full().ravel("F")
        self.func = self.H.get_mul(self.psi)
        self.solver = self._get_solver()

    def _check_system(self):
        if _safe_mode:
            v = self.psi0.full().ravel('F')
            self.func(0., v, *ode_args) + v

    def _check_psi(self, psi0):
        if not (psi0.isket or psi0.isunitary):
            raise TypeError("The unitary solver requires psi0 to be"
                            " a ket as initial state"
                            " or a unitary as initial operator.")

    def run(self, tlist, psi0=None, args=None, outtype=Qobj):
        if args is not None:
            self.H.arguments(args)
        self.set(psi0, tlist[0])
        self._check_psi(psi0)
        self._check_system()

        output = Result()
        output.solver = "mesolve"
        output.times = tlist

        states, expect = self.solver.run(psi0, tlist, e_ops, dims=psi0.dims)

        output.expect = expect
        output.num_expect = len(self.e_ops)
        if opt.store_final_state:
            output.final_state = self.transform(states[-1],
                                                self.psi0.dims,
                                                self.solver.statetype,
                                                outtype)
        if opt.store_states:
            output.states = [self.transform(psi, self.psi0.dims,
                                            self.solver.statetype, outtype)
                             for psi in states]

        if e_ops_dict:
            output.expect = {e: output.expect[n]
                             for n, e in enumerate(self.e_ops_dict.keys())}
        return res

    def step(self, t, args=None, outtype=Qobj, e_ops=[]):
        if args is not None:
            self.solver.arguments(args)
        state = self.solver.step(self.psi, [self.t, t])
        self.t = t
        self.psi = state
        if e_ops:
            return [expect(op, state) for op in e_ops]
        return self.transform(states, self.psi0.dims,
                              self.solver.statetype, outtype)

    def set(self, psi0=None, t0=0):
        self.t0 = t0
        self.t = t0
        psi0 = psi0 if psi0 is not None else self.psi0
        self._set_psi(psi0)





class MESolver(Solver):
    """Master Equation Solver
=======
>>>>>>> e6228c0f



# -----------------------------------------------------------------------------
# pass on to wavefunction solver or master equation solver depending on whether
# any collapse operators were given.
#
def mesolve(H, rho0, tlist, c_ops=None, e_ops=None, args=None, options=None,
            progress_bar=None, _safe_mode=True):
    """
    Master equation evolution of a density matrix for a given Hamiltonian and
    set of collapse operators, or a Liouvillian.

    Evolve the state vector or density matrix (`rho0`) using a given
    Hamiltonian (`H`) and an [optional] set of collapse operators
    (`c_ops`), by integrating the set of ordinary differential equations
    that define the system. In the absence of collapse operators the system is
    evolved according to the unitary evolution of the Hamiltonian.

    The output is either the state vector at arbitrary points in time
    (`tlist`), or the expectation values of the supplied operators
    (`e_ops`). If e_ops is a callback function, it is invoked for each
    time in `tlist` with time and the state as arguments, and the function
    does not use any return values.

    If either `H` or the Qobj elements in `c_ops` are superoperators, they
    will be treated as direct contributions to the total system Liouvillian.
    This allows to solve master equations that are not on standard Lindblad
    form by passing a custom Liouvillian in place of either the `H` or `c_ops`
    elements.

    **Time-dependent operators**

    For time-dependent problems, `H` and `c_ops` can be callback
    functions that takes two arguments, time and `args`, and returns the
    Hamiltonian or Liouvillian for the system at that point in time
    (*callback format*).

    Alternatively, `H` and `c_ops` can be a specified in a nested-list format
    where each element in the list is a list of length 2, containing an
    operator (:class:`qutip.qobj`) at the first element and where the
    second element is either a string (*list string format*), a callback
    function (*list callback format*) that evaluates to the time-dependent
    coefficient for the corresponding operator, or a NumPy array (*list
    array format*) which specifies the value of the coefficient to the
    corresponding operator for each value of t in tlist.

    *Examples*

        H = [[H0, 'sin(w*t)'], [H1, 'sin(2*w*t)']]

        H = [[H0, f0_t], [H1, f1_t]]

        where f0_t and f1_t are python functions with signature f_t(t, args).

        H = [[H0, np.sin(w*tlist)], [H1, np.sin(2*w*tlist)]]

    In the *list string format* and *list callback format*, the string
    expression and the callback function must evaluate to a real or complex
    number (coefficient for the corresponding operator).

    In all cases of time-dependent operators, `args` is a dictionary of
    parameters that is used when evaluating operators. It is passed to the
    callback functions as second argument.

    **Additional options**

    Additional options to mesolve can be set via the `options` argument, which
    should be an instance of :class:`qutip.solver.Options`. Many ODE
    integration options can be set this way, and the `store_states` and
    `store_final_state` options can be used to store states even though
    expectation values are requested via the `e_ops` argument.

    .. note::

        If an element in the list-specification of the Hamiltonian or
        the list of collapse operators are in superoperator form it will be
        added to the total Liouvillian of the problem with out further
        transformation. This allows for using mesolve for solving master
        equations that are not on standard Lindblad form.

    .. note::

        On using callback function: mesolve transforms all :class:`qutip.qobj`
        objects to sparse matrices before handing the problem to the integrator
        function. In order for your callback function to work correctly, pass
        all :class:`qutip.qobj` objects that are used in constructing the
        Hamiltonian via args. mesolve will check for :class:`qutip.qobj` in
        `args` and handle the conversion to sparse matrices. All other
        :class:`qutip.qobj` objects that are not passed via `args` will be
        passed on to the integrator in scipy which will raise an NotImplemented
        exception.

    Parameters
    ----------

    H : :class:`qutip.Qobj`
        System Hamiltonian, or a callback function for time-dependent
        Hamiltonians, or alternatively a system Liouvillian.

    rho0 : :class:`qutip.Qobj`
        initial density matrix or state vector (ket).

    tlist : *list* / *array*
        list of times for :math:`t`.

    c_ops : None / list of :class:`qutip.Qobj`
        single collapse operator, or list of collapse operators, or a list
        of Liouvillian superoperators.

    e_ops : None / list of :class:`qutip.Qobj` / callback function single
        single operator or list of operators for which to evaluate
        expectation values.

    args : None / *dictionary*
        dictionary of parameters for time-dependent Hamiltonians and
        collapse operators.

    options : None / :class:`qutip.Options`
        with options for the solver.

    progress_bar : None / BaseProgressBar
        Optional instance of BaseProgressBar, or a subclass thereof, for
        showing the progress of the simulation.

    Returns
    -------
    result: :class:`qutip.Result`

        An instance of the class :class:`qutip.Result`, which contains
        either an *array* `result.expect` of expectation values for the times
        specified by `tlist`, or an *array* `result.states` of state vectors or
        density matrices corresponding to the times in `tlist` [if `e_ops` is
        an empty list], or nothing if a callback function was given in place of
        operators for which to calculate the expectation values.

    """
    if c_ops is None:
        c_ops = []
    if isinstance(c_ops, (Qobj, QobjEvo)):
        c_ops = [c_ops]

    if e_ops is None:
        e_ops = []
    if isinstance(e_ops, Qobj):
        e_ops = [e_ops]

    if isinstance(e_ops, dict):
        e_ops_dict = e_ops
        e_ops = [e for e in e_ops.values()]
    else:
        e_ops_dict = None

    if progress_bar is None:
        progress_bar = BaseProgressBar()
    if progress_bar is True:
        progress_bar = TextProgressBar()

    # check if rho0 is a superoperator, in which case e_ops argument should
    # be empty, i.e., e_ops = []
    # TODO: e_ops for superoperator
    if issuper(rho0) and not e_ops == []:
        raise TypeError("Must have e_ops = [] when initial condition rho0 is" +
                " a superoperator.")

    if options is None:
        options = Options()
    if options.rhs_reuse and not isinstance(H, SolverSystem):
        # TODO: deprecate when going to class based solver.
        if "mesolve" in solver_safe:
            # print(" ")
            H = solver_safe["mesolve"]
        else:
            pass
            # raise Exception("Could not find the Hamiltonian to reuse.")

    if args is None:
        args = {}

    check_use_openmp(options)
    if isket(rho0):
        rho = ket2dm(rho0)
    else:
        rho = rho0

    if not isinstance(H, SolverSystem):
        H = qobjevo_maker(H, args, tlist=tlist, state=rho, e_ops=e_ops)
        c_ops = [qobjevo_maker(op, args, tlist=tlist, state=rho, e_ops=e_ops)
                 for op in c_ops]

    use_mesolve = ((c_ops and len(c_ops) > 0) or (not isket(rho0)) or
                   issuper(H.cte))
    """            or (isinstance(H, Qobj) and issuper(H))
                   or (isinstance(H, QobjEvo) and issuper(H.cte))
                   or (isinstance(H, list) and isinstance(H[0], Qobj) and
                            issuper(H[0]))
                   or (not isinstance(H, (Qobj, QobjEvo)) and callable(H) and
                            not options.rhs_with_state and issuper(H(0., args)))
                   or (not isinstance(H, (Qobj, QobjEvo)) and callable(H) and
                            options.rhs_with_state))"""

    if not use_mesolve:
        return sesolve(H, rho0, tlist, e_ops=e_ops, args=args, options=options,
                    progress_bar=progress_bar, _safe_mode=_safe_mode)


    if isinstance(H, SolverSystem):
        ss = H
    elif isinstance(H, (list, Qobj, QobjEvo)):
        ss = _mesolve_QobjEvo(H, c_ops, tlist, args, options)
    elif callable(H):
        ss = _mesolve_func_td(H, c_ops, rho0, tlist, args, options)
    else:
        raise Exception("Invalid H type")

    func, ode_args = ss.makefunc(ss, rho0, args, e_ops, options)
    if isket(rho0):
        rho0 = ket2dm(rho0)

    if _safe_mode:
        v = rho0.full().ravel('F')
        func(0., v, *ode_args) + v

    res = _generic_ode_solve(func, ode_args, rho0, tlist, e_ops, options,
                             progress_bar, dims=rho0.dims)

    if e_ops_dict:
        res.expect = {e: res.expect[n]
                      for n, e in enumerate(e_ops_dict.keys())}

    return res


# -----------------------------------------------------------------------------
# A time-dependent unitary wavefunction equation on the list-function format
#_mesolve_QobjEvo(H, c_ops, tlist, args, options)
def _mesolve_QobjEvo(H, c_ops, tlist, args, opt):
    """
    Prepare the system for the solver, H can be an QobjEvo.
    """
    H_td = qobjevo_maker(H, args, tlist=tlist)
    if not issuper(H_td.cte):
        L_td = liouvillian(H_td)
    else:
        L_td = H_td
    for op in c_ops:
        op_td = qobjevo_maker(op, args, tlist=tlist)
        if not issuper(op_td.cte):
            op_td = lindblad_dissipator(op_td)
        L_td += op_td

    #if opt.rhs_with_state:
    #    L_td._check_old_with_state()

    nthread = opt.openmp_threads if opt.use_openmp else 0
    L_td.compile(omp=nthread)

    ss = SolverSystem()
    ss.H = L_td
    ss.makefunc = _qobjevo_set
    solver_safe["mesolve"] = ss
    return ss

def _qobjevo_set(HS, rho0, args, e_ops, opt):
    """
    From the system, get the ode function and args
    """
    H_td = HS.H
    H_td.arguments(args, rho0, e_ops)
    if issuper(rho0):
        func = H_td.compiled_qobjevo.ode_mul_mat_f_vec
    elif rho0.isket or rho0.isoper:
        func = H_td.compiled_qobjevo.mul_vec
    else:
        raise TypeError("The unitary solver requires rho0 to be"
                        " a ket or dm as initial state"
                        " or a super operator as initial state.")
    return func, ()

# -----------------------------------------------------------------------------
# Master equation solver for python-function time-dependence.
#
class _LiouvillianFromFunc:
    def __init__(self, func, c_ops):
        self.f = func
        self.c_ops = c_ops

    def H2L(self, t, rho, args):
        Ht = self.f(t, args)
        Lt = -1.0j * (spre(Ht) - spost(Ht)).data
        for op in self.c_ops:
            Lt += op(t).data
        return Lt

    def H2L_with_state(self, t, rho, args):
        Ht = self.f(t, rho, args)
        Lt = -1.0j * (spre(Ht) - spost(Ht)).data
        for op in self.c_ops:
            Lt += op(t).data
        return Lt

    def L(self, t, rho, args):
        Lt = self.f(t, args).data
        for op in self.c_ops:
            Lt += op(t).data
        return Lt

    def L_with_state(self, t, rho, args):
        Lt = self.f(t, rho, args).data
        for op in self.c_ops:
            Lt += op(t).data
        return Lt


def _mesolve_func_td(L_func, c_op_list, rho0, tlist, args, opt):
    """
    Evolve the density matrix using an ODE solver with time dependent
    Hamiltonian.
    """
    c_ops = []
    for op in c_op_list:
        op_td = QobjEvo(op, args, tlist=tlist, copy=False)
        if not issuper(op_td.cte):
            c_ops += [lindblad_dissipator(op_td)]
        else:
            c_ops += [op_td]
    if c_op_list:
        c_ops_ = [sum(c_ops)]
    else:
        c_ops_ = []

    if opt.rhs_with_state:
        state0 = rho0.full().ravel("F")
        obj = L_func(0., state0, args)
        if not issuper(obj):
            L_func = _LiouvillianFromFunc(L_func, c_ops_).H2L_with_state
        else:
            L_func = _LiouvillianFromFunc(L_func, c_ops_).L_with_state
    else:
        obj = L_func(0., args)
        if not issuper(obj):
            L_func = _LiouvillianFromFunc(L_func, c_ops_).H2L
        else:
            L_func = _LiouvillianFromFunc(L_func, c_ops_).L

    ss = SolverSystem()
    ss.L = L_func
    ss.makefunc = _Lfunc_set
    solver_safe["mesolve"] = ss
    return ss


def _Lfunc_set(HS, rho0, args, e_ops, opt):
    """
    From the system, get the ode function and args
    """
    L_func = HS.L
    if issuper(rho0):
        func = _ode_super_func_td
    else:
        func = _ode_rho_func_td

    return func, (L_func, args)

def _ode_rho_func_td(t, y, L_func, args):
    L = L_func(t, y, args)
    return spmv(L, y)

def _ode_super_func_td(t, y, L_func, args):
    L = L_func(t, y, args)
    ym = vec2mat(y)
    return (L*ym).ravel('F')

# -----------------------------------------------------------------------------
# Generic ODE solver: shared code among the various ODE solver
# -----------------------------------------------------------------------------

def _generic_ode_solve(func, ode_args, rho0, tlist, e_ops, opt,
                       progress_bar, dims=None):
    """
    Internal function for solving ME.
    Calculate the required expectation values or invoke
    callback function at each time step.
    """
    # %%%%%%%%%%%%%%%%%%%%%%%%%%%%%%%%%%%%%%%%%%%%%%%%%%%%%%%%%%%%%%%%%%%%%%%%%
    # This function is made similar to sesolve's one for futur merging in a
    # solver class
    # %%%%%%%%%%%%%%%%%%%%%%%%%%%%%%%%%%%%%%%%%%%%%%%%%%%%%%%%%%%%%%%%%%%%%%%%%

    # prepare output array
    n_tsteps = len(tlist)
    output = Result()
    output.solver = "mesolve"
    output.times = tlist
    size = rho0.shape[0]

    initial_vector = rho0.full().ravel('F')

    r = scipy.integrate.ode(func)
    r.set_integrator('zvode', method=opt.method, order=opt.order,
                     atol=opt.atol, rtol=opt.rtol, nsteps=opt.nsteps,
                     first_step=opt.first_step, min_step=opt.min_step,
                     max_step=opt.max_step)
    if ode_args:
        r.set_f_params(*ode_args)
    r.set_initial_value(initial_vector, tlist[0])

    e_ops_data = []
    output.expect = []
    if callable(e_ops):
        n_expt_op = 0
        expt_callback = True
        output.num_expect = 1
    elif isinstance(e_ops, list):
        n_expt_op = len(e_ops)
        expt_callback = False
        output.num_expect = n_expt_op
        if n_expt_op == 0:
            # fall back on storing states
            opt.store_states = True
        else:
            for op in e_ops:
                e_ops_data.append(spre(op).data)
                if op.isherm and rho0.isherm:
                    output.expect.append(np.zeros(n_tsteps))
                else:
                    output.expect.append(np.zeros(n_tsteps, dtype=complex))
    else:
        raise TypeError("Expectation parameter must be a list or a function")

    if opt.store_states:
        output.states = []

    def get_curr_state_data(r):
        return vec2mat(r.y)

    #
    # start evolution
    #
    dt = np.diff(tlist)
    cdata = None
    progress_bar.start(n_tsteps)
    for t_idx, t in enumerate(tlist):
        progress_bar.update(t_idx)

        if not r.successful():
            raise Exception("ODE integration error: Try to increase "
                            "the allowed number of substeps by increasing "
                            "the nsteps parameter in the Options class.")

        if opt.store_states or expt_callback:
            cdata = get_curr_state_data(r)

        if opt.store_states:
            if issuper(rho0):
                fdata = dense2D_to_fastcsr_fmode(cdata, size, size)
                output.states.append(Qobj(fdata, dims=dims))
            else:
                fdata = dense2D_to_fastcsr_fmode(cdata, size, size)
                output.states.append(Qobj(fdata, dims=dims, fast="mc-dm"))

        if expt_callback:
            # use callback method
            output.expect.append(e_ops(t, Qobj(cdata, dims=dims)))

        for m in range(n_expt_op):
            output.expect[m][t_idx] = expect_rho_vec(e_ops_data[m], r.y,
                                                     e_ops[m].isherm)

        if t_idx < n_tsteps - 1:
            r.integrate(r.t + dt[t_idx])

    progress_bar.finished()

    if opt.store_final_state:
        cdata = get_curr_state_data(r)
        output.final_state = Qobj(cdata, dims=dims, isherm=True)

    return output<|MERGE_RESOLUTION|>--- conflicted
+++ resolved
@@ -69,7 +69,6 @@
     return [Qobj(out)]
 
 
-<<<<<<< HEAD
 class MeSolver(Solver):
     def __init__(self, H, psi0=None, t0=0, tlist=[], e_ops=None, args=None,
                  options=None, progress_bar=None):
@@ -171,10 +170,7 @@
 
 
 class MESolver(Solver):
-    """Master Equation Solver
-=======
->>>>>>> e6228c0f
-
+    """Master Equation Solver"""
 
 
 # -----------------------------------------------------------------------------
