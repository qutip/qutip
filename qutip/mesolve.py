# This file is part of QuTiP: Quantum Toolbox in Python.
#
#    Copyright (c) 2011 and later, Paul D. Nation and Robert J. Johansson.
#    All rights reserved.
#
#    Redistribution and use in source and binary forms, with or without
#    modification, are permitted provided that the following conditions are
#    met:
#
#    1. Redistributions of source code must retain the above copyright notice,
#       this list of conditions and the following disclaimer.
#
#    2. Redistributions in binary form must reproduce the above copyright
#       notice, this list of conditions and the following disclaimer in the
#       documentation and/or other materials provided with the distribution.
#
#    3. Neither the name of the QuTiP: Quantum Toolbox in Python nor the names
#       of its contributors may be used to endorse or promote products derived
#       from this software without specific prior written permission.
#
#    THIS SOFTWARE IS PROVIDED BY THE COPYRIGHT HOLDERS AND CONTRIBUTORS
#    "AS IS" AND ANY EXPRESS OR IMPLIED WARRANTIES, INCLUDING, BUT NOT
#    LIMITED TO, THE IMPLIED WARRANTIES OF MERCHANTABILITY AND FITNESS FOR A
#    PARTICULAR PURPOSE ARE DISCLAIMED. IN NO EVENT SHALL THE COPYRIGHT
#    HOLDER OR CONTRIBUTORS BE LIABLE FOR ANY DIRECT, INDIRECT, INCIDENTAL,
#    SPECIAL, EXEMPLARY, OR CONSEQUENTIAL DAMAGES (INCLUDING, BUT NOT
#    LIMITED TO, PROCUREMENT OF SUBSTITUTE GOODS OR SERVICES; LOSS OF USE,
#    DATA, OR PROFITS; OR BUSINESS INTERRUPTION) HOWEVER CAUSED AND ON ANY
#    THEORY OF LIABILITY, WHETHER IN CONTRACT, STRICT LIABILITY, OR TORT
#    (INCLUDING NEGLIGENCE OR OTHERWISE) ARISING IN ANY WAY OUT OF THE USE
#    OF THIS SOFTWARE, EVEN IF ADVISED OF THE POSSIBILITY OF SUCH DAMAGE.
###############################################################################
"""
This module provides solvers for the Lindblad master equation and von Neumann
equation.
"""

__all__ = ['mesolve']

import numpy as np
import scipy.integrate
import warnings
from qutip.qobj import Qobj, isket, isoper, issuper
from qutip.superoperator import spre, spost, liouvillian, mat2vec, vec2mat, lindblad_dissipator
from qutip.expect import expect_rho_vec
from qutip.solver import Options, Result, config, solver_safe, SolverSystem
from qutip.cy.spmatfuncs import spmv
<<<<<<< HEAD
=======
from qutip.cy.spconvert import dense2D_to_fastcsr_cmode, dense2D_to_fastcsr_fmode
>>>>>>> f9999c9a
from qutip.states import ket2dm
from qutip.settings import debug
from qutip.sesolve import sesolve
from qutip.ui.progressbar import BaseProgressBar, TextProgressBar
from qutip.qobjevo import QobjEvo

from qutip.cy.openmp.utilities import check_use_openmp, openmp_components

# -----------------------------------------------------------------------------
# pass on to wavefunction solver or master equation solver depending on whether
# any collapse operators were given.
#
def mesolve(H, rho0, tlist, c_ops=[], e_ops=[], args={}, options=Options(),
            progress_bar=BaseProgressBar(), _safe_mode=True):
    """
    Master equation evolution of a density matrix for a given Hamiltonian and
    set of collapse operators, or a Liouvillian.

    Evolve the state vector or density matrix (`rho0`) using a given
    Hamiltonian (`H`) and an [optional] set of collapse operators
    (`c_ops`), by integrating the set of ordinary differential equations
    that define the system. In the absence of collapse operators the system is
    evolved according to the unitary evolution of the Hamiltonian.

    The output is either the state vector at arbitrary points in time
    (`tlist`), or the expectation values of the supplied operators
    (`e_ops`). If e_ops is a callback function, it is invoked for each
    time in `tlist` with time and the state as arguments, and the function
    does not use any return values.

    If either `H` or the Qobj elements in `c_ops` are superoperators, they
    will be treated as direct contributions to the total system Liouvillian.
    This allows to solve master equations that are not on standard Lindblad
    form by passing a custom Liouvillian in place of either the `H` or `c_ops`
    elements.

    **Time-dependent operators**

    For time-dependent problems, `H` and `c_ops` can be callback
    functions that takes two arguments, time and `args`, and returns the
    Hamiltonian or Liouvillian for the system at that point in time
    (*callback format*).

    Alternatively, `H` and `c_ops` can be a specified in a nested-list format
    where each element in the list is a list of length 2, containing an
    operator (:class:`qutip.qobj`) at the first element and where the
    second element is either a string (*list string format*), a callback
    function (*list callback format*) that evaluates to the time-dependent
    coefficient for the corresponding operator, or a NumPy array (*list
    array format*) which specifies the value of the coefficient to the
    corresponding operator for each value of t in tlist.

    *Examples*

        H = [[H0, 'sin(w*t)'], [H1, 'sin(2*w*t)']]

        H = [[H0, f0_t], [H1, f1_t]]

        where f0_t and f1_t are python functions with signature f_t(t, args).

        H = [[H0, np.sin(w*tlist)], [H1, np.sin(2*w*tlist)]]

    In the *list string format* and *list callback format*, the string
    expression and the callback function must evaluate to a real or complex
    number (coefficient for the corresponding operator).

    In all cases of time-dependent operators, `args` is a dictionary of
    parameters that is used when evaluating operators. It is passed to the
    callback functions as second argument.

    **Additional options**

    Additional options to mesolve can be set via the `options` argument, which
    should be an instance of :class:`qutip.solver.Options`. Many ODE
    integration options can be set this way, and the `store_states` and
    `store_final_state` options can be used to store states even though
    expectation values are requested via the `e_ops` argument.

    .. note::

        If an element in the list-specification of the Hamiltonian or
        the list of collapse operators are in superoperator form it will be
        added to the total Liouvillian of the problem with out further
        transformation. This allows for using mesolve for solving master
        equations that are not on standard Lindblad form.

    .. note::

        On using callback function: mesolve transforms all :class:`qutip.qobj`
        objects to sparse matrices before handing the problem to the integrator
        function. In order for your callback function to work correctly, pass
        all :class:`qutip.qobj` objects that are used in constructing the
        Hamiltonian via args. mesolve will check for :class:`qutip.qobj` in
        `args` and handle the conversion to sparse matrices. All other
        :class:`qutip.qobj` objects that are not passed via `args` will be
        passed on to the integrator in scipy which will raise an NotImplemented
        exception.

    Parameters
    ----------

    H : :class:`qutip.Qobj`
        System Hamiltonian, or a callback function for time-dependent
        Hamiltonians, or alternatively a system Liouvillian.

    rho0 : :class:`qutip.Qobj`
        initial density matrix or state vector (ket).

    tlist : *list* / *array*
        list of times for :math:`t`.

    c_ops : list of :class:`qutip.Qobj`
        single collapse operator, or list of collapse operators, or a list
        of Liouvillian superoperators.

    e_ops : list of :class:`qutip.Qobj` / callback function single
        single operator or list of operators for which to evaluate
        expectation values.

    args : *dictionary*
        dictionary of parameters for time-dependent Hamiltonians and
        collapse operators.

    options : :class:`qutip.Options`
        with options for the solver.

    progress_bar : BaseProgressBar
        Optional instance of BaseProgressBar, or a subclass thereof, for
        showing the progress of the simulation.

    Returns
    -------
    result: :class:`qutip.Result`

        An instance of the class :class:`qutip.Result`, which contains
        either an *array* `result.expect` of expectation values for the times
        specified by `tlist`, or an *array* `result.states` of state vectors or
        density matrices corresponding to the times in `tlist` [if `e_ops` is
        an empty list], or nothing if a callback function was given in place of
        operators for which to calculate the expectation values.

    """
    # check whether c_ops or e_ops is is a single operator
    # if so convert it to a list containing only that operator
    if isinstance(c_ops, (Qobj, QobjEvo)):
        c_ops = [c_ops]

    if isinstance(e_ops, Qobj):
        e_ops = [e_ops]

    if isinstance(e_ops, dict):
        e_ops_dict = e_ops
        e_ops = [e for e in e_ops.values()]
    else:
        e_ops_dict = None

    if progress_bar is True:
        progress_bar = TextProgressBar()

    # check if rho0 is a superoperator, in which case e_ops argument should
    # be empty, i.e., e_ops = []
    # TODO: e_ops for superoperator
    if issuper(rho0) and not e_ops == []:
        raise TypeError("Must have e_ops = [] when initial condition rho0 is" +
                " a superoperator.")

    if options.rhs_reuse and not isinstance(H, SolverSystem):
        # TODO: deprecate when going to class based solver.
        if "mesolve" in solver_safe:
            # print(" ")
            H = solver_safe["mesolve"]
        else:
            pass
            # raise Exception("Could not find the Hamiltonian to reuse.")

    #check if should use OPENMP
    check_use_openmp(options)

    use_mesolve = ((c_ops and len(c_ops) > 0)
                   or (not isket(rho0))
                   or (isinstance(H, Qobj) and issuper(H))
                   or (isinstance(H, QobjEvo) and issuper(H.cte))
                   or (isinstance(H, list) and isinstance(H[0], Qobj) and
                            issuper(H[0]))
                   or (not isinstance(H, (Qobj, QobjEvo)) and callable(H) and
                            not options.rhs_with_state and issuper(H(0., args)))
                   or (not isinstance(H, (Qobj, QobjEvo)) and callable(H) and
                            options.rhs_with_state))

    if not use_mesolve:
<<<<<<< HEAD
        print("not collapse operator, using sesolve")
=======
        print("no collapse operator, using sesolve")
>>>>>>> f9999c9a
        return sesolve(H, rho0, tlist, e_ops=e_ops, args=args, options=options,
                    progress_bar=progress_bar, _safe_mode=_safe_mode)


    if isinstance(H, SolverSystem):
        ss = H
    elif isinstance(H, (list, Qobj, QobjEvo)):
        ss = _mesolve_QobjEvo(H, c_ops, tlist, args, options)
    elif callable(H):
        ss = _mesolve_func_td(H, c_ops, rho0, tlist, args, options)
    else:
        raise Exception("Invalid H type")

    func, ode_args = ss.makefunc(ss, rho0, args, options)
    if isket(rho0):
        rho0 = ket2dm(rho0)

    if _safe_mode:
        v = rho0.full().ravel('F')
        func(0., v, *ode_args) + v

    res = _generic_ode_solve(func, ode_args, rho0, tlist, e_ops, options,
                             progress_bar, dims=rho0.dims)

    if e_ops_dict:
        res.expect = {e: res.expect[n]
                      for n, e in enumerate(e_ops_dict.keys())}

    return res


# -----------------------------------------------------------------------------
# A time-dependent unitary wavefunction equation on the list-function format
#_mesolve_QobjEvo(H, c_ops, tlist, args, options)
def _mesolve_QobjEvo(H, c_ops, tlist, args, opt):
    """
    Prepare the system for the solver, H can be an QobjEvo.
    """
    H_td = QobjEvo(H, args, tlist)
    if not issuper(H_td.cte):
        L_td = liouvillian(H_td)
    else:
        L_td = H_td
    for op in c_ops:
        op_td = QobjEvo(op, args, tlist)
        if not issuper(op_td.cte):
            op_td = lindblad_dissipator(op_td)
        L_td += op_td

    if opt.rhs_with_state:
        L_td._check_old_with_state()

    nthread = opt.openmp_threads if opt.use_openmp else 0
    L_td.compile(omp=nthread)

    ss = SolverSystem()
    ss.H = L_td
    ss.makefunc = _qobjevo_set
    solver_safe["mesolve"] = ss
    return ss

def _qobjevo_set(HS, rho0, args, opt):
    """
    From the system, get the ode function and args
    """
    H_td = HS.H
    H_td.arguments(args)
    if issuper(rho0):
        func = H_td.compiled_qobjevo.ode_mul_mat_f_vec
    elif rho0.isket or rho0.isoper:
        func = H_td.compiled_qobjevo.mul_vec
    else:
        raise TypeError("The unitary solver requires rho0 to be"
                        " a ket or dm as initial state"
                        " or a super operator as initial state.")
    return func, ()

# -----------------------------------------------------------------------------
# Master equation solver for python-function time-dependence.
#
class _LiouvillianFromFunc:
    def __init__(self, func, c_ops):
        self.f = func
        self.c_ops = c_ops

    def H2L(self, t, rho, args):
        Ht = self.f(t, args)
        Lt = -1.0j * (spre(Ht) - spost(Ht)).data
        for op in self.c_ops:
            Lt += op(t).data
        return Lt

    def H2L_with_state(self, t, rho, args):
        Ht = self.f(t, rho, args)
        Lt = -1.0j * (spre(Ht) - spost(Ht)).data
        for op in self.c_ops:
            Lt += op(t).data
        return Lt

    def L(self, t, rho, args):
        Lt = self.f(t, args).data
        for op in self.c_ops:
            Lt += op(t).data
        return Lt

    def L_with_state(self, t, rho, args):
        Lt = self.f(t, rho, args).data
        for op in self.c_ops:
            Lt += op(t).data
        return Lt


def _mesolve_func_td(L_func, c_op_list, rho0, tlist, args, opt):
    """
    Evolve the density matrix using an ODE solver with time dependent
    Hamiltonian.
    """
    c_ops = []
    for op in c_op_list:
        op_td = QobjEvo(op, args, tlist, copy=False)
        if not issuper(op_td.cte):
            c_ops += [lindblad_dissipator(op_td)]
        else:
            c_ops += [op_td]
    if c_op_list:
        c_ops_ = [sum(c_ops)]
    else:
        c_ops_ = []

    if opt.rhs_with_state:
        state0 = rho0.full().ravel("F")
        obj = L_func(0., state0, args)
        if not issuper(obj):
            L_func = _LiouvillianFromFunc(L_func, c_ops_).H2L_with_state
        else:
            L_func = _LiouvillianFromFunc(L_func, c_ops_).L_with_state
    else:
        obj = L_func(0., args)
        if not issuper(obj):
            L_func = _LiouvillianFromFunc(L_func, c_ops_).H2L
        else:
            L_func = _LiouvillianFromFunc(L_func, c_ops_).L

    ss = SolverSystem()
    ss.L = L_func
    ss.makefunc = _Lfunc_set
    solver_safe["mesolve"] = ss
    return ss


def _Lfunc_set(HS, rho0, args, opt):
    """
    From the system, get the ode function and args
    """
    L_func = HS.L
    if issuper(rho0):
        func = _ode_super_func_td
    else:
        func = _ode_rho_func_td

    return func, (L_func, args)

def _ode_rho_func_td(t, y, L_func, args):
    L = L_func(t, y, args)
    return spmv(L, y)

def _ode_super_func_td(t, y, L_func, args):
    L = L_func(t, y, args)
    ym = vec2mat(y)
    return (L*ym).ravel('F')

# -----------------------------------------------------------------------------
# Generic ODE solver: shared code among the various ODE solver
# -----------------------------------------------------------------------------

def _generic_ode_solve(func, ode_args, rho0, tlist, e_ops, opt,
                       progress_bar, dims=None):
    """
    Internal function for solving ME.
    Calculate the required expectation values or invoke
    callback function at each time step.
    """
    # %%%%%%%%%%%%%%%%%%%%%%%%%%%%%%%%%%%%%%%%%%%%%%%%%%%%%%%%%%%%%%%%%%%%%%%%%
    # This function is made similar to sesolve's one for futur merging in a
    # solver class
    # %%%%%%%%%%%%%%%%%%%%%%%%%%%%%%%%%%%%%%%%%%%%%%%%%%%%%%%%%%%%%%%%%%%%%%%%%

    # prepare output array
    n_tsteps = len(tlist)
    output = Result()
    output.solver = "mesolve"
    output.times = tlist
    size = rho0.shape[0]

    initial_vector = rho0.full().ravel('F')

    r = scipy.integrate.ode(func)
    r.set_integrator('zvode', method=opt.method, order=opt.order,
                     atol=opt.atol, rtol=opt.rtol, nsteps=opt.nsteps,
                     first_step=opt.first_step, min_step=opt.min_step,
                     max_step=opt.max_step)
    if ode_args:
        r.set_f_params(*ode_args)
    r.set_initial_value(initial_vector, tlist[0])

    e_ops_data = []
    output.expect = []
    if callable(e_ops):
        n_expt_op = 0
        expt_callback = True
        output.num_expect = 1
    elif isinstance(e_ops, list):
        n_expt_op = len(e_ops)
        expt_callback = False
        output.num_expect = n_expt_op
        if n_expt_op == 0:
            # fall back on storing states
            opt.store_states = True
        else:
            for op in e_ops:
                e_ops_data.append(spre(op).data)
                if op.isherm and rho0.isherm:
                    output.expect.append(np.zeros(n_tsteps))
                else:
                    output.expect.append(np.zeros(n_tsteps, dtype=complex))
    else:
        raise TypeError("Expectation parameter must be a list or a function")

    if opt.store_states:
        output.states = []

    def get_curr_state_data(r):
        return vec2mat(r.y)

    #
    # start evolution
    #
    dt = np.diff(tlist)
    cdata = None
    progress_bar.start(n_tsteps)
    for t_idx, t in enumerate(tlist):
        progress_bar.update(t_idx)

        if not r.successful():
            raise Exception("ODE integration error: Try to increase "
                            "the allowed number of substeps by increasing "
                            "the nsteps parameter in the Options class.")

        if opt.store_states or expt_callback:
            cdata = get_curr_state_data(r)

        if opt.store_states:
<<<<<<< HEAD
            output.states.append(Qobj(cdata, dims=dims, isherm=True))
=======
            if issuper(rho0):
                fdata = dense2D_to_fastcsr_fmode(cdata, size, size)
                output.states.append(Qobj(fdata, dims=dims))
            else:
                fdata = dense2D_to_fastcsr_fmode(cdata, size, size)
                output.states.append(Qobj(fdata, dims=dims, fast="mc-dm"))
>>>>>>> f9999c9a

        if expt_callback:
            # use callback method
            output.expect.append(e_ops(t, Qobj(cdata, dims=dims)))

        for m in range(n_expt_op):
            output.expect[m][t_idx] = expect_rho_vec(e_ops_data[m], r.y,
                                                     e_ops[m].isherm)

        if t_idx < n_tsteps - 1:
            r.integrate(r.t + dt[t_idx])

    progress_bar.finished()

    if opt.store_final_state:
        cdata = get_curr_state_data(r)
        output.final_state = Qobj(cdata, dims=dims, isherm=True)

    return output<|MERGE_RESOLUTION|>--- conflicted
+++ resolved
@@ -45,10 +45,7 @@
 from qutip.expect import expect_rho_vec
 from qutip.solver import Options, Result, config, solver_safe, SolverSystem
 from qutip.cy.spmatfuncs import spmv
-<<<<<<< HEAD
-=======
 from qutip.cy.spconvert import dense2D_to_fastcsr_cmode, dense2D_to_fastcsr_fmode
->>>>>>> f9999c9a
 from qutip.states import ket2dm
 from qutip.settings import debug
 from qutip.sesolve import sesolve
@@ -239,11 +236,7 @@
                             options.rhs_with_state))
 
     if not use_mesolve:
-<<<<<<< HEAD
-        print("not collapse operator, using sesolve")
-=======
         print("no collapse operator, using sesolve")
->>>>>>> f9999c9a
         return sesolve(H, rho0, tlist, e_ops=e_ops, args=args, options=options,
                     progress_bar=progress_bar, _safe_mode=_safe_mode)
 
@@ -496,16 +489,12 @@
             cdata = get_curr_state_data(r)
 
         if opt.store_states:
-<<<<<<< HEAD
-            output.states.append(Qobj(cdata, dims=dims, isherm=True))
-=======
             if issuper(rho0):
                 fdata = dense2D_to_fastcsr_fmode(cdata, size, size)
                 output.states.append(Qobj(fdata, dims=dims))
             else:
                 fdata = dense2D_to_fastcsr_fmode(cdata, size, size)
                 output.states.append(Qobj(fdata, dims=dims, fast="mc-dm"))
->>>>>>> f9999c9a
 
         if expt_callback:
             # use callback method
