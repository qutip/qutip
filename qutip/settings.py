--- conflicted
+++ resolved
@@ -34,322 +34,4 @@
 This module contains settings for the QuTiP graphics, multiprocessing, and
 tidyup functionality, etc.
 """
-from __future__ import absolute_import
-# use auto tidyup
-auto_tidyup = True
-# use auto tidyup dims on multiplication
-auto_tidyup_dims = True
-# detect hermiticity
-auto_herm = True
-# general absolute tolerance
-atol = 1e-12
-# use auto tidyup absolute tolerance
-auto_tidyup_atol = 1e-12
-# number of cpus (set at qutip import)
-num_cpus = 0
-# flag indicating if fortran module is installed
-# never used
-fortran = False
-# path to the MKL library
-mkl_lib = None
-# Flag if mkl_lib is found
-has_mkl = False
-# TODO: sort out proper OpenMP detection and usage.
-has_openmp = False
-# debug mode for development
-debug = False
-# Running on mac with openblas make eigh unsafe
-eigh_unsafe = False
-# are we in IPython? Note that this cannot be
-# set by the RC file.
-ipython = False
-# define whether log handler should be
-#   - default: switch based on IPython detection
-#   - stream: set up non-propagating StreamHandler
-#   - basic: call basicConfig
-#   - null: leave logging to the user
-log_handler = 'default'
-# Allow for a colorblind mode that uses different colormaps
-# and plotting options by default.
-colorblind_safe = False
-<<<<<<< HEAD
-=======
-# Sets the threshold for matrix NNZ where OPENMP
-# turns on. This is automatically calculated and
-# put in the qutiprc file.  This value is here in case
-# that failts
-openmp_thresh = 10000
->>>>>>> d892c4d0
-# Note that since logging depends on settings,
-# if we want to do any logging here, it must be manually
-# configured, rather than through _logging.get_logger().
-try:
-    import logging
-    _logger = logging.getLogger(__name__)
-    _logger.addHandler(logging.NullHandler())
-    del logging  # Don't leak names!
-except:
-    _logger = None
-
-
-def _valid_config(key):
-    if key == "absolute_import":
-        return False
-    if key.startswith("_"):
-        return False
-    val = _self[key]
-    if isinstance(val, (bool, int, float, complex, str)):
-        return True
-    return False
-
-
-_environment_keys = ["ipython", 'has_mkl', 'has_openmp',
-                     'mkl_lib', 'fortran', 'num_cpus']
-_self = locals().copy()  # Not ideal, making an object would be better
-_all_out = [key for key in _self if _valid_config(key)]
-_all = [key for key in _all_out if key not in _environment_keys]
-_default = {key: _self[key] for key in _all}
-del _valid_config
-_self = locals()
-
-
-def save(file='qutiprc', all_config=True):
-    """
-    Write the settings to a file.
-    Default file is 'qutiprc' which is loaded when importing qutip.
-    File are stored in .qutip directory in the user home.
-    The file can be a full path or relative to home to save elsewhere.
-    If 'all_config' is used, also load other available configs.
-    """
-    from qutip.configrc import write_rc_qset, write_rc_config
-    if all_config:
-        write_rc_config(file)
-    else:
-        write_rc_qset(file)
-
-
-def load(file='qutiprc', all_config=True):
-    """
-    Loads the settings from a file.
-    Default file is 'qutiprc' which is loaded when importing qutip.
-    File are stored in .qutip directory in the user home.
-    The file can be a full path or relative to home to save elsewhere.
-    If 'all_config' is used, also load other available configs.
-    """
-    from qutip.configrc import load_rc_qset, load_rc_config
-    if all_config:
-        load_rc_config(file)
-    else:
-        load_rc_qset(file)
-
-
-def reset():
-    """Hard reset of the qutip.settings values
-    Recompute the threshold for openmp, so it may be slow.
-    """
-    for key in _default:
-        _self[key] = _default[key]
-
-    import os
-    if 'QUTIP_NUM_PROCESSES' in os.environ:
-        num_cpus = int(os.environ['QUTIP_NUM_PROCESSES'])
-    elif 'cpus' in info:
-        import qutip.hardware_info
-        info = qutip.hardware_info.hardware_info()
-        num_cpus = info['cpus']
-    else:
-        try:
-            num_cpus = multiprocessing.cpu_count()
-        except:
-            num_cpus = 1
-    _self["num_cpus"] = num_cpus
-
-    try:
-        from qutip.cy.openmp.parfuncs import spmv_csr_openmp
-    except:
-        _self["has_openmp"] = False
-        _self["openmp_thresh"] = 10000
-    else:
-        _self["has_openmp"] = True
-        from qutip.cy.openmp.bench_openmp import calculate_openmp_thresh
-        thrsh = calculate_openmp_thresh()
-        _self["openmp_thresh"] = thrsh
-
-    try:
-        __IPYTHON__
-        _self["ipython"] = True
-    except:
-        _self["ipython"] = False
-
-    from qutip._mkl.utilities import _set_mkl
-    _set_mkl()
-
-
-def print_settings():
-    out = "qutip settings:\n"
-    longest = max(len(key) for key in _all_out)
-    for key in _all_out:
-        out += "{:{width}} : {}\n".format(key, _self[key], width=longest)
-    return out
-
-
-def optionclass(name):
-    """Make the class an Options object of Qutip and register the object
-    default as qutip.settings."name".
-
-    Add the methods:
-        __init__:
-            Allow to create from data in files or from default with attributes
-            overwritten by keywords.
-            Properties with setter can also be set as kwargs.
-        save(file), load(file), reset():
-            Save, load, reset will affect all attributes that can be saved
-            as defined in qutip.configrc.getter.
-        __repr__():
-            Make a clean print of all attribute and properties.
-    and the attributes:
-        _all
-        _repr_keys
-        _name
-        _fullname
-        _isDefault
-        _defaultInstance
-
-    * Any attribute starting with "_" are excluded.
-
-    Usage:
-        ``
-        @QtOptionClass(name)
-        class Options:
-            ...
-        ``
-    or
-        ``
-        @QtOptionClass
-        class Options
-            ...
-        ``
-    * default name is `Options.__name__`
-    """
-    # The real work is in _QtOptionMaker
-    if isinstance(name, str):
-        # Called as
-        # @QtOptionClass(name)
-        # class Options:
-        return _QtOptionMaker(name)
-    else:
-        # Called as
-        # @QtOptionClass
-        # class Options:
-        return _QtOptionMaker(name.__name__)(name)
-
-
-class _QtOptionMaker:
-    def __init__(self, name):
-        self.name = name
-
-    def __call__(self, cls):
-        if hasattr(cls, "_isDefault"):
-            # Already a QtOptionClass
-            if self.name not in __self:
-                self._make_default(cls)
-            return
-
-        # attributes that to be saved
-        cls._all = [key for key in cls.__dict__
-                    if self._valid(cls, key)]
-        # attributes to print
-        cls._repr_keys = [key for key in cls.__dict__
-                          if self._valid(cls, key, _repr=True)]
-        # Name in settings and in files
-        cls._name = self.name
-        # Name when printing
-        cls._fullname = ".".join([cls.__module__, cls.__name__])
-        # Is this instance the default for the other.
-        cls._isDefault = False
-        # Build the default instance
-        # Do it before setting __init__ since it use this default
-        self._make_default(cls)
-
-        # add methods
-        # __init__ is dynamically build to get a meaningfusl signature
-        _all_set = [key for key in cls.__dict__
-                    if self._valid(cls, key, _set=True)]
-        attributes_kw = ",\n             ".join(["{}=None".format(var)
-                        for var in _all_set])
-        attributes_set = "".join(["\n    self.{0} = {0} if {0} is not None "
-                         "else self._defaultInstance.{0}".format(var)
-                         for var in _all_set])
-        code = f"""
-def __init__(self, file='', *,
-             {attributes_kw}):
-    {attributes_set}
-    if file:
-        self.load(file)
-"""
-        ns = {}
-        exec(code, globals(), ns)
-        cls.__init__ = ns["__init__"]
-        cls.__repr__ = _qoc_repr_
-        cls.reset = _qoc_reset
-        cls.save = _qoc_save
-        cls.load = _qoc_load
-        return cls
-
-    @staticmethod
-    def _valid(cls, key, _repr=False, _set=False):
-        # Can it be saved, printed, initialed?
-        import qutip.configrc as qrc
-        if key.startswith("_"):
-            return False
-        data = getattr(cls, key)
-        if _repr and isinstance(data, property):
-            # Print all properties
-            return True
-        if _set and isinstance(data, property) and data.fset is not None:
-            # Properties with a setter can be set in __init__
-            return True
-        # Only these types can be saved
-        return type(data) in qrc.getter
-
-    def _make_default(self, cls):
-        import qutip.configrc as qrc
-        default = cls()
-        for key in cls._all:
-            default.__dict__[key] = cls.__dict__[key]
-        default._isDefault = True
-        default._fullname = "qutip.settings." + self.name
-        _self[self.name] = default
-        cls._defaultInstance = default
-        qrc.sections.append((self.name, default))
-
-
-def _qoc_repr_(self):
-    out = self._fullname + ":\n"
-    longest = max(len(key) for key in self._repr_keys)
-    for key in self._repr_keys:
-        out += "{:{width}} : {}\n".format(key, getattr(self, key),
-                                          width=longest)
-    return out
-
-
-def _qoc_reset(self):
-    """Reset instance to the default value or the default to Qutip's default"""
-    if self._isDefault:
-        [setattr(self, key, getattr(self.__class__, key))
-         for key in self._all]
-    else:
-        [setattr(self, key, getattr(self._defaultInstance, key))
-         for key in self._all]
-
-
-def _qoc_save(self, file="qutiprc"):
-    """Save to desired file. 'qutiprc' if not specified"""
-    import qutip.configrc as qrc
-    qrc.write_rc_object(file, self._name, self)
-
-
-def _qoc_load(self, file="qutiprc"):
-    """Load from desired file. 'qutiprc' if not specified"""
-    import qutip.configrc as qrc
-    qrc.load_rc_object(file, self._name, self)+from __future__ import absolute_import