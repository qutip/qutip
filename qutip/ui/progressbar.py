--- conflicted
+++ resolved
@@ -134,21 +134,16 @@
         percent_done = int(round(n / self.N * 100.0))
         all_full = self.width - 2
         num_hashes = int(round((percent_done / 100.0) * all_full))
-        prog_bar = ('[' + self.fill_char * num_hashes +
-                    ' ' * (all_full - num_hashes) + ']')
+        prog_bar = '[' + self.fill_char * num_hashes + ' ' * (all_full - num_hashes) + ']'
         pct_place = (len(prog_bar) // 2) - len(str(percent_done))
         pct_string = '%d%%' % percent_done
-        prog_bar = (prog_bar[0:pct_place] +
-                    (pct_string + prog_bar[pct_place + len(pct_string):]))
-        prog_bar += ' Elapsed %s / Remaining %s' % (
-            self.time_elapsed().strip(),
-            self.time_remaining_est(percent_done))
-        print('\r', prog_bar, end='')
+        prog_bar = prog_bar[0:pct_place] + (pct_string + prog_bar[pct_place + len(pct_string):])
+        prog_bar += ' Elapsed %s / Remaining %s' % (self.time_elapsed().strip(), self.time_remaining_est(percent_done))
+        print ('\r', prog_bar, end='')
         sys.stdout.flush()
 
     def finished(self):
         self.t_done = time.time()
-<<<<<<< HEAD
         print("\r","Total run time: %s" % self.time_elapsed())
 
 
@@ -226,6 +221,3 @@
                 except Exception as ex:
                     print(ex)
             self._wake_event.wait()
-=======
-        print("\r", "Total run time: %s" % self.time_elapsed())
->>>>>>> 53e6c98c
