import os
import sys
from qutip.utilities import _blas_info
from qutip.settings import settings as qset
from ctypes import cdll


def _set_mkl():
    """
<<<<<<< HEAD
    Finds the MKL runtime library for the Anaconda and Intel Python
    distributions.
=======
    Finds the MKL runtime library for the
    Anaconda and Intel Python distributions.

>>>>>>> 4a59f335
    """
    if (
        _blas_info() != 'INTEL MKL'
        or sys.platform not in ['darwin', 'win32', 'linux', 'linux2']
    ):
        return
    python_dir = os.path.dirname(sys.executable)
    if sys.platform in ['darwin', 'linux2', 'linux']:
        python_dir = os.path.dirname(python_dir)
    library = {
        'darwin': 'libmkl_rt.dylib',
        'win32': 'mkl_rt.dll',
        'linux': 'libmkl_rt.so',
        'linux2': 'libmkl_rt.so',
    }[sys.platform]

<<<<<<< HEAD
        if plat == 'darwin':
            lib = '/libmkl_rt.dylib'
        elif plat == 'win32':
            lib = r'\mkl_rt.dll'
        elif plat in ['linux2', 'linux']:
            lib = '/libmkl_rt.so'
        else:
            raise Exception('Unknown platfrom.')

        if plat in ['darwin','linux2', 'linux']:
            lib_dir = '/lib'
        else:
            lib_dir = r'\Library\bin'
        # Try in default Anaconda location first
        try:
            qset.install.read_only_options['mkl_lib'] = \
                cdll.LoadLibrary(python_dir+lib_dir+lib)
            qset.install.read_only_options['has_mkl'] = True
        except:
            pass

        # Look in Intel Python distro location
        if not qset.install['has_mkl']:
            if plat in ['darwin','linux2', 'linux']:
                lib_dir = '/ext/lib'
            else:
                lib_dir = r'\ext\lib'
            try:
                qset.install.read_only_options['mkl_lib'] = \
                    cdll.LoadLibrary(python_dir+lib_dir+lib)
                qset.install.read_only_options['has_mkl'] = True
            except:
                pass
=======
    if sys.platform in ['darwin', 'linux2', 'linux']:
        locations = [
            'lib',
            os.path.join('ext', 'lib'),
        ]
>>>>>>> 4a59f335
    else:
        locations = [
            os.path.join('Library', 'bin'),
            os.path.join('ext', 'lib'),
        ]

<<<<<<< HEAD

if __name__ == "__main__":
    _set_mkl()
    print(qset.install['has_mkl'])
=======
    for location in locations:
        try:
            qset.mkl_lib = cdll.LoadLibrary(
                os.path.join(python_dir, location, library)
            )
            qset.has_mkl = True
            return
        except Exception:
            pass
>>>>>>> 4a59f335
<|MERGE_RESOLUTION|>--- conflicted
+++ resolved
@@ -7,14 +7,8 @@
 
 def _set_mkl():
     """
-<<<<<<< HEAD
     Finds the MKL runtime library for the Anaconda and Intel Python
     distributions.
-=======
-    Finds the MKL runtime library for the
-    Anaconda and Intel Python distributions.
-
->>>>>>> 4a59f335
     """
     if (
         _blas_info() != 'INTEL MKL'
@@ -31,66 +25,23 @@
         'linux2': 'libmkl_rt.so',
     }[sys.platform]
 
-<<<<<<< HEAD
-        if plat == 'darwin':
-            lib = '/libmkl_rt.dylib'
-        elif plat == 'win32':
-            lib = r'\mkl_rt.dll'
-        elif plat in ['linux2', 'linux']:
-            lib = '/libmkl_rt.so'
-        else:
-            raise Exception('Unknown platfrom.')
-
-        if plat in ['darwin','linux2', 'linux']:
-            lib_dir = '/lib'
-        else:
-            lib_dir = r'\Library\bin'
-        # Try in default Anaconda location first
-        try:
-            qset.install.read_only_options['mkl_lib'] = \
-                cdll.LoadLibrary(python_dir+lib_dir+lib)
-            qset.install.read_only_options['has_mkl'] = True
-        except:
-            pass
-
-        # Look in Intel Python distro location
-        if not qset.install['has_mkl']:
-            if plat in ['darwin','linux2', 'linux']:
-                lib_dir = '/ext/lib'
-            else:
-                lib_dir = r'\ext\lib'
-            try:
-                qset.install.read_only_options['mkl_lib'] = \
-                    cdll.LoadLibrary(python_dir+lib_dir+lib)
-                qset.install.read_only_options['has_mkl'] = True
-            except:
-                pass
-=======
     if sys.platform in ['darwin', 'linux2', 'linux']:
         locations = [
             'lib',
             os.path.join('ext', 'lib'),
         ]
->>>>>>> 4a59f335
     else:
         locations = [
             os.path.join('Library', 'bin'),
             os.path.join('ext', 'lib'),
         ]
 
-<<<<<<< HEAD
-
-if __name__ == "__main__":
-    _set_mkl()
-    print(qset.install['has_mkl'])
-=======
     for location in locations:
         try:
             qset.mkl_lib = cdll.LoadLibrary(
                 os.path.join(python_dir, location, library)
             )
-            qset.has_mkl = True
+            qset.install['has_mkl'] = True
             return
         except Exception:
-            pass
->>>>>>> 4a59f335
+            pass