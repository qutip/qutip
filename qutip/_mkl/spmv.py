--- conflicted
+++ resolved
@@ -1,15 +1,8 @@
 import numpy as np
 from ctypes import POINTER, c_int, c_char, byref
-<<<<<<< HEAD
-from numpy import ctypeslib
+from numpy.ctypeslib import ndpointer
 from qutip.settings import settings as qset
 zcsrgemv = qset.mkl_lib.mkl_cspblas_zcsrgemv
-=======
-from numpy.ctypeslib import ndpointer
-import qutip.settings as qset
-zcsrgemv = qset.mkl_lib.mkl_cspblas_zcsrgemv
-
->>>>>>> e8f8b0fe
 
 def mkl_spmv(A, x):
     """
