# This file is part of QuTiP: Quantum Toolbox in Python.
#
#    Copyright (c) 2011 and later, Paul D. Nation and Robert J. Johansson.
#    All rights reserved.
#
#    Redistribution and use in source and binary forms, with or without
#    modification, are permitted provided that the following conditions are
#    met:
#
#    1. Redistributions of source code must retain the above copyright notice,
#       this list of conditions and the following disclaimer.
#
#    2. Redistributions in binary form must reproduce the above copyright
#       notice, this list of conditions and the following disclaimer in the
#       documentation and/or other materials provided with the distribution.
#
#    3. Neither the name of the QuTiP: Quantum Toolbox in Python nor the names
#       of its contributors may be used to endorse or promote products derived
#       from this software without specific prior written permission.
#
#    THIS SOFTWARE IS PROVIDED BY THE COPYRIGHT HOLDERS AND CONTRIBUTORS
#    "AS IS" AND ANY EXPRESS OR IMPLIED WARRANTIES, INCLUDING, BUT NOT
#    LIMITED TO, THE IMPLIED WARRANTIES OF MERCHANTABILITY AND FITNESS FOR A
#    PARTICULAR PURPOSE ARE DISCLAIMED. IN NO EVENT SHALL THE COPYRIGHT
#    HOLDER OR CONTRIBUTORS BE LIABLE FOR ANY DIRECT, INDIRECT, INCIDENTAL,
#    SPECIAL, EXEMPLARY, OR CONSEQUENTIAL DAMAGES (INCLUDING, BUT NOT
#    LIMITED TO, PROCUREMENT OF SUBSTITUTE GOODS OR SERVICES; LOSS OF USE,
#    DATA, OR PROFITS; OR BUSINESS INTERRUPTION) HOWEVER CAUSED AND ON ANY
#    THEORY OF LIABILITY, WHETHER IN CONTRACT, STRICT LIABILITY, OR TORT
#    (INCLUDING NEGLIGENCE OR OTHERWISE) ARISING IN ANY WAY OUT OF THE USE
#    OF THIS SOFTWARE, EVEN IF ADVISED OF THE POSSIBILITY OF SUCH DAMAGE.
###############################################################################
"""Time-dependent Quantum Object (Qobj) class.
"""
__all__ = ['QobjEvo']

from qutip.qobj import Qobj
import qutip.settings as qset
from qutip.interpolate import Cubic_Spline
from scipy.interpolate import CubicSpline, interp1d
from functools import partial, wraps
from types import FunctionType, BuiltinFunctionType
import numpy as np
from numbers import Number
from qutip.qobjevo_codegen import (_compile_str_single, _compiled_coeffs,
                                   _compiled_coeffs_python)
from qutip.cy.spmatfuncs import (cy_expect_rho_vec, cy_expect_psi,
                                 spmv, cy_spmm_tr)
from qutip.cy.cqobjevo import (CQobjCte, CQobjCteDense, CQobjEvoTd,
                                 CQobjEvoTdMatched, CQobjEvoTdDense)
from qutip.cy.cqobjevo_factor import (InterCoeffT, InterCoeffCte,
                                      InterpolateCoeff, StrCoeff,
                                      StepCoeffCte, StepCoeffT)
import pickle
import sys
import scipy
import os
from re import sub

if qset.has_openmp:
    from qutip.cy.openmp.cqobjevo_omp import (CQobjCteOmp, CQobjEvoTdOmp,
                                              CQobjEvoTdMatchedOmp)

safePickle = [False]
if sys.platform == 'win32':
    safePickle[0] = True

try:
    import cython
    use_cython = [True]
except:
    use_cython = [False]


def proj(x):
    if np.isfinite(x):
        return (x)
    else:
        return np.inf + 0j * np.imag(x)


str_env = {
    "sin": np.sin,
    "cos": np.cos,
    "tan": np.tan,
    "asin": np.arcsin,
    "acos": np.arccos,
    "atan": np.arctan,
    "pi": np.pi,
    "sinh": np.sinh,
    "cosh": np.cosh,
    "tanh": np.tanh,
    "asinh": np.arcsinh,
    "acosh": np.arccosh,
    "atanh": np.arctanh,
    "exp": np.exp,
    "log": np.log,
    "log10": np.log10,
    "erf": scipy.special.erf,
    "zerf": scipy.special.erf,
    "sqrt": np.sqrt,
    "real": np.real,
    "imag": np.imag,
    "conj": np.conj,
    "abs": np.abs,
    "norm": lambda x: np.abs(x)**2,
    "arg": np.angle,
    "proj": proj,
    "np": np,
    "spe": scipy.special}


class _file_list:
    """
    Contain temp a list .pyx to clean
    """
    def __init__(self):
        self.files = []

    def add(self, file_):
        self.files += [file_ + ".pyx"]

    def clean(self):
        to_del = []
        for i, file_ in enumerate(self.files):
            try:
                os.remove(file_)
                to_del.append(i)
            except Exception:
                if not os.path.isfile(file_):
                    to_del.append(i)

        for i in to_del[::-1]:
            del self.files[i]

    def __del__(self):
        self.clean()

coeff_files = _file_list()


class _StrWrapper:
    def __init__(self, code):
        self.code = "_out = " + code

    def __call__(self, t, args={}):
        env = {"t": t}
        env.update(args)
        exec(self.code, str_env, env)
        return env["_out"]

class _CubicSplineWrapper:
    # Using scipy's CubicSpline since Qutip's one
    # only accept linearly distributed tlist
    def __init__(self, tlist, coeff, args=None):
        self.coeff = coeff
        self.tlist = tlist
        try:
            use_step_func = args["_step_func_coeff"]
        except KeyError:
            use_step_func = 0
        if use_step_func:
            self.func = interp1d(
                self.tlist, self.coeff, kind="previous",
                bounds_error=False, fill_value=0.)
        else:
            self.func = CubicSpline(self.tlist, self.coeff)

    def __call__(self, t, args={}):
        return self.func([t])[0]

class _StateAsArgs:
    # old with state (f(t, psi, args)) to new (args["state"] = psi)
    def __init__(self, coeff_func):
        self.coeff_func = coeff_func

    def __call__(self, t, args={}):
        return self.coeff_func(t, args["_state_vec"], args)


# %%%%%%%%%%%%%%%%%%%%%%%%%%%%%%%%%%%%%%%%%
class StateArgs:
    """Object to indicate to use the state in args outside solver.
    args[key] = StateArgs(type, op)
    """
    def __init__(self, type="Qobj", op=None):
        self.dyn_args = (type, op)

    def __call__(self):
        return self.dyn_args

# %%%%%%%%%%%%%%%%%%%%%%%%%%%%%%%%%%%%%%%%%%
# object for each time dependent element of the QobjEvo
# qobj : the Qobj of element ([*Qobj*, f])
# get_coeff : a callable that take (t, args) and return the coeff at that t
# coeff : The coeff as a string, array or function as provided by the user.
# type : flag for the type of coeff
class EvoElement:
    def __init__(self, qobj, get_coeff, coeff, type):
        self.qobj = qobj
        self.get_coeff = get_coeff
        self.coeff = coeff
        self.type = type

    @classmethod
    def make(cls, list_):
        return cls(*list_)

    def __getitem__(self, i):
        if i == 0:
            return self.qobj
        if i == 1:
            return self.get_coeff
        if i == 2:
            return self.coeff
        if i == 3:
            return self.type


class QobjEvo:
    """A class for representing time-dependent quantum objects,
    such as quantum operators and states.

    The QobjEvo class is a representation of time-dependent Qutip quantum
    objects (Qobj). This class implements math operations :
        +,- : QobjEvo, Qobj
        * : Qobj, C-number
        / : C-number
    and some common linear operator/state operations. The QobjEvo
    are constructed from a nested list of Qobj with their time-dependent
    coefficients. The time-dependent coefficients are either a funciton, a
    string or a numpy array.

    For function format, the function signature must be f(t, args).
    *Examples*
        def f1_t(t, args):
            return np.exp(-1j * t * args["w1"])

        def f2_t(t, args):
            return np.cos(t * args["w2"])

        H = QobjEvo([H0, [H1, f1_t], [H2, f2_t]], args={"w1":1., "w2":2.})

    For string based coeffients, the string must be a compilable python code
    resulting in a complex. The following symbols are defined:
        sin cos tan asin acos atan pi
        sinh cosh tanh asinh acosh atanh
        exp log log10 erf zerf sqrt
        real imag conj abs norm arg proj
        numpy as np, and scipy.special as spe.
    *Examples*
        H = QobjEvo([H0, [H1, 'exp(-1j*w1*t)'], [H2, 'cos(w2*t)']],
                    args={"w1":1.,"w2":2.})

    For numpy array format, the array must be an 1d of dtype float or complex.
    A list of times (float64) at which the coeffients must be given (tlist).
    The coeffients array must have the same len as the tlist.
    The time of the tlist do not need to be equidistant, but must be sorted.
    By default, a cubic spline interpolation will be used for the coefficient
    at time t.
    If the coefficients are to be treated as step function, use the arguments
    args = {"_step_func_coeff": True}
    *Examples*
        tlist = np.logspace(-5,0,100)
        H = QobjEvo([H0, [H1, np.exp(-1j*tlist)], [H2, np.cos(2.*tlist)]],
                    tlist=tlist)

    args is a dict of (name:object). The name must be a valid variables string.
    Some solvers support arguments that update at each call:
    sesolve, mesolve, mcsolve:
        state can be obtained with:
            "state_vec":psi0, args["state_vec"] = state as 1D np.ndarray
            "state_mat":psi0, args["state_mat"] = state as 2D np.ndarray
            "state":psi0, args["state"] = state as Qobj

            This Qobj is the initial value.

        expectation values:
            "expect_op_n":0, args["expect_op_n"] = expect(e_ops[int(n)], state)
            expect is <phi|O|psi> or tr(state * O) depending on state dimensions

    mcsolve:
        collapse can be obtained with:
            "collapse":list => args[name] == list of collapse
            each collapse will be appended to the list as (time, which c_ops)

    Mixing the formats is possible, but not recommended.
    Mixing tlist will cause problem.

    Parameters
    ----------
    QobjEvo(Q_object=[], args={}, tlist=None)

    Q_object : array_like
        Data for vector/matrix representation of the quantum object.

    args : dictionary that contain the arguments for

    tlist : array_like
        List of times at which the numpy-array coefficients are applied. Times
        must be equidistant and start from 0.

    Attributes
    ----------
    cte : Qobj
        Constant part of the QobjEvo

    ops : list of EvoElement
        List of Qobj and the coefficients.
        [(Qobj, coefficient as a function, original coefficient,
            type, local arguments ), ... ]
        type :
            1: function
            2: string
            3: np.array
            4: Cubic_Spline

    args : map
        arguments of the coefficients

    dynamics_args : list
        arguments that change during evolution

    tlist : array_like
        List of times at which the numpy-array coefficients are applied.

    compiled : string
        Has the cython version of the QobjEvo been created

    compiled_qobjevo : cy_qobj (CQobjCte or CQobjEvoTd)
        Cython version of the QobjEvo

    coeff_get : callable object
        object called to obtain a list of coefficient at t

    coeff_files : list
        runtime created files to delete with the instance

    dummy_cte : bool
        is self.cte a empty Qobj

    const : bool
        Indicates if quantum object is Constant

    type : string
        information about the type of coefficient
            "string", "func", "array",
            "spline", "mixed_callable", "mixed_compilable"

    num_obj : int
        number of Qobj in the QobjEvo : len(ops) + (1 if not dummy_cte)

    use_cython : bool
        flag to compile string to cython or python

    safePickle : bool
        flag to not share pointers between thread


    Methods
    -------
    copy() :
        Create copy of Qobj

    arguments(new_args):
        Update the args of the object

    Math:
        +/- QobjEvo, Qobj, scalar:
            Addition is possible between QobjEvo and with Qobj or scalar
        -:
            Negation operator
        * Qobj, scalar:
            Product is possible with Qobj or scalar
        / scalar:
            It is possible to divide by scalar only
    conj()
        Return the conjugate of quantum object.

    dag()
        Return the adjoint (dagger) of quantum object.

    trans()
        Return the transpose of quantum object.

    _cdc()
        Return self.dag() * self.

    permute(order)
        Returns composite qobj with indices reordered.

    apply(f, *args, **kw_args)
        Apply the function f to every Qobj. f(Qobj) -> Qobj
        Return a modified QobjEvo and let the original one untouched

    apply_decorator(decorator, *args, str_mod=None,
                    inplace_np=False, **kw_args):
        Apply the decorator to each function of the ops.
        The *args and **kw_args are passed to the decorator.
        new_coeff_function = decorator(coeff_function, *args, **kw_args)
        str_mod : list of 2 elements
            replace the string : str_mod[0] + original_string + str_mod[1]
            *exemple: str_mod = ["exp(",")"]
        inplace_np:
            Change the numpy array instead of applying the decorator to the
            function reading the array. Some decorators create incorrect array.
            Transformations f'(t) = f(g(t)) create a missmatch between the
            array and the associated time list.

    tidyup(atol=1e-12)
        Removes small elements from quantum object.

    compress():
        Merge ops which are based on the same quantum object and coeff type.

    compile(code=False, matched=False, dense=False, omp=0):
        Create the associated cython object for faster usage.
        code: return the code generated for compilation of the strings.
        matched: the compiled object use sparse matrix with matching indices.
                    (experimental, no real advantage)
        dense: the compiled object use dense matrix.
        omp: (int) number of thread: the compiled object use spmvpy_openmp.

    __call__(t, data=False, state=None, args={}):
        Return the Qobj at time t.
        *Faster after compilation

    mul_mat(t, mat):
        Product of this at t time with the dense matrix mat.
        *Faster after compilation

    mul_vec(t, psi):
        Apply the quantum object (if operator, no check) to psi.
        More generaly, return the product of the object at t with psi.
        *Faster after compilation

    expect(t, psi, herm=False):
        Calculates the expectation value for the quantum object (if operator,
            no check) and state psi.
        Return only the real part if herm.
        *Faster after compilation

    to_list():
        Return the time-dependent quantum object as a list
    """

    def __init__(self, Q_object=[], args={}, copy=True,
                 tlist=None, state0=None, e_ops=[]):
        if isinstance(Q_object, QobjEvo):
            if copy:
                self._inplace_copy(Q_object)
            else:
                self.__dict__ = Q_object.__dict__
            if args:
                self.arguments(args)
                for i, dargs in enumerate(self.dynamics_args):
                    e_int = dargs[1] == "expect" and isinstance(dargs[2], int)
                    if e_ops and e_int:
                        self.dynamics_args[i] = (dargs[0], "expect",
                                                 e_ops[dargs[2]])
                if state0 is not None:
                    self._dynamics_args_update(0., state0)
            return

        self.const = False
        self.dummy_cte = False
        self.args = args.copy()
        self.dynamics_args = []
        self.cte = None
        self.tlist = tlist
        self.compiled = ""
        self.compiled_qobjevo = None
        self.coeff_get = None
        self.type = "none"
        self.omp = 0
        self.coeff_files = []
        self.use_cython = use_cython[0]
        self.safePickle = safePickle[0]

        if isinstance(Q_object, list) and len(Q_object) == 2:
            if isinstance(Q_object[0], Qobj) and not isinstance(Q_object[1],
                                                                (Qobj, list)):
                # The format is [Qobj, f/str]
                Q_object = [Q_object]

        op_type = self._td_format_check_single(Q_object, tlist)
        self.ops = []

        if isinstance(op_type, int):
            if op_type == 0:
                self.cte = Q_object
                self.const = True
                self.type = "cte"
            elif op_type == 1:
                raise Exception("The Qobj must not already be a function")
            elif op_type == -1:
                pass
        else:
            op_type_count = [0, 0, 0, 0]
            for type_, op in zip(op_type, Q_object):
                if type_ == 0:
                    if self.cte is None:
                        self.cte = op
                    else:
                        self.cte += op
                elif type_ == 1:
                    op_type_count[0] += 1
                    self.ops.append(EvoElement(op[0], op[1], op[1], "func"))
                elif type_ == 2:
                    op_type_count[1] += 1
                    self.ops.append(EvoElement(op[0], _StrWrapper(op[1]),
                                    op[1], "string"))
                elif type_ == 3:
                    op_type_count[2] += 1
                    self.ops.append(EvoElement(
                        op[0],
                        _CubicSplineWrapper(tlist, op[1], args=self.args),
                        op[1].copy(), "array"))
                elif type_ == 4:
                    op_type_count[3] += 1
                    self.ops.append(EvoElement(op[0], op[1], op[1], "spline"))

            nops = sum(op_type_count)
            if all([op_t == 0 for op_t in op_type]):
                self.type = "cte"
            elif op_type_count[0] == nops:
                self.type = "func"
            elif op_type_count[1] == nops:
                self.type = "string"
            elif op_type_count[2] == nops:
                self.type = "array"
            elif op_type_count[3] == nops:
                self.type = "spline"
            elif op_type_count[0]:
                self.type = "mixed_callable"
            else:
                self.type = "mixed_compilable"

            try:
                if not self.cte:
                    self.cte = self.ops[0].qobj
                    # test is all qobj are compatible (shape, dims)
                    for op in self.ops[1:]:
                        self.cte += op.qobj
                    self.cte *= 0.
                    self.dummy_cte = True
                else:
                    cte_copy = self.cte.copy()
                    # test is all qobj are compatible (shape, dims)
                    for op in self.ops:
                        cte_copy += op.qobj
            except Exception as e:
                raise TypeError("Qobj not compatible.") from e

            if not self.ops:
                self.const = True
        self.num_obj = (len(self.ops) if self.dummy_cte else len(self.ops) + 1)
        self._args_checks()
        if e_ops:
            for i, dargs in enumerate(self.dynamics_args):
                if dargs[1] == "expect" and isinstance(dargs[2], int):
                    self.dynamics_args[i] = (dargs[0], "expect",
                                             QobjEvo(e_ops[dargs[2]]))
        if state0 is not None:
            self._dynamics_args_update(0., state0)

    def _td_format_check_single(self, Q_object, tlist=None):
        op_type = []

        if isinstance(Q_object, Qobj):
            op_type = 0
        elif isinstance(Q_object, (FunctionType,
                                   BuiltinFunctionType, partial)):
            op_type = 1
        elif isinstance(Q_object, list):
            if (len(Q_object) == 0):
                op_type = -1
            for op_k in Q_object:
                if isinstance(op_k, Qobj):
                    op_type.append(0)
                elif isinstance(op_k, list):
                    if not isinstance(op_k[0], Qobj):
                        raise TypeError("Incorrect Q_object specification")
                    elif len(op_k) == 2:
                        if isinstance(op_k[1], Cubic_Spline):
                            op_type.append(4)
                        elif callable(op_k[1]):
                            op_type.append(1)
                        elif isinstance(op_k[1], str):
                            op_type.append(2)
                        elif isinstance(op_k[1], np.ndarray):
                            if not isinstance(tlist, np.ndarray) or not \
                                        len(op_k[1]) == len(tlist):
                                raise TypeError("Time list does not match")
                            op_type.append(3)
                        else:
                            raise TypeError("Incorrect Q_object specification")
                    else:
                        raise TypeError("Incorrect Q_object specification")
        else:
            raise TypeError("Incorrect Q_object specification")
        return op_type

    def _args_checks(self):
        statedims = [self.cte.dims[1],[1]]
        for key in self.args:
            if key == "state" or key == "state_qobj":
                self.dynamics_args += [(key, "Qobj", None)]
                if self.args[key] is None:
                    self.args[key] = Qobj(dims=statedims)

            if key == "state_mat":
                self.dynamics_args += [("state_mat", "mat", None)]
                if isinstance(self.args[key], Qobj):
<<<<<<< HEAD
                    if what == "Qobj":
                        to_add[name] = self.args[key]
                    elif what == "mat":
                        to_add[name] = self.args[key].full()
                    else:
                        to_add[name] = self.args[key].full().ravel("F")
                else:
                    if what == "Qobj":
                        to_add[name] = Qobj(dims=[self.cte.dims[1],[1]])
                    elif what == "mat":
                        to_add[name] = np.zeros((self.cte.shape[1],1),
                                                dtype=complex)
                    else:
                        to_add[name] = np.zeros((self.cte.shape[1]),
                                                dtype=complex)
=======
                    self.args[key] = self.args[key].full()
                if self.args[key] is None:
                    self.args[key] = Qobj(dims=statedims).full()
>>>>>>> db300cf2

            if key == "state_vec":
                self.dynamics_args += [("state_vec", "vec", None)]
                if isinstance(self.args[key], Qobj):
                    self.args[key] = self.args[key].full().ravel("F")
                if self.args[key] is None:
                    self.args[key] = Qobj(dims=statedims).full().ravel("F")

            if key.startswith("expect_op_"):
                e_op_num = int(key[10:])
                self.dynamics_args += [(key, "expect", e_op_num)]

            if isinstance(self.args[key], StateArgs):
                self.dynamics_args += [(key, *self.args[key]())]
                self.args[key] = 0.

    def _check_old_with_state(self, state):
        add_vec = False
        for op in self.ops:
            if op.type == "func":
                try:
                    op.get_coeff(0., self.args)
                except TypeError as e:
                    nfunc = _StateAsArgs(self.coeff)
                    op = EvoElement((op.qobj, nfunc, nfunc, "func"))
                    add_vec = True
        if add_vec:
            self.dynamics_args += [("_state_vec", "vec", None)]

    def __del__(self):
        for file_ in self.coeff_files:
            try:
                os.remove(file_)
            except:
                pass

    def __call__(self, t, data=False, state=None, args={}):
        try:
            t = float(t)
        except Exception as e:
            raise TypeError("t should be a real scalar.") from e

        if state is not None:
            self._dynamics_args_update(t, state)

        if args:
            if not isinstance(args, dict):
                raise TypeError("The new args must be in a dict")
            old_args = self.args.copy()
            old_compiled = self.compiled
            self.compiled = False
            self.args.update(args)
            op_t = self.__call__(t, data=data)
            self.args = old_args
            self.compiled = old_compiled
        elif self.const:
            if data:
                op_t = self.cte.data.copy()
            else:
                op_t = self.cte.copy()
        elif self.compiled and self.compiled.split()[0] != "dense":
            op_t = self.compiled_qobjevo.call(t, data)
        elif data:
            op_t = self.cte.data.copy()
            for part in self.ops:
                op_t += part.qobj.data * part.get_coeff(t, self.args)
        else:
            op_t = self.cte.copy()
            for part in self.ops:
                op_t += part.qobj * part.get_coeff(t, self.args)

        return op_t

    def _dynamics_args_update(self, t, state):
        if isinstance(state, Qobj):
            for name, what, op in self.dynamics_args:
                if what == "vec":
                    self.args[name] = state.full().ravel("F")
                elif what == "mat":
                    self.args[name] = state.full()
                elif what == "Qobj":
                    self.args[name] = state
                elif what == "expect":
                    self.args[name] = op.expect(t, state)

        elif isinstance(state, np.ndarray) and state.ndim == 1:
            s1 = self.cte.shape[1]
            for name, what, op in self.dynamics_args:
                if what == "vec":
                    self.args[name] = state
                elif what == "expect":
                    self.args[name] = op.expect(t, state)
                elif state.shape[0] == s1 and self.cte.issuper:
                    new_l = int(np.sqrt(s1))
                    mat = state.reshape((new_l, new_l), order="F")
                    if what == "mat":
                        self.args[name] = mat
                    elif what == "Qobj":
                        self.args[name] = Qobj(mat, dims=self.cte.dims[1])
                elif state.shape[0] == s1:
                    mat = state.reshape((-1,1))
                    if what == "mat":
                        self.args[name] = mat
                    elif what == "Qobj":
                        self.args[name] = Qobj(mat, dims=[self.cte.dims[1],[1]])
                elif state.shape[0] == s1*s1:
                    new_l = int(np.sqrt(s1))
                    mat = state.reshape((new_l, new_l), order="F")
                    if what == "mat":
                        self.args[name] = mat
                    elif what == "Qobj":
                        self.args[name] = Qobj(mat, dims=[self.cte.dims[1],
                                                          self.cte.dims[1]])

        elif isinstance(state, np.ndarray) and state.ndim == 2:
            s1 = self.cte.shape[1]
            new_l = int(np.sqrt(s1))
            for name, what, op in self.dynamics_args:
                if what == "vec":
                    self.args[name] = state.ravel("F")
                elif what == "mat":
                    self.args[name] = state
                elif what == "expect":
                    self.args[name] = op.expect(t, state)
                elif state.shape[1] == 1:
                    self.args[name] = Qobj(state, dims=[self.cte.dims[1],[1]])
                elif state.shape[1] == s1:
                    self.args[name] = Qobj(state, dims=self.cte.dims)
                else:
                    self.args[name] = Qobj(state)

        else:
            raise TypeError("state must be a Qobj or np.ndarray")

    def copy(self):
        new = QobjEvo(self.cte.copy())
        new.const = self.const
        new.args = self.args.copy()
        new.dynamics_args = self.dynamics_args.copy()
        new.tlist = self.tlist
        new.dummy_cte = self.dummy_cte
        new.num_obj = self.num_obj
        new.type = self.type
        new.compiled = False
        new.compiled_qobjevo = None
        new.coeff_get = None
        new.coeff_files = []
        new.use_cython = self.use_cython
        new.safePickle = self.safePickle

        for op in self.ops:
            if op.type == "array":
                new_coeff = op.coeff.copy()
            else:
                new_coeff = op.coeff
            new.ops.append(EvoElement(op.qobj.copy(), op.get_coeff,
                                      new_coeff, op.type))

        return new

    def _inplace_copy(self, other):
        self.cte = other.cte
        self.const = other.const
        self.args = other.args.copy()
        self.dynamics_args = other.dynamics_args
        self.tlist = other.tlist
        self.dummy_cte = other.dummy_cte
        self.num_obj = other.num_obj
        self.type = other.type
        self.compiled = ""
        self.compiled_qobjevo = None
        self.coeff_get = None
        self.ops = []
        self.coeff_files = []
        self.use_cython = other.use_cython
        self.safePickle = other.safePickle

        for op in other.ops:
            if op.type == "array":
                new_coeff = op.coeff.copy()
            else:
                new_coeff = op.coeff
            self.ops.append(EvoElement(op.qobj.copy(), op.get_coeff,
                                       new_coeff, op.type))

    def arguments(self, new_args):
        if not isinstance(new_args, dict):
            raise TypeError("The new args must be in a dict")
        # remove dynamics_args that are to be refreshed
        self.dynamics_args = [dargs for dargs in self.dynamics_args
                              if dargs[0] not in new_args]
        self.args.update(new_args)
        self._args_checks()
        if self.compiled and self.compiled.split()[2] is not "cte":
            if isinstance(self.coeff_get, StrCoeff):
                self.coeff_get.set_args(self.args)
                self.coeff_get._set_dyn_args(self.dynamics_args)
            elif isinstance(self.coeff_get, _UnitedFuncCaller):
                self.coeff_get.set_args(self.args, self.dynamics_args)

    def solver_set_args(self, new_args, state, e_ops):
        self.dynamics_args = []
        self.args.update(new_args)
        self._args_checks()
        for i, dargs in enumerate(self.dynamics_args):
            if dargs[1] == "expect" and isinstance(dargs[2], int):
                self.dynamics_args[i] = (dargs[0], "expect",
                                         QobjEvo(e_ops[dargs[2]]))
                if self.compiled:
                    self.dynamics_args[i][2].compile()
        self._dynamics_args_update(0., state)
        if self.compiled and self.compiled.split()[2] is not "cte":
            if isinstance(self.coeff_get, StrCoeff):
                self.coeff_get.set_args(self.args)
                self.coeff_get._set_dyn_args(self.dynamics_args)
            elif isinstance(self.coeff_get, _UnitedFuncCaller):
                self.coeff_get.set_args(self.args, self.dynamics_args)

    def to_list(self):
        list_qobj = []
        if not self.dummy_cte:
            list_qobj.append(self.cte)
        for op in self.ops:
            list_qobj.append([op.qobj, op.coeff])
        return list_qobj

    # Math function
    def __add__(self, other):
        res = self.copy()
        res += other
        return res

    def __radd__(self, other):
        res = self.copy()
        res += other
        return res

    def __iadd__(self, other):
        if isinstance(other, QobjEvoFunc):
            return NotImplemented
        elif isinstance(other, QobjEvo):
            self.cte += other.cte
            l = len(self.ops)
            for op in other.ops:
                if op.type == "array":
                    new_coeff = op.coeff.copy()
                else:
                    new_coeff = op.coeff
                self.ops.append(EvoElement(op.qobj.copy(), op.get_coeff,
                                           new_coeff, op.type))
                l += 1
            self.args.update(**other.args)
            self.dynamics_args += other.dynamics_args
            self.const = self.const and other.const
            self.dummy_cte = self.dummy_cte and other.dummy_cte
            if self.type != other.type:
                if self.type in ["func", "mixed_callable"] or \
                        other.type in ["func", "mixed_callable"]:
                    self.type = "mixed_callable"
                else:
                    self.type = "mixed_compilable"
            self.compiled = ""
            self.compiled_qobjevo = None
            self.coeff_get = None

            if self.tlist is None:
                self.tlist = other.tlist
            else:
                if other.tlist is None:
                    pass
                elif len(other.tlist) != len(self.tlist) or \
                        other.tlist[-1] != self.tlist[-1]:
                    raise Exception("tlist are not compatible")
        else:
            self.cte += other
            self.dummy_cte = False

        self.num_obj = (len(self.ops) if self.dummy_cte else len(self.ops) + 1)
        self._reset_type()
        return self

    def __sub__(self, other):
        res = self.copy()
        res -= other
        return res

    def __rsub__(self, other):
        res = -self.copy()
        res += other
        return res

    def __isub__(self, other):
        self += (-other)
        return self

    def __mul__(self, other):
        res = self.copy()
        res *= other
        return res

    def __rmul__(self, other):
        res = self.copy()
        if isinstance(other, Qobj):
            res.cte = other * res.cte
            for op in res.ops:
                op.qobj = other * op.qobj
            return res
        elif isinstance(other, QobjEvoFunc):
            return NotImplemented
        else:
            res *= other
            return res

    def __imul__(self, other):
        if isinstance(other, Qobj) or isinstance(other, Number):
            self.cte *= other
            for op in self.ops:
                op.qobj *= other
        elif isinstance(other, QobjEvoFunc):
            return NotImplemented
        elif isinstance(other, QobjEvo):
            if other.const:
                self.cte *= other.cte
                for op in self.ops:
                    op.qobj *= other.cte
            elif self.const:
                cte = self.cte.copy()
                self = other.copy()
                self.cte = cte * self.cte
                for op in self.ops:
                    op.qobj = cte*op.qobj
            else:
                cte = self.cte.copy()
                self.cte *= other.cte
                new_terms = []
                old_ops = self.ops
                if not other.dummy_cte:
                    for op in old_ops:
                        new_terms.append(self._ops_mul_cte(op, other.cte, "R"))
                if not self.dummy_cte:
                    for op in other.ops:
                        new_terms.append(self._ops_mul_cte(op, cte, "L"))

                for op_left in old_ops:
                    for op_right in other.ops:
                        new_terms.append(self._ops_mul_(op_left,
                                                        op_right))
                self.ops = new_terms
                self.args.update(other.args)
                self.dynamics_args += other.dynamics_args
                self.dummy_cte = self.dummy_cte and other.dummy_cte
                self.num_obj = (len(self.ops) if
                              self.dummy_cte else len(self.ops) + 1)
            self._reset_type()

        else:
            raise TypeError("QobjEvo can only be multiplied"
                            " with QobjEvo, Qobj or numbers")
        return self

    def __div__(self, other):
        if isinstance(other, (int, float, complex,
                              np.integer, np.floating, np.complexfloating)):
            res = self.copy()
            res *= other**(-1)
            return res
        else:
            raise TypeError('Incompatible object for division')

    def __idiv__(self, other):
        if isinstance(other, (int, float, complex,
                              np.integer, np.floating, np.complexfloating)):
            self *= other**(-1)
        else:
            raise TypeError('Incompatible object for division')
        return self

    def __truediv__(self, other):
        return self.__div__(other)

    def __neg__(self):
        res = self.copy()
        res.cte = -res.cte
        for op in res.ops:
            op.qobj = -op.qobj
        return res

    def _ops_mul_(self, opL, opR):
        new_f = _Prod(opL.get_coeff, opR.get_coeff)
        new_op = [opL.qobj*opR.qobj, new_f, None, 0]
        if opL.type == opR.type and opL.type == "string":
            new_op[2] = "(" + opL.coeff + ") * (" + opR.coeff + ")"
            new_op[3] = "string"
        elif opL[3] == opR[3] and opL[3] == "array":
            new_op[2] = opL[2]*opR[2]
            new_op[3] = "array"
        else:
            new_op[2] = new_f
            new_op[3] = "func"
            if self.type not in ["func", "mixed_callable"]:
                self.type = "mixed_callable"
        return EvoElement.make(new_op)

    def _ops_mul_cte(self, op, cte, side):
        new_op = [None, op.get_coeff, op.coeff, op.type]
        if side == "R":
            new_op[0] = op.qobj * cte
        if side == "L":
            new_op[0] = cte * op.qobj
        return EvoElement.make(new_op)

    # Transformations
    def trans(self):
        res = self.copy()
        res.cte = res.cte.trans()
        for op in res.ops:
            op.qobj = op.qobj.trans()
        return res

    def conj(self):
        res = self.copy()
        res.cte = res.cte.conj()
        for op in res.ops:
            op.qobj = op.qobj.conj()
        res._f_conj()
        return res

    def dag(self):
        res = self.copy()
        res.cte = res.cte.dag()
        for op in res.ops:
            op.qobj = op.qobj.dag()
        res._f_conj()
        return res

    def _cdc(self):
        """return a.dag * a """
        if not self.num_obj == 1:
            res = self.dag()
            res *= self
        else:
            res = self.copy()
            res.cte = res.cte.dag() * res.cte
            for op in res.ops:
                op.qobj = op.qobj.dag() * op.qobj
            res._f_norm2()
        return res

    def _prespostdag(self):
        """return spre(a) * spost(a.dag()) """
        return self.spre() * self.dag().spost()

    def spre(self):
        return self.apply(spre)

    def spost(self):
        return self.apply(spost)

    def liouvillian(self, c_ops, chi):
        L = self.apply(liouvillian)
        if not chi:
            chi = [0] * len(c_ops)
        for c_op, chi_ in zip(c_ops, chi):
            L += lindblad_dissipator(c_op, chi=chi_)
        return L

    def lindblad_dissipator(self, chi=0):
        if chi is None:
            chi = 0
        ccd = self._prespostdag() * np.exp(1j * chi)
        cdc = self._cdc()
        return ccd - 0.5 * spre(cdc) - 0.5 * spost(cdc)

    # Unitary function of Qobj
    def tidyup(self, atol=1e-12):
        self.cte = self.cte.tidyup(atol)
        for op in self.ops:
            op.qobj = op.qobj.tidyup(atol)
        return self

    def _compress_make_set(self):
        sets = []
        callable_flags = ["func", "spline"]
        for i, op1 in enumerate(self.ops):
            already_matched = False
            for _set in sets:
                already_matched = already_matched or i in _set
            if not already_matched:
                this_set = [i]
                for j, op2 in enumerate(self.ops[i+1:]):
                    if op1.qobj == op2.qobj:
                        same_flag = op1.type == op2.type
                        callable_1 = op1.type in callable_flags
                        callable_2 = op2.type in callable_flags
                        if (same_flag or (callable_1 and callable_2)):
                            this_set.append(j+i+1)
                sets.append(this_set)

        fsets = []
        for i, op1 in enumerate(self.ops):
            already_matched = False
            for _set in fsets:
                already_matched = already_matched or i in _set
            if not already_matched:
                this_set = [i]
                for j, op2 in enumerate(self.ops[i+1:]):
                    if op1.type != op2.type:
                        pass
                    elif op1.type is "array":
                        if np.allclose(op1.coeff, op2.coeff):
                            this_set.append(j+i+1)
                    else:
                        if op1.coeff is op2.coeff:
                            this_set.append(j+i+1)
                fsets.append(this_set)
        return sets, fsets

    def _compress_merge_qobj(self, sets):
        callable_flags = ["func", "spline"]
        new_ops = []
        for _set in sets:
            if len(_set) == 1:
                new_ops.append(self.ops[_set[0]])

            elif self.ops[_set[0]].type in callable_flags:
                new_op = [self.ops[_set[0]].qobj, None, None, "func"]
                fs = []
                for i in _set:
                    fs += [self.ops[i].get_coeff]
                new_op[1] = _Add(fs)
                new_op[2] = new_op[1]
                new_ops.append(EvoElement.make(new_op))

            elif self.ops[_set[0]].type is "string":
                new_op = [self.ops[_set[0]].qobj, None, None, "string"]
                new_str = "(" + self.ops[_set[0]].coeff + ")"
                for i in _set[1:]:
                    new_str += " + (" + self.ops[i].coeff + ")"
                new_op[1] = _StrWrapper(new_str)
                new_op[2] = new_str
                new_ops.append(EvoElement.make(new_op))

            elif self.ops[_set[0]].type is "array":
                new_op = [self.ops[_set[0]].qobj, None, None, "array"]
                new_array = (self.ops[_set[0]].coeff).copy()
                for i in _set[1:]:
                    new_array += self.ops[i].coeff
                new_op[2] = new_array
                new_op[1] = _CubicSplineWrapper(
                    self.tlist, new_array, args=self.args)
                new_ops.append(EvoElement.make(new_op))

        self.ops = new_ops

    def _compress_merge_func(self, fsets):
        new_ops = []
        for _set in fsets:
            base = self.ops[_set[0]]
            new_op = [None, base.get_coeff, base.coeff, base.type]
            if len(_set) == 1:
                new_op[0] = base.qobj
            else:
                new_op[0] = base.qobj.copy()
                for i in _set[1:]:
                    new_op[0] += self.ops[i].qobj
            new_ops.append(EvoElement.make(new_op))
        self.ops = new_ops

    def compress(self):
        self.tidyup()
        sets, fsets = self._compress_make_set()
        N_sets = len(sets)
        N_fsets = len(fsets)
        num_ops = len(self.ops)

        if N_sets < num_ops and N_fsets < num_ops:
            # Both could be better
            self.compiled = ""
            self.compiled_qobjevo = None
            self.coeff_get = None
            if N_sets < N_fsets:
                self._compress_merge_qobj(sets)
            else:
                self._compress_merge_func(fsets)
            sets, fsets = self._compress_make_set()
            N_sets = len(sets)
            N_fsets = len(fsets)
            num_ops = len(self.ops)

        if N_sets < num_ops:
            self.compiled = ""
            self.compiled_qobjevo = None
            self.coeff_get = None
            self._compress_merge_qobj(sets)
        elif N_fsets < num_ops:
            self.compiled = ""
            self.compiled_qobjevo = None
            self.coeff_get = None
            self._compress_merge_func(fsets)
        self._reset_type()

    def _reset_type(self):
        op_type_count = [0, 0, 0, 0]
        for op in self.ops:
            if op.type == "func":
                op_type_count[0] += 1
            elif op.type == "string":
                op_type_count[1] += 1
            elif op.type == "array":
                op_type_count[2] += 1
            elif op.type == "spline":
                op_type_count[3] += 1

        nops = sum(op_type_count)
        if not self.ops and self.dummy_cte is False:
            self.type = "cte"
        elif op_type_count[0] == nops:
            self.type = "func"
        elif op_type_count[1] == nops:
            self.type = "string"
        elif op_type_count[2] == nops:
            self.type = "array"
        elif op_type_count[3] == nops:
            self.type = "spline"
        elif op_type_count[0]:
            self.type = "mixed_callable"
        else:
            self.type = "mixed_compilable"

        self.num_obj = (len(self.ops) if self.dummy_cte else len(self.ops) + 1)

    def permute(self, order):
        res = self.copy()
        res.cte = res.cte.permute(order)
        for op in res.ops:
            op.qobj = op.qobj.permute(order)
        return res

    # function to apply custom transformations
    def apply(self, function, *args, **kw_args):
        self.compiled = ""
        res = self.copy()
        cte_res = function(res.cte, *args, **kw_args)
        if not isinstance(cte_res, Qobj):
            raise TypeError("The function must return a Qobj")
        res.cte = cte_res
        for op in res.ops:
            op.qobj = function(op.qobj, *args, **kw_args)
        return res

    def _f_norm2(self):
        self.compiled = ""
        new_ops = []
        for op in self.ops:
            new_op = [op.qobj, None, None, op.type]
            if op.type == "func":
                new_op[1] = _Norm2(op.get_coeff)
                new_op[2] = new_op[1]
            elif op.type == "string":
                new_op[2] = "norm(" + op.coeff + ")"
                new_op[1] = _StrWrapper(new_op[2])
            elif op.type == "array":
                new_op[2] = np.abs(op.coeff)**2
                new_op[1] = _CubicSplineWrapper(
                    self.tlist, new_op[2], args=self.args)
            elif op.type == "spline":
                new_op[1] = _Norm2(op.get_coeff)
                new_op[2] = new_op[1]
                new_op[3] = "func"
                self.type = "mixed_callable"
            new_ops.append(EvoElement.make(new_op))
        self.ops = new_ops
        return self

    def _f_conj(self):
        self.compiled = ""
        new_ops = []
        for op in self.ops:
            new_op = [op.qobj, None, None, op.type]
            if op.type == "func":
                new_op[1] = _Conj(op.get_coeff)
                new_op[2] = new_op[1]
            elif op.type == "string":
                new_op[2] = "conj(" + op.coeff + ")"
                new_op[1] = _StrWrapper(new_op[2])
            elif op.type == "array":
                new_op[2] = np.conj(op.coeff)
                new_op[1] = _CubicSplineWrapper(
                    self.tlist, new_op[2], args=self.args)
            elif op.type == "spline":
                new_op[1] = _Conj(op.get_coeff)
                new_op[2] = new_op[1]
                new_op[3] = "func"
                self.type = "mixed_callable"
            new_ops.append(EvoElement.make(new_op))
        self.ops = new_ops
        return self

    def _shift(self):
        self.compiled = ""
        self.args.update({"_t0": 0})
        new_ops = []
        for op in self.ops:
            new_op = [op.qobj, None, None, op.type]
            if op.type == "func":
                new_op[1] = _Shift(op.get_coeff)
                new_op[2] = new_op[1]
            elif op.type == "string":
                new_op[2] = sub("(?<=[^0-9a-zA-Z_])t(?=[^0-9a-zA-Z_])",
                                "(t+_t0)", " " + op.coeff + " ")
                new_op[1] = _StrWrapper(new_op[2])
            elif op.type == "array":
                new_op[2] = _Shift(op.get_coeff)
                new_op[1] = new_op[1]
                new_op[3] = "func"
                self.type = "mixed_callable"
            elif op.type == "spline":
                new_op[1] = _Shift(op.get_coeff)
                new_op[2] = new_op[1]
                new_op[3] = "func"
                self.type = "mixed_callable"
            new_ops.append(EvoElement.make(new_op))
        self.ops = new_ops
        return self

    def expect(self, t, state, herm=0):
        if not isinstance(t, (int, float)):
            raise TypeError("The time need to be a real scalar")
        if isinstance(state, Qobj):
            if self.cte.dims[1] == state.dims[0]:
                vec = state.full().ravel("F")
            elif self.cte.dims[1] == state.dims:
                vec = state.full().ravel("F")
            else:
                raise Exception("Dimensions do not fit")
        elif isinstance(state, np.ndarray):
            vec = state.ravel("F")
        else:
            raise TypeError("The vector must be an array or Qobj")

        if vec.shape[0] == self.cte.shape[1]:
            if self.compiled:
                exp = self.compiled_qobjevo.expect(t, vec)
            elif self.cte.issuper:
                self._dynamics_args_update(t, state)
                exp = cy_expect_rho_vec(self.__call__(t, data=True), vec, 0)
            else:
                self._dynamics_args_update(t, state)
                exp = cy_expect_psi(self.__call__(t, data=True), vec, 0)
        elif vec.shape[0] == self.cte.shape[1]**2:
            if self.compiled:
                exp = self.compiled_qobjevo.overlapse(t, vec)
            else:
                self._dynamics_args_update(t, state)
                exp = (self.__call__(t, data=True) *
                       vec.reshape((self.cte.shape[1],
                                    self.cte.shape[1])).T).trace()
        else:
            raise Exception("The shapes do not match")

        if herm:
            return exp.real
        else:
            return exp

    def mul_vec(self, t, vec):
        was_Qobj = False
        if not isinstance(t, (int, float)):
            raise TypeError("the time need to be a real scalar")
        if isinstance(vec, Qobj):
            if self.cte.dims[1] != vec.dims[0]:
                raise Exception("Dimensions do not fit")
            was_Qobj = True
            dims = vec.dims
            vec = vec.full().ravel()
        elif not isinstance(vec, np.ndarray):
            raise TypeError("The vector must be an array or Qobj")
        if vec.ndim != 1:
            raise Exception("The vector must be 1d")
        if vec.shape[0] != self.cte.shape[1]:
            raise Exception("The length do not match")

        if self.compiled:
            out = self.compiled_qobjevo.mul_vec(t, vec)
        else:
            self._dynamics_args_update(t, vec)
            out = spmv(self.__call__(t, data=True), vec)

        if was_Qobj:
            return Qobj(out, dims=dims)
        else:
            return out

    def mul_mat(self, t, mat):
        was_Qobj = False
        if not isinstance(t, (int, float)):
            raise TypeError("the time need to be a real scalar")
        if isinstance(mat, Qobj):
            if self.cte.dims[1] != mat.dims[0]:
                raise Exception("Dimensions do not fit")
            was_Qobj = True
            dims = mat.dims
            mat = mat.full()
        if not isinstance(mat, np.ndarray):
            raise TypeError("The vector must be an array or Qobj")
        if mat.ndim != 2:
            raise Exception("The matrice must be 2d")
        if mat.shape[0] != self.cte.shape[1]:
            raise Exception("The length do not match")

        if self.compiled:
            out = self.compiled_qobjevo.mul_mat(t, mat)
        else:
            self._dynamics_args_update(t, mat)
            out = self.__call__(t, data=True) * mat

        if was_Qobj:
            return Qobj(out, dims=dims)
        else:
            return out

    def compile(self, code=False, matched=False, dense=False, omp=0):
        self.tidyup()
        Code = None
        if self.compiled:
            return
        for _, _, op in self.dynamics_args:
            if isinstance(op, QobjEvo):
                op.compile(code, matched, dense, omp)
        if not qset.has_openmp:
            omp = 0
        if omp:
            nnz = [self.cte.data.nnz]
            for part in self.ops:
                nnz += [part.qobj.data.nnz]
            if all(qset.openmp_thresh < nz for nz in nnz):
                omp = 0

        if self.const:
            if dense:
                self.compiled_qobjevo = CQobjCteDense()
                self.compiled = "dense single cte"
            elif omp:
                self.compiled_qobjevo = CQobjCteOmp()
                self.compiled = "csr omp cte"
                self.compiled_qobjevo.set_threads(omp)
                self.omp = omp
            else:
                self.compiled_qobjevo = CQobjCte()
                self.compiled = "csr single cte"
            self.compiled_qobjevo.set_data(self.cte)
        else:
            if matched:
                if omp:
                    self.compiled_qobjevo = CQobjEvoTdMatchedOmp()
                    self.compiled = "matched omp "
                    self.compiled_qobjevo.set_threads(omp)
                    self.omp = omp
                else:
                    self.compiled_qobjevo = CQobjEvoTdMatched()
                    self.compiled = "matched single "
            elif dense:
                self.compiled_qobjevo = CQobjEvoTdDense()
                self.compiled = "dense single "
            elif omp:
                self.compiled_qobjevo = CQobjEvoTdOmp()
                self.compiled = "csr omp "
                self.compiled_qobjevo.set_threads(omp)
                self.omp = omp
            else:
                self.compiled_qobjevo = CQobjEvoTd()
                self.compiled = "csr single "
            self.compiled_qobjevo.set_data(self.cte, self.ops)
            self.compiled_qobjevo.has_dyn_args(bool(self.dynamics_args))

            if self.type in ["func"]:
                # funclist = []
                # for part in self.ops:
                #    funclist.append(part.get_coeff)
                funclist = [part.get_coeff for part in self.ops]
                self.coeff_get = _UnitedFuncCaller(funclist, self.args,
                                                   self.dynamics_args, self.cte)
                self.compiled += "pyfunc"
                self.compiled_qobjevo.set_factor(func=self.coeff_get)

            elif self.type in ["mixed_callable"] and self.use_cython:
                funclist = []
                for part in self.ops:
                    if isinstance(part.get_coeff, _StrWrapper):
                        get_coeff, file_ = _compile_str_single(
                                                                part.coeff,
                                                                self.args)
                        coeff_files.add(file_)
                        self.coeff_files.append(file_)
                        funclist.append(get_coeff)
                    else:
                        funclist.append(part.get_coeff)

                self.coeff_get = _UnitedFuncCaller(funclist, self.args,
                                                   self.dynamics_args,
                                                   self.cte)
                self.compiled += "pyfunc"
                self.compiled_qobjevo.set_factor(func=self.coeff_get)
            elif self.type in ["mixed_callable"]:
                funclist = [part.get_coeff for part in self.ops]
                _UnitedStrCaller, Code, file_ = _compiled_coeffs_python(
                                                        self.ops,
                                                        self.args,
                                                        self.dynamics_args,
                                                        self.tlist)
                coeff_files.add(file_)
                self.coeff_files.append(file_)
                self.coeff_get = _UnitedStrCaller(funclist, self.args,
                                                  self.dynamics_args,
                                                  self.cte)
                self.compiled_qobjevo.set_factor(func=self.coeff_get)
                self.compiled += "pyfunc"
            elif self.type in ["string", "mixed_compilable"]:
                if self.use_cython:
                    # All factor can be compiled
                    self.coeff_get, Code, file_ = _compiled_coeffs(
                                                        self.ops,
                                                        self.args,
                                                        self.dynamics_args,
                                                        self.tlist)
                    coeff_files.add(file_)
                    self.coeff_files.append(file_)
                    self.compiled_qobjevo.set_factor(obj=self.coeff_get)
                    self.compiled += "cyfactor"
                else:
                    # All factor can be compiled
                    _UnitedStrCaller, Code, file_ = _compiled_coeffs_python(
                                                        self.ops,
                                                        self.args,
                                                        self.dynamics_args,
                                                        self.tlist)
                    coeff_files.add(file_)
                    self.coeff_files.append(file_)
                    funclist = [part.get_coeff for part in self.ops]
                    self.coeff_get = _UnitedStrCaller(funclist, self.args,
                                                      self.dynamics_args,
                                                      self.cte)
                    self.compiled_qobjevo.set_factor(func=self.coeff_get)
                    self.compiled += "pyfunc"

            elif self.type == "array":
                try:
                    use_step_func = self.args["_step_func_coeff"]
                except KeyError:
                    use_step_func = 0
                if np.allclose(np.diff(self.tlist),
                            self.tlist[1] - self.tlist[0]):
                    if use_step_func:
                        self.coeff_get = StepCoeffCte(
                            self.ops, None, self.tlist)
                    else:
                        self.coeff_get = InterCoeffCte(
                            self.ops, None, self.tlist)
                else:
                    if use_step_func:
                        self.coeff_get = StepCoeffT(
                            self.ops, None, self.tlist)
                    else:
                        self.coeff_get = InterCoeffT(
                            self.ops, None, self.tlist)
                self.compiled += "cyfactor"
                self.compiled_qobjevo.set_factor(obj=self.coeff_get)

            elif self.type == "spline":
                self.coeff_get = InterpolateCoeff(self.ops, None, None)
                self.compiled += "cyfactor"
                self.compiled_qobjevo.set_factor(obj=self.coeff_get)

            else:
                pass

            coeff_files.clean()
            if code:
                return Code

    def _get_coeff(self, t):
        out = []
        for part in self.ops:
            out.append(part.get_coeff(t, self.args))
        return out

    def __getstate__(self):
        _dict_ = {key: self.__dict__[key]
                  for key in self.__dict__ if key is not "compiled_qobjevo"}
        if self.compiled:
            return (_dict_, self.compiled_qobjevo.__getstate__())
        else:
            return (_dict_,)

    def __setstate__(self, state):
        self.__dict__ = state[0]
        self.compiled_qobjevo = None
        if self.compiled:
            mat_type, threading, td =  self.compiled.split()
            if mat_type == "csr":
                if self.safePickle:
                    # __getstate__ and __setstate__ of compiled_qobjevo pass pointers
                    # In 'safe' mod, these pointers are not used.
                    if td == "cte":
                        if threading == "single":
                            self.compiled_qobjevo = CQobjCte()
                            self.compiled_qobjevo.set_data(self.cte)
                        elif threading == "omp":
                            self.compiled_qobjevo = CQobjCteOmp()
                            self.compiled_qobjevo.set_data(self.cte)
                            self.compiled_qobjevo.set_threads(self.omp)
                    else:
                        # time dependence is pyfunc or cyfactor
                        if threading == "single":
                            self.compiled_qobjevo = CQobjEvoTd()
                            self.compiled_qobjevo.set_data(self.cte, self.ops)
                        elif threading == "omp":
                            self.compiled_qobjevo = CQobjEvoTdOmp()
                            self.compiled_qobjevo.set_data(self.cte, self.ops)
                            self.compiled_qobjevo.set_threads(self.omp)

                        if td == "pyfunc":
                            self.compiled_qobjevo.set_factor(func=self.coeff_get)
                        elif td == "cyfactor":
                            self.compiled_qobjevo.set_factor(obj=self.coeff_get)
                else:
                    if td == "cte":
                        if threading == "single":
                            self.compiled_qobjevo = CQobjCte.__new__(CQobjCte)
                        elif threading == "omp":
                            self.compiled_qobjevo = CQobjCteOmp.__new__(CQobjCteOmp)
                            self.compiled_qobjevo.set_threads(self.omp)
                    else:
                        # time dependence is pyfunc or cyfactor
                        if threading == "single":
                            self.compiled_qobjevo = CQobjEvoTd.__new__(CQobjEvoTd)
                        elif threading == "omp":
                            self.compiled_qobjevo = CQobjEvoTdOmp.__new__(CQobjEvoTdOmp)
                            self.compiled_qobjevo.set_threads(self.omp)
                    self.compiled_qobjevo.__setstate__(state[1])

            elif mat_type == "dense":
                if td == "cte":
                    self.compiled_qobjevo = \
                        CQobjCteDense.__new__(CQobjCteDense)
                else:
                    CQobjEvoTdDense.__new__(CQobjEvoTdDense)
                self.compiled_qobjevo.__setstate__(state[1])

            elif mat_type == "matched":
                if threading == "single":
                    self.compiled_qobjevo = \
                        CQobjEvoTdMatched.__new__(CQobjEvoTdMatched)
                elif threading == "omp":
                    self.compiled_qobjevo = \
                        CQobjEvoTdMatchedOmp.__new__(CQobjEvoTdMatchedOmp)
                    self.compiled_qobjevo.set_threads(self.omp)
                self.compiled_qobjevo.__setstate__(state[1])


# Function defined inside another function cannot be pickled,
# Using class instead
class _UnitedFuncCaller:
    def __init__(self, funclist, args, dynamics_args, cte):
        self.funclist = funclist
        self.args = args
        self.dynamics_args = dynamics_args
        self.dims = cte.dims
        self.shape = cte.shape

    def set_args(self, args, dynamics_args):
        self.args = args
        self.dynamics_args = dynamics_args

    def dyn_args(self, t, state, shape):
        # 1d array are to F ordered
        mat = state.reshape(shape, order="F")
        for name, what, op in self.dynamics_args:
            if what == "vec":
                self.args[name] = state
            elif what == "mat":
                self.args[name] = mat
            elif what == "Qobj":
                if self.shape[1] == shape[1]:  # oper
                    self.args[name] = Qobj(mat, dims=self.dims)
                elif shape[1] == 1: # ket
                    self.args[name] = Qobj(mat, dims=[self.dims[1],[1]])
                else:  # rho
                    self.args[name] = Qobj(mat, dims=self.dims[1])
            elif what == "expect":
                if shape[1] == op.cte.shape[1]: # same shape as object
                    self.args[name] = op.mul_mat(t, mat).trace()
                else:
                    self.args[name] = op.expect(t, state)

    def __call__(self, t, args={}):
        if args:
            now_args = self.args.copy()
            now_args.update(args)
        else:
            now_args = self.args
        out = []
        for func in self.funclist:
            out.append(func(t, now_args))
        return out

    def get_args(self):
        return self.args


class _Norm2():
    def __init__(self, f):
        self.func = f

    def __call__(self, t, args):
        return self.func(t, args)*np.conj(self.func(t, args))


class _Shift():
    def __init__(self, f):
        self.func = f

    def __call__(self, t, args):
        # TODO: check and comment why the np.conj
        return np.conj(self.func(t + args["_t0"], args))


class _Conj():
    def __init__(self, f):
        self.func = f

    def __call__(self, t, args):
        return np.conj(self.func(t, args))


class _Prod():
    def __init__(self, f, g):
        self.func_1 = f
        self.func_2 = g

    def __call__(self, t, args):
        return self.func_1(t, args)*self.func_2(t, args)


class _Add():
    def __init__(self, fs):
        self.funcs = fs

    def __call__(self, t, args):
        return np.sum([f(t, args) for f in self.funcs])


<<<<<<< HEAD
from qutip.superoperator import (vec2mat, liouvillian, lindblad_dissipator,
                                 spre, spost)
from qutip.qobjevofunc import QobjEvoFunc
=======
from qutip.superoperator import vec2mat
>>>>>>> db300cf2
<|MERGE_RESOLUTION|>--- conflicted
+++ resolved
@@ -178,17 +178,6 @@
         return self.coeff_func(t, args["_state_vec"], args)
 
 
-# %%%%%%%%%%%%%%%%%%%%%%%%%%%%%%%%%%%%%%%%%
-class StateArgs:
-    """Object to indicate to use the state in args outside solver.
-    args[key] = StateArgs(type, op)
-    """
-    def __init__(self, type="Qobj", op=None):
-        self.dyn_args = (type, op)
-
-    def __call__(self):
-        return self.dyn_args
-
 # %%%%%%%%%%%%%%%%%%%%%%%%%%%%%%%%%%%%%%%%%%
 # object for each time dependent element of the QobjEvo
 # qobj : the Qobj of element ([*Qobj*, f])
@@ -231,10 +220,14 @@
     coefficients. The time-dependent coefficients are either a funciton, a
     string or a numpy array.
 
-    For function format, the function signature must be f(t, args).
+    For function format, the function signature must be one of
+    - f(t)
+    - f(t, args)
+    - f(t, **kwargs)
+    - f(t, state, args)  -- for backward compatibility, to be deprecated --
     *Examples*
-        def f1_t(t, args):
-            return np.exp(-1j * t * args["w1"])
+        def f1_t(t):
+            return np.exp(-1j * np.pi * t )
 
         def f2_t(t, args):
             return np.cos(t * args["w2"])
@@ -289,16 +282,27 @@
 
     Parameters
     ----------
-    QobjEvo(Q_object=[], args={}, tlist=None)
-
-    Q_object : array_like
-        Data for vector/matrix representation of the quantum object.
-
-    args : dictionary that contain the arguments for
+    QobjEvo(Q_object=[], args={}, copy=True,
+                 tlist=None, state0=None, e_ops=[])
+
+    Q_object : list
+        List of Qobj forming the system
+
+    args : dictionary that contain the arguments for coefficients.
+
+    copy : bool
+        If Q_object is already a QobjEvo, return a copy.
 
     tlist : array_like
         List of times at which the numpy-array coefficients are applied. Times
         must be equidistant and start from 0.
+
+    state0 : Qobj
+        First state to use if the state is used for args.
+
+    e_ops : list of Qobj
+        Operators from which args can be build.
+        args["expect_op_0"] = expect(e_ops[0], state0)
 
     Attributes
     ----------
@@ -360,10 +364,13 @@
     Methods
     -------
     copy() :
-        Create copy of Qobj
+        Create copy of QobjEvo
 
     arguments(new_args):
         Update the args of the object
+
+    solver_set_args(new_args, state, e_ops):
+        Update the args and set the dynamics_args for the solver state
 
     Math:
         +/- QobjEvo, Qobj, scalar:
@@ -374,6 +381,7 @@
             Product is possible with Qobj or scalar
         / scalar:
             It is possible to divide by scalar only
+
     conj()
         Return the conjugate of quantum object.
 
@@ -392,20 +400,6 @@
     apply(f, *args, **kw_args)
         Apply the function f to every Qobj. f(Qobj) -> Qobj
         Return a modified QobjEvo and let the original one untouched
-
-    apply_decorator(decorator, *args, str_mod=None,
-                    inplace_np=False, **kw_args):
-        Apply the decorator to each function of the ops.
-        The *args and **kw_args are passed to the decorator.
-        new_coeff_function = decorator(coeff_function, *args, **kw_args)
-        str_mod : list of 2 elements
-            replace the string : str_mod[0] + original_string + str_mod[1]
-            *exemple: str_mod = ["exp(",")"]
-        inplace_np:
-            Change the numpy array instead of applying the decorator to the
-            function reading the array. Some decorators create incorrect array.
-            Transformations f'(t) = f(g(t)) create a missmatch between the
-            array and the associated time list.
 
     tidyup(atol=1e-12)
         Removes small elements from quantum object.
@@ -612,27 +606,9 @@
             if key == "state_mat":
                 self.dynamics_args += [("state_mat", "mat", None)]
                 if isinstance(self.args[key], Qobj):
-<<<<<<< HEAD
-                    if what == "Qobj":
-                        to_add[name] = self.args[key]
-                    elif what == "mat":
-                        to_add[name] = self.args[key].full()
-                    else:
-                        to_add[name] = self.args[key].full().ravel("F")
-                else:
-                    if what == "Qobj":
-                        to_add[name] = Qobj(dims=[self.cte.dims[1],[1]])
-                    elif what == "mat":
-                        to_add[name] = np.zeros((self.cte.shape[1],1),
-                                                dtype=complex)
-                    else:
-                        to_add[name] = np.zeros((self.cte.shape[1]),
-                                                dtype=complex)
-=======
                     self.args[key] = self.args[key].full()
                 if self.args[key] is None:
                     self.args[key] = Qobj(dims=statedims).full()
->>>>>>> db300cf2
 
             if key == "state_vec":
                 self.dynamics_args += [("state_vec", "vec", None)]
@@ -648,19 +624,6 @@
             if isinstance(self.args[key], StateArgs):
                 self.dynamics_args += [(key, *self.args[key]())]
                 self.args[key] = 0.
-
-    def _check_old_with_state(self, state):
-        add_vec = False
-        for op in self.ops:
-            if op.type == "func":
-                try:
-                    op.get_coeff(0., self.args)
-                except TypeError as e:
-                    nfunc = _StateAsArgs(self.coeff)
-                    op = EvoElement((op.qobj, nfunc, nfunc, "func"))
-                    add_vec = True
-        if add_vec:
-            self.dynamics_args += [("_state_vec", "vec", None)]
 
     def __del__(self):
         for file_ in self.coeff_files:
@@ -833,17 +796,18 @@
             elif isinstance(self.coeff_get, _UnitedFuncCaller):
                 self.coeff_get.set_args(self.args, self.dynamics_args)
 
-    def solver_set_args(self, new_args, state, e_ops):
+    def solver_set_args(self, new_args, state=None, e_ops=[]):
         self.dynamics_args = []
         self.args.update(new_args)
         self._args_checks()
         for i, dargs in enumerate(self.dynamics_args):
-            if dargs[1] == "expect" and isinstance(dargs[2], int):
+            if dargs[1] == "expect" and isinstance(dargs[2], int) and e_ops:
                 self.dynamics_args[i] = (dargs[0], "expect",
                                          QobjEvo(e_ops[dargs[2]]))
                 if self.compiled:
                     self.dynamics_args[i][2].compile()
-        self._dynamics_args_update(0., state)
+        if state is not None:
+            self._dynamics_args_update(0., state)
         if self.compiled and self.compiled.split()[2] is not "cte":
             if isinstance(self.coeff_get, StrCoeff):
                 self.coeff_get.set_args(self.args)
@@ -1785,10 +1749,7 @@
         return np.sum([f(t, args) for f in self.funcs])
 
 
-<<<<<<< HEAD
 from qutip.superoperator import (vec2mat, liouvillian, lindblad_dissipator,
                                  spre, spost)
 from qutip.qobjevofunc import QobjEvoFunc
-=======
-from qutip.superoperator import vec2mat
->>>>>>> db300cf2
+from qutip.qobjevo_maker import StateArgs