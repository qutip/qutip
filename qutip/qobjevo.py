# This file is part of QuTiP: Quantum Toolbox in Python.
#
#    Copyright (c) 2011 and later, Paul D. Nation and Robert J. Johansson.
#    All rights reserved.
#
#    Redistribution and use in source and binary forms, with or without
#    modification, are permitted provided that the following conditions are
#    met:
#
#    1. Redistributions of source code must retain the above copyright notice,
#       this list of conditions and the following disclaimer.
#
#    2. Redistributions in binary form must reproduce the above copyright
#       notice, this list of conditions and the following disclaimer in the
#       documentation and/or other materials provided with the distribution.
#
#    3. Neither the name of the QuTiP: Quantum Toolbox in Python nor the names
#       of its contributors may be used to endorse or promote products derived
#       from this software without specific prior written permission.
#
#    THIS SOFTWARE IS PROVIDED BY THE COPYRIGHT HOLDERS AND CONTRIBUTORS
#    "AS IS" AND ANY EXPRESS OR IMPLIED WARRANTIES, INCLUDING, BUT NOT
#    LIMITED TO, THE IMPLIED WARRANTIES OF MERCHANTABILITY AND FITNESS FOR A
#    PARTICULAR PURPOSE ARE DISCLAIMED. IN NO EVENT SHALL THE COPYRIGHT
#    HOLDER OR CONTRIBUTORS BE LIABLE FOR ANY DIRECT, INDIRECT, INCIDENTAL,
#    SPECIAL, EXEMPLARY, OR CONSEQUENTIAL DAMAGES (INCLUDING, BUT NOT
#    LIMITED TO, PROCUREMENT OF SUBSTITUTE GOODS OR SERVICES; LOSS OF USE,
#    DATA, OR PROFITS; OR BUSINESS INTERRUPTION) HOWEVER CAUSED AND ON ANY
#    THEORY OF LIABILITY, WHETHER IN CONTRACT, STRICT LIABILITY, OR TORT
#    (INCLUDING NEGLIGENCE OR OTHERWISE) ARISING IN ANY WAY OUT OF THE USE
#    OF THIS SOFTWARE, EVEN IF ADVISED OF THE POSSIBILITY OF SUCH DAMAGE.
###############################################################################
"""Time-dependent Quantum Object (Qobj) class.
"""
__all__ = ['QobjEvo']

from qutip.qobj import Qobj
import qutip.settings as qset
from qutip.interpolate import Cubic_Spline
from scipy.interpolate import CubicSpline, interp1d
from functools import partial, wraps
from types import FunctionType, BuiltinFunctionType
import numpy as np
from numbers import Number
from qutip.qobjevo_codegen import (_compile_str_single, _compiled_coeffs,
                                   _compiled_coeffs_python)
from qutip.cy.spmatfuncs import (cy_expect_rho_vec, cy_expect_psi,
                                 spmv, cy_spmm_tr)
import atexit
import pickle
import sys
import scipy
import os
from re import sub

<<<<<<< HEAD
safePickle = [False]
if sys.platform == 'win32':
    safePickle[0] = True

=======

def proj(x):
    if np.isfinite(x):
        return (x)
    else:
        return np.inf + 0j * np.imag(x)


str_env = {
    "sin": np.sin,
    "cos": np.cos,
    "tan": np.tan,
    "asin": np.arcsin,
    "acos": np.arccos,
    "atan": np.arctan,
    "pi": np.pi,
    "sinh": np.sinh,
    "cosh": np.cosh,
    "tanh": np.tanh,
    "asinh": np.arcsinh,
    "acosh": np.arccosh,
    "atanh": np.arctanh,
    "exp": np.exp,
    "log": np.log,
    "log10": np.log10,
    "erf": scipy.special.erf,
    "zerf": scipy.special.erf,
    "sqrt": np.sqrt,
    "real": np.real,
    "imag": np.imag,
    "conj": np.conj,
    "abs": np.abs,
    "norm": lambda x: np.abs(x)**2,
    "arg": np.angle,
    "proj": proj,
    "np": np,
    "spe": scipy.special}


class _file_list:
    """
    Contain temp a list .pyx to clean
    """
    def __init__(self):
        self.files = []
        self.clean_old()

    def add(self, file_):
        self.files += [file_ + ".pyx"]

    def clean(self):
        import os
        to_del = []
        for i, file_ in enumerate(self.files):
            try:
                os.remove(file_)
                to_del.append(i)
            except Exception:
                if not os.path.isfile(file_):
                    to_del.append(i)

        for i in to_del[::-1]:
            del self.files[i]

    def clean_old(self, max_age=qset.max_age):
        # On importing Qutip, remove temp files left-over for more than 1 week.
        import glob
        import time
        root = qset.tmproot
        bases = ["td_Qobj_single_str",
                 "qobjevo_compiled_coeff_",
                 "cqobjevo_compiled_coeff_"]
        for base in bases:
            for file in glob.glob(os.path.join(root, base + "*")):
                try:
                    age = (time.time() - os.path.getctime(file)) / 3600
                    if age > max_age:
                        os.remove(file)
                except:
                    pass
                    # Warn that the  file could not be deleted?


coeff_files = _file_list()
atexit.register(coeff_files.clean)


class _StrWrapper:
    def __init__(self, code):
        self.code = "_out = " + code

    def __call__(self, t, args={}):
        env = {"t": t}
        env.update(args)
        exec(self.code, str_env, env)
        return env["_out"]

class _CubicSplineWrapper:
    # Using scipy's CubicSpline since Qutip's one
    # only accept linearly distributed tlist
    def __init__(self, tlist, coeff, args=None):
        self.coeff = coeff
        self.tlist = tlist
        try:
            use_step_func = args["_step_func_coeff"]
        except KeyError:
            use_step_func = 0
        if use_step_func:
            self.func = interp1d(
                self.tlist, self.coeff, kind="previous",
                bounds_error=False, fill_value=0.)
        else:
            self.func = CubicSpline(self.tlist, self.coeff)

    def __call__(self, t, args={}):
        return self.func([t])[0]

class _StateAsArgs:
    # old with state (f(t, psi, args)) to new (args["state"] = psi)
    def __init__(self, coeff_func):
        self.coeff_func = coeff_func

    def __call__(self, t, args={}):
        return self.coeff_func(t, args["_state_vec"], args)


# %%%%%%%%%%%%%%%%%%%%%%%%%%%%%%%%%%%%%%%%%
class StateArgs:
    """Object to indicate to use the state in args outside solver.
    args[key] = StateArgs(type, op)
    """
    def __init__(self, type="Qobj", op=None):
        self.dyn_args = (type, op)

    def __call__(self):
        return self.dyn_args
>>>>>>> 572fcab7

# %%%%%%%%%%%%%%%%%%%%%%%%%%%%%%%%%%%%%%%%%%
# object for each time dependent element of the QobjEvo
# qobj : the Qobj of element ([*Qobj*, f])
# get_coeff : a callable that take (t, args) and return the coeff at that t
# coeff : The coeff as a string, array or function as provided by the user.
# type : flag for the type of coeff
"""
class EvoElement:
    def __init__(self, qobj, get_coeff, coeff, type):
        self.qobj = qobj
        self.get_coeff = get_coeff
        self.coeff = coeff
        self.type = type

    @classmethod
    def make(cls, list_):
        return cls(*list_)

    def __getitem__(self, i):
        if i == 0:
            return self.qobj
        if i == 1:
            return self.get_coeff
        if i == 2:
            return self.coeff
        if i == 3:
            return self.type
"""

EvoElement = namedtuple("EvoElement", "qobj coeff")

# %%%%%%%%%%%%%%%%%%%%%%%%%%%%%%%%%%%%%%%%%
class StateArgs:
    """Object to indicate to use the state in args outside solver.
    args[key] = StateArgs(type, op)
    """
    def __init__(self, type="Qobj", op=None):
        self.dyn_args = (type, op)

    def __call__(self):
        return self.dyn_args
# %%%%%%%%%%%%%%%%%%%%%%%%%%%%%%%%%%%%%%%%%

class QobjEvo:
    """A class for representing time-dependent quantum objects,
    such as quantum operators and states.

    The QobjEvo class is a representation of time-dependent Qutip quantum
    objects (Qobj). This class implements math operations :
        +,- : QobjEvo, Qobj
        * : Qobj, C-number
        / : C-number
    and some common linear operator/state operations. The QobjEvo
    are constructed from a nested list of Qobj with their time-dependent
    coefficients. The time-dependent coefficients are either a funciton, a
    string or a numpy array.

    For function format, the function signature must be f(t, args).
    *Examples*
        def f1_t(t, args):
            return np.exp(-1j * t * args["w1"])

        def f2_t(t, args):
            return np.cos(t * args["w2"])

        H = QobjEvo([H0, [H1, f1_t], [H2, f2_t]], args={"w1":1., "w2":2.})

    For string based coeffients, the string must be a compilable python code
    resulting in a complex. The following symbols are defined:
        sin cos tan asin acos atan pi
        sinh cosh tanh asinh acosh atanh
        exp log log10 erf zerf sqrt
        real imag conj abs norm arg proj
        numpy as np, and scipy.special as spe.
    *Examples*
        H = QobjEvo([H0, [H1, 'exp(-1j*w1*t)'], [H2, 'cos(w2*t)']],
                    args={"w1":1.,"w2":2.})

    For numpy array format, the array must be an 1d of dtype float or complex.
    A list of times (float64) at which the coeffients must be given (tlist).
    The coeffients array must have the same len as the tlist.
    The time of the tlist do not need to be equidistant, but must be sorted.
    By default, a cubic spline interpolation will be used for the coefficient
    at time t.
    If the coefficients are to be treated as step function, use the arguments
    args = {"_step_func_coeff": True}
    *Examples*
        tlist = np.logspace(-5,0,100)
        H = QobjEvo([H0, [H1, np.exp(-1j*tlist)], [H2, np.cos(2.*tlist)]],
                    tlist=tlist)

    args is a dict of (name:object). The name must be a valid variables string.
    Some solvers support arguments that update at each call:
    sesolve, mesolve, mcsolve:
        state can be obtained with:
            "state_vec":psi0, args["state_vec"] = state as 1D np.ndarray
            "state_mat":psi0, args["state_mat"] = state as 2D np.ndarray
            "state":psi0, args["state"] = state as Qobj

            This Qobj is the initial value.

        expectation values:
            "expect_op_n":0, args["expect_op_n"] = expect(e_ops[int(n)], state)
            expect is <phi|O|psi> or tr(state * O) depending on state dimensions

    mcsolve:
        collapse can be obtained with:
            "collapse":list => args[name] == list of collapse
            each collapse will be appended to the list as (time, which c_ops)

    Mixing the formats is possible, but not recommended.
    Mixing tlist will cause problem.

    Parameters
    ----------
    QobjEvo(Q_object=[], args={}, tlist=None)

    Q_object : array_like
        Data for vector/matrix representation of the quantum object.

    args : dictionary that contain the arguments for

    tlist : array_like
        List of times at which the numpy-array coefficients are applied. Times
        must be equidistant and start from 0.

    Attributes
    ----------
    cte : Qobj
        Constant part of the QobjEvo

    ops : list of EvoElement
        List of Qobj and the coefficients.
        [(Qobj, coefficient as a function, original coefficient,
            type, local arguments ), ... ]
        type :
            1: function
            2: string
            3: np.array
            4: Cubic_Spline

    args : map
        arguments of the coefficients

    dynamics_args : list
        arguments that change during evolution

    tlist : array_like
        List of times at which the numpy-array coefficients are applied.

    compiled : string
        Has the cython version of the QobjEvo been created

    compiled_qobjevo : cy_qobj (CQobjCte or CQobjEvoTd)
        Cython version of the QobjEvo

    coeff_get : callable object
        object called to obtain a list of coefficient at t

    coeff_files : list
        runtime created files to delete with the instance

    dummy_cte : bool
        is self.cte a empty Qobj

    const : bool
        Indicates if quantum object is Constant

    type : string
        information about the type of coefficient
            "string", "func", "array",
            "spline", "mixed_callable", "mixed_compilable"

    num_obj : int
        number of Qobj in the QobjEvo : len(ops) + (1 if not dummy_cte)

    use_cython : bool
        flag to compile string to cython or python

    safePickle : bool
        flag to not share pointers between thread


    Methods
    -------
    copy() :
        Create copy of Qobj

    arguments(new_args):
        Update the args of the object

    Math:
        +/- QobjEvo, Qobj, scalar:
            Addition is possible between QobjEvo and with Qobj or scalar
        -:
            Negation operator
        * Qobj, scalar:
            Product is possible with Qobj or scalar
        / scalar:
            It is possible to divide by scalar only
    conj()
        Return the conjugate of quantum object.

    dag()
        Return the adjoint (dagger) of quantum object.

    trans()
        Return the transpose of quantum object.

    _cdc()
        Return self.dag() * self.

    permute(order)
        Returns composite qobj with indices reordered.

    apply(f, *args, **kw_args)
        Apply the function f to every Qobj. f(Qobj) -> Qobj
        Return a modified QobjEvo and let the original one untouched

    apply_decorator(decorator, *args, str_mod=None,
                    inplace_np=False, **kw_args):
        Apply the decorator to each function of the ops.
        The *args and **kw_args are passed to the decorator.
        new_coeff_function = decorator(coeff_function, *args, **kw_args)
        str_mod : list of 2 elements
            replace the string : str_mod[0] + original_string + str_mod[1]
            *exemple: str_mod = ["exp(",")"]
        inplace_np:
            Change the numpy array instead of applying the decorator to the
            function reading the array. Some decorators create incorrect array.
            Transformations f'(t) = f(g(t)) create a missmatch between the
            array and the associated time list.

    tidyup(atol=1e-12)
        Removes small elements from quantum object.

    compress():
        Merge ops which are based on the same quantum object and coeff type.

    compile(code=False, matched=False, dense=False, omp=0):
        Create the associated cython object for faster usage.
        code: return the code generated for compilation of the strings.
        matched: the compiled object use sparse matrix with matching indices.
                    (experimental, no real advantage)
        dense: the compiled object use dense matrix.
        omp: (int) number of thread: the compiled object use spmvpy_openmp.

    __call__(t, data=False, state=None, args={}):
        Return the Qobj at time t.
        *Faster after compilation

    mul_mat(t, mat):
        Product of this at t time with the dense matrix mat.
        *Faster after compilation

    mul_vec(t, psi):
        Apply the quantum object (if operator, no check) to psi.
        More generaly, return the product of the object at t with psi.
        *Faster after compilation

    expect(t, psi, herm=False):
        Calculates the expectation value for the quantum object (if operator,
            no check) and state psi.
        Return only the real part if herm.
        *Faster after compilation

    to_list():
        Return the time-dependent quantum object as a list
    """

    def __init__(self, Q_object=[], args={}, copy=True,
                 tlist=None, state0=None, e_ops=[]):
        if isinstance(Q_object, QobjEvo):
            if copy:
                self._inplace_copy(Q_object)
            else:
                self.__dict__ = Q_object.__dict__
            if args:
                self.arguments(args)
                for i, dargs in enumerate(self.dynamics_args):
                    e_int = dargs[1] == "expect" and isinstance(dargs[2], int)
                    if e_ops and e_int:
                        self.dynamics_args[i] = (dargs[0], "expect",
                                                 e_ops[dargs[2]])
                if state0 is not None:
                    self._dynamics_args_update(0., state0)
            return

        self.const = False
        self.dummy_cte = False
        self.args = args.copy()
        self.dynamics_args = []
        self.cte = None
        self.tlist = tlist
        self.compiled = ""
        self.compiled_qobjevo = None
        self.coeff_get = None
        self.type = "none"
        self.omp = 0
        self.use_cython = qset.use_cython
        self.safePickle = qset.safePickle

        if isinstance(Q_object, list) and len(Q_object) == 2:
            if isinstance(Q_object[0], Qobj) and not isinstance(Q_object[1],
                                                                (Qobj, list)):
                # The format is [Qobj, coeff]
                Q_object = [Q_object]

        op_type = self._td_format_check_single(Q_object, tlist)
        self.ops = []

        if isinstance(Q_object, Qobj):
            self.cte = Q_object
            self.const = True
            self.type = "cte"
        else:
            for op in Q_object:
                if isinstance(op, Qobj):
                    if self.cte is None:
                        self.cte = op
                    else:
                        self.cte += op
                else:
                    self.ops.append(EvoElement(op[0], Coeff(op[1])))

            if self.cte is None:
                self.cte = self.ops[0].qobj * 0
                self.dummy_cte = True

            try:
                cte_copy = self.cte.copy()
                # test is all qobj are compatible (shape, dims)
                for op in self.ops:
                    cte_copy += op.qobj
            except Exception as e:
                raise TypeError("Qobj not compatible.") from e

            if not self.ops:
                self.const = True
        self._args_checks()
        if e_ops:
            for i, dargs in enumerate(self.dynamics_args):
                if dargs[1] == "expect" and isinstance(dargs[2], int):
                    self.dynamics_args[i] = (dargs[0], "expect",
                                             QobjEvo(e_ops[dargs[2]]))
        if state0 is not None:
            self._dynamics_args_update(0., state0)

    def _args_checks(self):
        statedims = [self.cte.dims[1],[1]]
        for key in self.args:
            if key == "state" or key == "state_qobj":
                self.dynamics_args += [(key, "Qobj", None)]
                if self.args[key] is None:
                    self.args[key] = Qobj(dims=statedims)

            if key == "state_mat":
                self.dynamics_args += [("state_mat", "mat", None)]
                if isinstance(self.args[key], Qobj):
                    self.args[key] = self.args[key].full()
                if self.args[key] is None:
                    self.args[key] = Qobj(dims=statedims).full()

            if key == "state_vec":
                self.dynamics_args += [("state_vec", "vec", None)]
                if isinstance(self.args[key], Qobj):
                    self.args[key] = self.args[key].full().ravel("F")
                if self.args[key] is None:
                    self.args[key] = Qobj(dims=statedims).full().ravel("F")

            if key.startswith("expect_op_"):
                e_op_num = int(key[10:])
                self.dynamics_args += [(key, "expect", e_op_num)]

            if isinstance(self.args[key], StateArgs):
                self.dynamics_args += [(key, *self.args[key]())]
                self.args[key] = 0.

    def _check_old_with_state(self):
        add_vec = False
        for op in self.ops:
            add_vec += op.coeff._check_old_with_state()
        if add_vec:
            self.dynamics_args += [("_state_vec", "vec", None)]

    def __call__(self, t, data=False, state=None, args={}):
        try:
            t = float(t)
        except Exception as e:
            raise TypeError("t should be a real scalar.") from e

        if state is not None:
            self._dynamics_args_update(t, state)

        if args:
            if not isinstance(args, dict):
                raise TypeError("The new args must be in a dict")
            old_args = self.args.copy()
            self.arguments(args)
            op_t = self.__call__(t, data=data)
            self.arguments(old_args)
        elif self.const:
            if data:
                op_t = self.cte.data.copy()
            else:
                op_t = self.cte.copy()
        elif self.compiled and self.compiled != "dense":
            op_t = self.compiled_qobjevo.call(t, data)
        elif data:
            op_t = self.cte.data.copy()
            for part in self.ops:
                op_t += part.qobj.data * part.coeff(t, self.args)
        else:
            op_t = self.cte.copy()
            for part in self.ops:
                op_t += part.qobj * part.coeff(t, self.args)

        return op_t

    def _dynamics_args_update(self, t, state):
        # TO-DO dyn_args class
        if isinstance(state, Qobj):
            for name, what, op in self.dynamics_args:
                if what == "vec":
                    self.args[name] = state.full().ravel("F")
                elif what == "mat":
                    self.args[name] = state.full()
                elif what == "Qobj":
                    self.args[name] = state
                elif what == "expect":
                    self.args[name] = op.expect(t, state)

        elif isinstance(state, np.ndarray) and state.ndim == 1:
            s1 = self.cte.shape[1]
            for name, what, op in self.dynamics_args:
                if what == "vec":
                    self.args[name] = state
                elif what == "expect":
                    self.args[name] = op.expect(t, state)
                elif state.shape[0] == s1 and self.cte.issuper:
                    new_l = int(np.sqrt(s1))
                    mat = state.reshape((new_l, new_l), order="F")
                    if what == "mat":
                        self.args[name] = mat
                    elif what == "Qobj":
                        self.args[name] = Qobj(mat, dims=self.cte.dims[1])
                elif state.shape[0] == s1:
                    mat = state.reshape((-1,1))
                    if what == "mat":
                        self.args[name] = mat
                    elif what == "Qobj":
                        self.args[name] = Qobj(mat, dims=[self.cte.dims[1],[1]])
                elif state.shape[0] == s1*s1:
                    new_l = int(np.sqrt(s1))
                    mat = state.reshape((new_l, new_l), order="F")
                    if what == "mat":
                        self.args[name] = mat
                    elif what == "Qobj":
                        self.args[name] = Qobj(mat, dims=[self.cte.dims[1],
                                                          self.cte.dims[1]])

        elif isinstance(state, np.ndarray) and state.ndim == 2:
            s1 = self.cte.shape[1]
            new_l = int(np.sqrt(s1))
            for name, what, op in self.dynamics_args:
                if what == "vec":
                    self.args[name] = state.ravel("F")
                elif what == "mat":
                    self.args[name] = state
                elif what == "expect":
                    self.args[name] = op.expect(t, state)
                elif state.shape[1] == 1:
                    self.args[name] = Qobj(state, dims=[self.cte.dims[1],[1]])
                elif state.shape[1] == s1:
                    self.args[name] = Qobj(state, dims=self.cte.dims)
                else:
                    self.args[name] = Qobj(state)

        else:
            raise TypeError("state must be a Qobj or np.ndarray")

    @property
    def num_obj(self):
        return (len(self.ops) if self.dummy_cte else len(self.ops) + 1)

    def copy(self):
        new = QobjEvo(self.cte.copy())
        new.const = self.const
        new.args = self.args.copy()
        new.dynamics_args = self.dynamics_args.copy()
        new.tlist = self.tlist
        new.dummy_cte = self.dummy_cte
        new.type = self.type
        new.compiled = False
        new.compiled_qobjevo = None
        if self.coeff_get is not None:
            new.coeff_get = self.coeff_get.copy()
        else:
            new.coeff_get = None
        new.coeff_files = []
        new.use_cython = self.use_cython
        new.safePickle = self.safePickle

        for op in self.ops:
            new.ops.append( EvoElement(op.qobj.copy(), op.coeff.copy()) )

        return new

    def _inplace_copy(self, other):
        self.cte = other.cte
        self.const = other.const
        self.args = other.args.copy()
        self.dynamics_args = other.dynamics_args
        self.tlist = other.tlist
        self.dummy_cte = other.dummy_cte
        self.type = other.type
        self.compiled = False
        self.compiled_qobjevo = None
        if other.coeff_get is not None:
            self.coeff_get = other.coeff_get.copy()
        else:
            self.coeff_get = None
        self.ops = []
        self.use_cython = other.use_cython
        self.safePickle = other.safePickle

        for op in other.ops:
            self.ops.append( EvoElement(op.qobj.copy(), op.coeff.copy()) )

    def arguments(self, new_args):
        if not isinstance(new_args, dict):
            raise TypeError("The new args must be in a dict")
        # remove dynamics_args that are to be refreshed
        self.dynamics_args = [dargs for dargs in self.dynamics_args
                              if dargs[0] not in new_args]
        self.args.update(new_args)
        self._args_checks()
        if self.coeff_get is not None:
            self.coeff_get.set_args(self.args, self.dynamics_args)

    def solver_set_args(self, new_args, state, e_ops):
        self.dynamics_args = []
        self.args.update(new_args)
        self._args_checks()
        for i, dargs in enumerate(self.dynamics_args):
            if dargs[1] == "expect" and isinstance(dargs[2], int):
                self.dynamics_args[i] = (dargs[0], "expect",
                                         QobjEvo(e_ops[dargs[2]]))
                if self.compiled:
                    self.dynamics_args[i][2].compile()
        self._dynamics_args_update(0., state)
        if self.coeff_get is not None:
            self.coeff_get.set_args(self.args, self.dynamics_args)

    def to_list(self):
        list_qobj = []
        if not self.dummy_cte:
            list_qobj.append(self.cte)
        for op in self.ops:
            list_qobj.append([op.qobj, op.coeff])
        return list_qobj

    @property
    def num_ops(self):
        return len(self.ops) + (0 if self.dummy_cte else 1)

    # Math function
    def __add__(self, other):
        res = self.copy()
        res += other
        return res

    def __radd__(self, other):
        res = self.copy()
        res += other
        return res

    def __iadd__(self, other):
        if isinstance(other, QobjEvo):
            self.cte += other.cte
            for op in other.ops:
                self.ops.append(EvoElement(op.qobj.copy(),
                                           op.get_coeff.copy() ))
            self.args.update(**other.args)
            self.dynamics_args += other.dynamics_args
            self.const = self.const and other.const
            self.dummy_cte = self.dummy_cte and other.dummy_cte
<<<<<<< HEAD
            self.compiled = ""
            self.compiled_qobjevo = None
            self.coeff_get = None
=======

            if self.tlist is None:
                self.tlist = other.tlist
            else:
                if other.tlist is None:
                    pass
                elif len(other.tlist) != len(self.tlist) or \
                        other.tlist[-1] != self.tlist[-1]:
                    raise Exception("tlist are not compatible")
            if not other.const:
                self._reset_type()
>>>>>>> 572fcab7
        else:
            self.cte += other
            self.dummy_cte = False
            self._recompile()

        return self

    def __sub__(self, other):
        res = self.copy()
        res -= other
        return res

    def __rsub__(self, other):
        res = -self.copy()
        res += other
        return res

    def __isub__(self, other):
        self += (-other)
        return self

    def __mul__(self, other):
        res = self.copy()
        res *= other
        return res

    def __rmul__(self, other):
        res = self.copy()
        if isinstance(other, Qobj):
            res.cte = other * res.cte
            for op in res.ops:
                op.qobj = other * op.qobj
            self._recompile()
            return res
        else:
            res *= other
            return res

    def __imul__(self, other):
        if isinstance(other, Qobj) or isinstance(other, Number):
            self.cte *= other
            for op in self.ops:
                op.qobj *= other
        elif isinstance(other, QobjEvo):
            if other.const:
                self.cte *= other.cte
                for op in self.ops:
                    op.qobj *= other.cte
            elif self.const:
                cte = self.cte.copy()
                self = other.copy()
                self.cte = cte * self.cte
                for op in self.ops:
                    op.qobj = cte * op.qobj
            else:
                cte = self.cte.copy()
                self.cte *= other.cte
                new_terms = []
                old_ops = self.ops
                if not other.dummy_cte:
                    for op in old_ops:
                        new_terms.append(EvoElement(op.qobj * other.cte,
                                                    op.coeff))
                if not self.dummy_cte:
                    for op in other.ops:
                        new_terms.append(EvoElement(cte * op.qobj,
                                                    op.coeff))
                for op_L in old_ops:
                    for op_R in other.ops:
                        new_terms.append(EvoElement(op_L.qobj * op_R.qobj,
                                                    op_L.coeff * op_R.coeff))
                self.ops = new_terms
                self.args.update(other.args)
                self.dynamics_args += other.dynamics_args
                self.dummy_cte = self.dummy_cte and other.dummy_cte
<<<<<<< HEAD
=======
                self._reset_type()
>>>>>>> 572fcab7

        else:
            raise TypeError("QobjEvo can only be multiplied"
                            " with QobjEvo, Qobj or numbers")
        self._recompile()
        return self

    def __div__(self, other):
        if isinstance(other, (int, float, complex,
                              np.integer, np.floating, np.complexfloating)):
            res = self.copy()
            res *= other**(-1)
            return res
        else:
            raise TypeError('Incompatible object for division')

    def __idiv__(self, other):
        if isinstance(other, (int, float, complex,
                              np.integer, np.floating, np.complexfloating)):
            self *= other**(-1)
        else:
            raise TypeError('Incompatible object for division')
        return self

    def __truediv__(self, other):
        return self.__div__(other)

    def __neg__(self):
        res = self.copy()
        res.cte = -res.cte
        res.ops = [EvoElement(-op.qobj, op.coeff) for op in res.ops]
        res._recompile()
        return res

    # Transformations
    def trans(self):
        res = self.copy()
        res.cte = res.cte.trans()
        res.ops = [EvoElement(op.qobj.trans(), op.coeff)
                   for op in self.ops)]
        res._recompile()
        return res

    def conj(self):
        res = self.copy()
        res.cte = res.cte.conj()
        res.ops = [EvoElement(op.qobj.conj(), op.coeff.conj())
                   for op in self.ops)]
        return res

    def dag(self):
        res = self.copy()
        res.cte = res.cte.dag()
        res.ops = [EvoElement(op.qobj.dag(), op.coeff.conj())
                   for op in self.ops)]
        return res

    def _cdc(self):
        """return a.dag * a """
        if not self.num_obj == 1:
            res = self.dag()
            res *= self
        else:
            res = self.copy()
            res.cte = res.cte.dag() * res.cte
            res.ops = [EvoElement(op.qobj.dag() * op.qobj, op.coeff._cdc())
                       for op in self.ops)]
        return res

    def _shift(self):
        self.compiled = ""
        self.coeff_get = None
        self.args.update({"_t0": 0})
        self.ops = [EvoElement(op.qobj, op.coeff._shift()) for op in self.ops)]
        return self

    # Unitary function of Qobj
    def tidyup(self, atol=1e-12):
        self.cte = self.cte.tidyup(atol)
        for op in self.ops:
            op.qobj = op.qobj.tidyup(atol)
        return self

    def _compress_make_set(self):
        sets = []
        callable_flags = ["func", "spline"]
        for i, op1 in enumerate(self.ops):
            already_matched = any(i in _set for _set in sets)
            if not already_matched:
                this_set = [i]
                for j, op2 in enumerate(self.ops[i+1:]):
                    if op1.qobj == op2.qobj:
                        this_set.append(j+i+1)
                sets.append(this_set)

        fsets = []
        for i, op1 in enumerate(self.ops):
            already_matched = any(i in _set for _set in fsets)
            if not already_matched:
                this_set = [i]
                for j, op2 in enumerate(self.ops[i+1:]):
<<<<<<< HEAD
                    if op1.coeff is op2.coeff:
                        this_set.append(j+i+1)
=======
                    if op1.type != op2.type:
                        pass
                    elif op1.type == "array":
                        if np.allclose(op1.coeff, op2.coeff):
                            this_set.append(j+i+1)
                    else:
                        if op1.coeff is op2.coeff:
                            this_set.append(j+i+1)
>>>>>>> 572fcab7
                fsets.append(this_set)
        return sets, fsets

    def _compress_merge_qobj(self, sets):
        callable_flags = ["func", "spline"]
        new_ops = []
        for _set in sets:
            if len(_set) == 1:
                new_ops.append(self.ops[_set[0]])

            else:
                # Would be nice but need to defined addition with 0 (int)
                # new_coeff = sum(self.ops[i].coeff for i in _set)
                new_coeff = self.ops[_set[0]].coeff
                for i in _set:
<<<<<<< HEAD
                    new_coeff += self.ops[i].coeff
                new_ops.append(EvoElement(self.ops[_set[0]].qobj, new_coeff))
=======
                    fs += [self.ops[i].get_coeff]
                new_op[1] = _Add(fs)
                new_op[2] = new_op[1]
                new_ops.append(EvoElement.make(new_op))

            elif self.ops[_set[0]].type == "string":
                new_op = [self.ops[_set[0]].qobj, None, None, "string"]
                new_str = "(" + self.ops[_set[0]].coeff + ")"
                for i in _set[1:]:
                    new_str += " + (" + self.ops[i].coeff + ")"
                new_op[1] = _StrWrapper(new_str)
                new_op[2] = new_str
                new_ops.append(EvoElement.make(new_op))

            elif self.ops[_set[0]].type == "array":
                new_op = [self.ops[_set[0]].qobj, None, None, "array"]
                new_array = (self.ops[_set[0]].coeff).copy()
                for i in _set[1:]:
                    new_array += self.ops[i].coeff
                new_op[2] = new_array
                new_op[1] = _CubicSplineWrapper(
                    self.tlist, new_array, args=self.args)
                new_ops.append(EvoElement.make(new_op))
>>>>>>> 572fcab7

        self.ops = new_ops

    def _compress_merge_func(self, fsets):
        new_ops = []
        for _set in fsets:
            base = self.ops[_set[0]]
            new_op = [None, base.coeff]
            new_op[0] += sum(self.ops[i].qobj for

            if len(_set) == 1:
                new_op[0] = base.qobj
            else:
                new_op[0] = base.qobj.copy()
                for i in _set[1:]:
                    new_op[0] += self.ops[i].qobj
            new_ops.append(EvoElement(*new_op))
        self.ops = new_ops

    def compress(self):
        self.tidyup()
        sets, fsets = self._compress_make_set()
        N_sets = len(sets)
        N_fsets = len(fsets)
        num_ops = len(self.ops)

        if N_sets < num_ops and N_fsets < num_ops:
            # Both could be better
            if N_sets < N_fsets:
                self._compress_merge_qobj(sets)
            else:
                self._compress_merge_func(fsets)
            sets, fsets = self._compress_make_set()
            N_sets = len(sets)
            N_fsets = len(fsets)
            num_ops = len(self.ops)
            self._reset_type()

        if N_sets < num_ops:
            self._compress_merge_qobj(sets)
            self._reset_type()
        elif N_fsets < num_ops:
            self._compress_merge_func(fsets)
            self._reset_type()

<<<<<<< HEAD
=======
    def _reset_type(self):
        self.compiled = ""
        self.compiled_qobjevo = None
        self.coeff_get = None
        op_type_count = [0, 0, 0, 0]
        for op in self.ops:
            if op.type == "func":
                op_type_count[0] += 1
            elif op.type == "string":
                op_type_count[1] += 1
            elif op.type == "array":
                op_type_count[2] += 1
            elif op.type == "spline":
                op_type_count[3] += 1

        nops = sum(op_type_count)
        if not self.ops and self.dummy_cte is False:
            self.type = "cte"
        elif op_type_count[0] == nops:
            self.type = "func"
        elif op_type_count[1] == nops:
            self.type = "string"
        elif op_type_count[2] == nops:
            self.type = "array"
        elif op_type_count[3] == nops:
            self.type = "spline"
        elif op_type_count[0]:
            self.type = "mixed_callable"
        else:
            self.type = "mixed_compilable"

>>>>>>> 572fcab7
    def permute(self, order):
        res = self.copy()
        res.cte = res.cte.permute(order)
        for op in res.ops:
            op.qobj = op.qobj.permute(order)
        return res

    # function to apply custom transformations
    def apply(self, function, *args, **kw_args):
        res = self.copy()
        cte_res = function(res.cte, *args, **kw_args)
        if not isinstance(cte_res, Qobj):
            raise TypeError("The function must return a Qobj")
        res.cte = cte_res
        for op in res.ops:
            op.qobj = function(op.qobj, *args, **kw_args)
        if self.compiled:
            self._recompile()
        return res

<<<<<<< HEAD
=======
    def apply_decorator(self, function, *args, **kw_args):
        if "str_mod" in kw_args:
            str_mod = kw_args["str_mod"]
            del kw_args["str_mod"]
        else:
            str_mod = None
        if "inplace_np" in kw_args:
            inplace_np = kw_args["inplace_np"]
            del kw_args["inplace_np"]
        else:
            inplace_np = None
        res = self.copy()
        for op in res.ops:
            op.get_coeff = function(op.get_coeff, *args, **kw_args)
            if op.type == ["func", "spline"]:
                op.coeff = op.get_coeff
                op.type = "func"
            elif op.type == "string":
                if str_mod is None:
                    op.coeff = op.get_coeff
                    op.type = "func"
                else:
                    op.coeff = str_mod[0] + op.coeff + str_mod[1]
            elif op.type == "array":
                if inplace_np:
                    # keep the original function, change the array
                    def f(a):
                        return a
                    ff = function(f, *args, **kw_args)
                    for i, v in enumerate(op.coeff):
                        op.coeff[i] = ff(v)
                    op.get_coeff = _CubicSplineWrapper(
                        self.tlist, op.coeff, args=self.args)
                else:
                    op.coeff = op.get_coeff
                    op.type = "func"
        if self.type == "string" and str_mod is None:
            res.type = "mixed_callable"
        elif self.type == "array" and not inplace_np:
            res.type = "mixed_callable"
        elif self.type == "spline":
            res.type = "mixed_callable"
        elif self.type == "mixed_compilable":
            for op in res.ops:
                if op.type == "func":
                    res.type = "mixed_callable"
        return res

    def _f_norm2(self):
        self.compiled = ""
        self.coeff_get = None
        new_ops = []
        for op in self.ops:
            new_op = [op.qobj, None, None, op.type]
            if op.type == "func":
                new_op[1] = _Norm2(op.get_coeff)
                new_op[2] = new_op[1]
            elif op.type == "string":
                new_op[2] = "norm(" + op.coeff + ")"
                new_op[1] = _StrWrapper(new_op[2])
            elif op.type == "array":
                new_op[2] = np.abs(op.coeff)**2
                new_op[1] = _CubicSplineWrapper(
                    self.tlist, new_op[2], args=self.args)
            elif op.type == "spline":
                new_op[1] = _Norm2(op.get_coeff)
                new_op[2] = new_op[1]
                new_op[3] = "func"
                self.type = "mixed_callable"
            new_ops.append(EvoElement.make(new_op))
        self.ops = new_ops
        return self

    def _f_conj(self):
        self.compiled = ""
        self.coeff_get = None
        new_ops = []
        for op in self.ops:
            new_op = [op.qobj, None, None, op.type]
            if op.type == "func":
                new_op[1] = _Conj(op.get_coeff)
                new_op[2] = new_op[1]
            elif op.type == "string":
                new_op[2] = "conj(" + op.coeff + ")"
                new_op[1] = _StrWrapper(new_op[2])
            elif op.type == "array":
                new_op[2] = np.conj(op.coeff)
                new_op[1] = _CubicSplineWrapper(
                    self.tlist, new_op[2], args=self.args)
            elif op.type == "spline":
                new_op[1] = _Conj(op.get_coeff)
                new_op[2] = new_op[1]
                new_op[3] = "func"
                self.type = "mixed_callable"
            new_ops.append(EvoElement.make(new_op))
        self.ops = new_ops
        return self

    def _shift(self):
        self.compiled = ""
        self.coeff_get = None
        self.args.update({"_t0": 0})
        new_ops = []
        for op in self.ops:
            new_op = [op.qobj, None, None, op.type]
            if op.type == "func":
                new_op[1] = _Shift(op.get_coeff)
                new_op[2] = new_op[1]
            elif op.type == "string":
                new_op[2] = sub("(?<=[^0-9a-zA-Z_])t(?=[^0-9a-zA-Z_])",
                                "(t+_t0)", " " + op.coeff + " ")
                new_op[1] = _StrWrapper(new_op[2])
            elif op.type == "array":
                new_op[2] = _Shift(op.get_coeff)
                new_op[1] = new_op[2]
                new_op[3] = "func"
                self.type = "mixed_callable"
            elif op.type == "spline":
                new_op[1] = _Shift(op.get_coeff)
                new_op[2] = new_op[1]
                new_op[3] = "func"
                self.type = "mixed_callable"
            new_ops.append(EvoElement.make(new_op))
        self.ops = new_ops
        return self

>>>>>>> 572fcab7
    def expect(self, t, state, herm=0):
        if not isinstance(t, (int, float)):
            raise TypeError("The time need to be a real scalar")
        if isinstance(state, Qobj):
            if self.cte.dims[1] == state.dims[0]:
                vec = state.full().ravel("F")
            elif self.cte.dims[1] == state.dims:
                vec = state.full().ravel("F")
            else:
                raise Exception("Dimensions do not fit")
        elif isinstance(state, np.ndarray):
            vec = state.ravel("F")
        else:
            raise TypeError("The vector must be an array or Qobj")

        if vec.shape[0] == self.cte.shape[1]:
            if self.compiled:
                exp = self.compiled_qobjevo.expect(t, vec)
            elif self.cte.issuper:
                self._dynamics_args_update(t, state)
                exp = cy_expect_rho_vec(self.__call__(t, data=True), vec, 0)
            else:
                self._dynamics_args_update(t, state)
                exp = cy_expect_psi(self.__call__(t, data=True), vec, 0)
        elif vec.shape[0] == self.cte.shape[1]**2:
            if self.compiled:
                exp = self.compiled_qobjevo.overlapse(t, vec)
            else:
                self._dynamics_args_update(t, state)
                exp = (self.__call__(t, data=True) *
                       vec.reshape((self.cte.shape[1],
                                    self.cte.shape[1])).T).trace()
        else:
            raise Exception("The shapes do not match")

        if herm:
            return exp.real
        else:
            return exp

    def mul_vec(self, t, vec):
        was_Qobj = False
        if not isinstance(t, (int, float)):
            raise TypeError("the time need to be a real scalar")
        if isinstance(vec, Qobj):
            if self.cte.dims[1] != vec.dims[0]:
                raise Exception("Dimensions do not fit")
            was_Qobj = True
            dims = vec.dims
            vec = vec.full().ravel()
        elif not isinstance(vec, np.ndarray):
            raise TypeError("The vector must be an array or Qobj")
        if vec.ndim != 1:
            raise Exception("The vector must be 1d")
        if vec.shape[0] != self.cte.shape[1]:
            raise Exception("The length do not match")

        if self.compiled:
            out = self.compiled_qobjevo.mul_vec(t, vec)
        else:
            self._dynamics_args_update(t, vec)
            out = spmv(self.__call__(t, data=True), vec)

        if was_Qobj:
            return Qobj(out, dims=dims)
        else:
            return out

    def mul_mat(self, t, mat):
        was_Qobj = False
        if not isinstance(t, (int, float)):
            raise TypeError("the time need to be a real scalar")
        if isinstance(mat, Qobj):
            if self.cte.dims[1] != mat.dims[0]:
                raise Exception("Dimensions do not fit")
            was_Qobj = True
            dims = mat.dims
            mat = mat.full()
        if not isinstance(mat, np.ndarray):
            raise TypeError("The vector must be an array or Qobj")
        if mat.ndim != 2:
            raise Exception("The matrice must be 2d")
        if mat.shape[0] != self.cte.shape[1]:
            raise Exception("The length do not match")

        if self.compiled:
            out = self.compiled_qobjevo.mul_mat(t, mat)
        else:
            self._dynamics_args_update(t, mat)
            out = self.__call__(t, data=True) * mat

        if was_Qobj:
            return Qobj(out, dims=dims)
        else:
            return out

    def compile(self, code=False, matched=False, dense=False, omp=0):
        self.tidyup()
        if self.compiled:
            return
        for _, _, op in self.dynamics_args:
            if isinstance(op, QobjEvo):
                op.compile(code, matched, dense, omp)
        if not qset.has_openmp:
            omp = 0
        if omp:
            nnz = [self.cte.data.nnz]
            for part in self.ops:
                nnz += [part.qobj.data.nnz]
            if all(qset.openmp_thresh < nz for nz in nnz):
                omp = 0
        self.omp = omp

        if matched and not self.const:
            self.compiled_qobjevo = CQobjEvoTdMatched()
            self.compiled = "matched"
        elif dense:
            self.compiled_qobjevo = CQobjEvoTdDense()
            self.compiled = "dense"
        else:
            self.compiled_qobjevo = CQobjEvoTd()
            self.compiled = "csr"

        self.compiled_qobjevo.set_data(self.cte, self.ops)
        Code = self._compile_coeff()
        self.compiled_qobjevo.set_factor(self.coeff_get)
        self.compiled_qobjevo.has_dyn_args(bool(self.dynamics_args))
        self.compiled_qobjevo.set_num_threads(self.omp)

        if code:
            return Code

    def _compile_coeff(self):
        coeffs = [op.coeff for op in self.ops]
        self._get_coeff, code = compile_united_coeff(coeffs)
        return code

    def _recompile(self):
        if self.compiled:
            self.compiled_qobjevo.set_data(self.cte, self.ops)
            self.compiled_qobjevo.has_dyn_args(bool(self.dynamics_args))
            self.compiled_qobjevo.set_num_threads(self.omp)

    def _get_coeff(self, t):
        out = []
        for part in self.ops:
            out.append(part.get_coeff(t, self.args))
        return out

    def __getstate__(self):
        _dict_ = {key: self.__dict__[key]
                  for key in self.__dict__ if key != "compiled_qobjevo"}
        if self.compiled:
            return (_dict_, self.compiled_qobjevo.__getstate__())
        else:
            return (_dict_,)

    def __setstate__(self, state):
        self.__dict__ = state[0]
        self.compiled_qobjevo = None
        if self.compiled == "csr":
            if self.safePickle:
                # __getstate__ and __setstate__ of compiled_qobjevo pass
                # raw pointers
                # In 'safe' mod, these pointers are not used.
                # time dependence is pyfunc or cyfactor
                self.compiled_qobjevo = CQobjEvoTd()
                self.compiled_qobjevo.set_data(self.cte, self.ops)
                self.compiled_qobjevo.set_num_threads(self.omp)
                self.compiled_qobjevo.set_factor(self.coeff_get)
            else:
                self.compiled_qobjevo = CQobjEvoTd.__new__(CQobjEvoTd)
                self.compiled_qobjevo.__setstate__(state[1])

        elif self.compiled == "dense":
            CQobjEvoTdDense.__new__(CQobjEvoTdDense)
            self.compiled_qobjevo.__setstate__(state[1])

        elif self.compiled == "matched":
            self.compiled_qobjevo = \
                CQobjEvoTdMatched.__new__(CQobjEvoTdMatched)
            self.compiled_qobjevo.__setstate__(state[1])

from qutip.superoperator import vec2mat
from qutip.cy.cqobjevo import (CQobjEvoTd, CQobjEvoTdMatched, CQobjEvoTdDense)
from qutip.cy.cqobjevo_factor import (InterCoeffT, InterCoeffCte,
                                      InterpolateCoeff, StrCoeff,
                                      StepCoeffCte, StepCoeffT)<|MERGE_RESOLUTION|>--- conflicted
+++ resolved
@@ -53,179 +53,6 @@
 import os
 from re import sub
 
-<<<<<<< HEAD
-safePickle = [False]
-if sys.platform == 'win32':
-    safePickle[0] = True
-
-=======
-
-def proj(x):
-    if np.isfinite(x):
-        return (x)
-    else:
-        return np.inf + 0j * np.imag(x)
-
-
-str_env = {
-    "sin": np.sin,
-    "cos": np.cos,
-    "tan": np.tan,
-    "asin": np.arcsin,
-    "acos": np.arccos,
-    "atan": np.arctan,
-    "pi": np.pi,
-    "sinh": np.sinh,
-    "cosh": np.cosh,
-    "tanh": np.tanh,
-    "asinh": np.arcsinh,
-    "acosh": np.arccosh,
-    "atanh": np.arctanh,
-    "exp": np.exp,
-    "log": np.log,
-    "log10": np.log10,
-    "erf": scipy.special.erf,
-    "zerf": scipy.special.erf,
-    "sqrt": np.sqrt,
-    "real": np.real,
-    "imag": np.imag,
-    "conj": np.conj,
-    "abs": np.abs,
-    "norm": lambda x: np.abs(x)**2,
-    "arg": np.angle,
-    "proj": proj,
-    "np": np,
-    "spe": scipy.special}
-
-
-class _file_list:
-    """
-    Contain temp a list .pyx to clean
-    """
-    def __init__(self):
-        self.files = []
-        self.clean_old()
-
-    def add(self, file_):
-        self.files += [file_ + ".pyx"]
-
-    def clean(self):
-        import os
-        to_del = []
-        for i, file_ in enumerate(self.files):
-            try:
-                os.remove(file_)
-                to_del.append(i)
-            except Exception:
-                if not os.path.isfile(file_):
-                    to_del.append(i)
-
-        for i in to_del[::-1]:
-            del self.files[i]
-
-    def clean_old(self, max_age=qset.max_age):
-        # On importing Qutip, remove temp files left-over for more than 1 week.
-        import glob
-        import time
-        root = qset.tmproot
-        bases = ["td_Qobj_single_str",
-                 "qobjevo_compiled_coeff_",
-                 "cqobjevo_compiled_coeff_"]
-        for base in bases:
-            for file in glob.glob(os.path.join(root, base + "*")):
-                try:
-                    age = (time.time() - os.path.getctime(file)) / 3600
-                    if age > max_age:
-                        os.remove(file)
-                except:
-                    pass
-                    # Warn that the  file could not be deleted?
-
-
-coeff_files = _file_list()
-atexit.register(coeff_files.clean)
-
-
-class _StrWrapper:
-    def __init__(self, code):
-        self.code = "_out = " + code
-
-    def __call__(self, t, args={}):
-        env = {"t": t}
-        env.update(args)
-        exec(self.code, str_env, env)
-        return env["_out"]
-
-class _CubicSplineWrapper:
-    # Using scipy's CubicSpline since Qutip's one
-    # only accept linearly distributed tlist
-    def __init__(self, tlist, coeff, args=None):
-        self.coeff = coeff
-        self.tlist = tlist
-        try:
-            use_step_func = args["_step_func_coeff"]
-        except KeyError:
-            use_step_func = 0
-        if use_step_func:
-            self.func = interp1d(
-                self.tlist, self.coeff, kind="previous",
-                bounds_error=False, fill_value=0.)
-        else:
-            self.func = CubicSpline(self.tlist, self.coeff)
-
-    def __call__(self, t, args={}):
-        return self.func([t])[0]
-
-class _StateAsArgs:
-    # old with state (f(t, psi, args)) to new (args["state"] = psi)
-    def __init__(self, coeff_func):
-        self.coeff_func = coeff_func
-
-    def __call__(self, t, args={}):
-        return self.coeff_func(t, args["_state_vec"], args)
-
-
-# %%%%%%%%%%%%%%%%%%%%%%%%%%%%%%%%%%%%%%%%%
-class StateArgs:
-    """Object to indicate to use the state in args outside solver.
-    args[key] = StateArgs(type, op)
-    """
-    def __init__(self, type="Qobj", op=None):
-        self.dyn_args = (type, op)
-
-    def __call__(self):
-        return self.dyn_args
->>>>>>> 572fcab7
-
-# %%%%%%%%%%%%%%%%%%%%%%%%%%%%%%%%%%%%%%%%%%
-# object for each time dependent element of the QobjEvo
-# qobj : the Qobj of element ([*Qobj*, f])
-# get_coeff : a callable that take (t, args) and return the coeff at that t
-# coeff : The coeff as a string, array or function as provided by the user.
-# type : flag for the type of coeff
-"""
-class EvoElement:
-    def __init__(self, qobj, get_coeff, coeff, type):
-        self.qobj = qobj
-        self.get_coeff = get_coeff
-        self.coeff = coeff
-        self.type = type
-
-    @classmethod
-    def make(cls, list_):
-        return cls(*list_)
-
-    def __getitem__(self, i):
-        if i == 0:
-            return self.qobj
-        if i == 1:
-            return self.get_coeff
-        if i == 2:
-            return self.coeff
-        if i == 3:
-            return self.type
-"""
-
 EvoElement = namedtuple("EvoElement", "qobj coeff")
 
 # %%%%%%%%%%%%%%%%%%%%%%%%%%%%%%%%%%%%%%%%%
@@ -784,23 +611,10 @@
             self.dynamics_args += other.dynamics_args
             self.const = self.const and other.const
             self.dummy_cte = self.dummy_cte and other.dummy_cte
-<<<<<<< HEAD
-            self.compiled = ""
-            self.compiled_qobjevo = None
-            self.coeff_get = None
-=======
-
-            if self.tlist is None:
-                self.tlist = other.tlist
-            else:
-                if other.tlist is None:
-                    pass
-                elif len(other.tlist) != len(self.tlist) or \
-                        other.tlist[-1] != self.tlist[-1]:
-                    raise Exception("tlist are not compatible")
             if not other.const:
-                self._reset_type()
->>>>>>> 572fcab7
+                self.compiled = ""
+                self.compiled_qobjevo = None
+                self.coeff_get = None
         else:
             self.cte += other
             self.dummy_cte = False
@@ -876,10 +690,9 @@
                 self.args.update(other.args)
                 self.dynamics_args += other.dynamics_args
                 self.dummy_cte = self.dummy_cte and other.dummy_cte
-<<<<<<< HEAD
-=======
-                self._reset_type()
->>>>>>> 572fcab7
+                self.compiled = ""
+                self.compiled_qobjevo = None
+                self.coeff_get = None
 
         else:
             raise TypeError("QobjEvo can only be multiplied"
@@ -981,19 +794,8 @@
             if not already_matched:
                 this_set = [i]
                 for j, op2 in enumerate(self.ops[i+1:]):
-<<<<<<< HEAD
                     if op1.coeff is op2.coeff:
                         this_set.append(j+i+1)
-=======
-                    if op1.type != op2.type:
-                        pass
-                    elif op1.type == "array":
-                        if np.allclose(op1.coeff, op2.coeff):
-                            this_set.append(j+i+1)
-                    else:
-                        if op1.coeff is op2.coeff:
-                            this_set.append(j+i+1)
->>>>>>> 572fcab7
                 fsets.append(this_set)
         return sets, fsets
 
@@ -1008,35 +810,9 @@
                 # Would be nice but need to defined addition with 0 (int)
                 # new_coeff = sum(self.ops[i].coeff for i in _set)
                 new_coeff = self.ops[_set[0]].coeff
-                for i in _set:
-<<<<<<< HEAD
+                for i in _set[1:]:
                     new_coeff += self.ops[i].coeff
                 new_ops.append(EvoElement(self.ops[_set[0]].qobj, new_coeff))
-=======
-                    fs += [self.ops[i].get_coeff]
-                new_op[1] = _Add(fs)
-                new_op[2] = new_op[1]
-                new_ops.append(EvoElement.make(new_op))
-
-            elif self.ops[_set[0]].type == "string":
-                new_op = [self.ops[_set[0]].qobj, None, None, "string"]
-                new_str = "(" + self.ops[_set[0]].coeff + ")"
-                for i in _set[1:]:
-                    new_str += " + (" + self.ops[i].coeff + ")"
-                new_op[1] = _StrWrapper(new_str)
-                new_op[2] = new_str
-                new_ops.append(EvoElement.make(new_op))
-
-            elif self.ops[_set[0]].type == "array":
-                new_op = [self.ops[_set[0]].qobj, None, None, "array"]
-                new_array = (self.ops[_set[0]].coeff).copy()
-                for i in _set[1:]:
-                    new_array += self.ops[i].coeff
-                new_op[2] = new_array
-                new_op[1] = _CubicSplineWrapper(
-                    self.tlist, new_array, args=self.args)
-                new_ops.append(EvoElement.make(new_op))
->>>>>>> 572fcab7
 
         self.ops = new_ops
 
@@ -1082,40 +858,6 @@
             self._compress_merge_func(fsets)
             self._reset_type()
 
-<<<<<<< HEAD
-=======
-    def _reset_type(self):
-        self.compiled = ""
-        self.compiled_qobjevo = None
-        self.coeff_get = None
-        op_type_count = [0, 0, 0, 0]
-        for op in self.ops:
-            if op.type == "func":
-                op_type_count[0] += 1
-            elif op.type == "string":
-                op_type_count[1] += 1
-            elif op.type == "array":
-                op_type_count[2] += 1
-            elif op.type == "spline":
-                op_type_count[3] += 1
-
-        nops = sum(op_type_count)
-        if not self.ops and self.dummy_cte is False:
-            self.type = "cte"
-        elif op_type_count[0] == nops:
-            self.type = "func"
-        elif op_type_count[1] == nops:
-            self.type = "string"
-        elif op_type_count[2] == nops:
-            self.type = "array"
-        elif op_type_count[3] == nops:
-            self.type = "spline"
-        elif op_type_count[0]:
-            self.type = "mixed_callable"
-        else:
-            self.type = "mixed_compilable"
-
->>>>>>> 572fcab7
     def permute(self, order):
         res = self.copy()
         res.cte = res.cte.permute(order)
@@ -1136,135 +878,6 @@
             self._recompile()
         return res
 
-<<<<<<< HEAD
-=======
-    def apply_decorator(self, function, *args, **kw_args):
-        if "str_mod" in kw_args:
-            str_mod = kw_args["str_mod"]
-            del kw_args["str_mod"]
-        else:
-            str_mod = None
-        if "inplace_np" in kw_args:
-            inplace_np = kw_args["inplace_np"]
-            del kw_args["inplace_np"]
-        else:
-            inplace_np = None
-        res = self.copy()
-        for op in res.ops:
-            op.get_coeff = function(op.get_coeff, *args, **kw_args)
-            if op.type == ["func", "spline"]:
-                op.coeff = op.get_coeff
-                op.type = "func"
-            elif op.type == "string":
-                if str_mod is None:
-                    op.coeff = op.get_coeff
-                    op.type = "func"
-                else:
-                    op.coeff = str_mod[0] + op.coeff + str_mod[1]
-            elif op.type == "array":
-                if inplace_np:
-                    # keep the original function, change the array
-                    def f(a):
-                        return a
-                    ff = function(f, *args, **kw_args)
-                    for i, v in enumerate(op.coeff):
-                        op.coeff[i] = ff(v)
-                    op.get_coeff = _CubicSplineWrapper(
-                        self.tlist, op.coeff, args=self.args)
-                else:
-                    op.coeff = op.get_coeff
-                    op.type = "func"
-        if self.type == "string" and str_mod is None:
-            res.type = "mixed_callable"
-        elif self.type == "array" and not inplace_np:
-            res.type = "mixed_callable"
-        elif self.type == "spline":
-            res.type = "mixed_callable"
-        elif self.type == "mixed_compilable":
-            for op in res.ops:
-                if op.type == "func":
-                    res.type = "mixed_callable"
-        return res
-
-    def _f_norm2(self):
-        self.compiled = ""
-        self.coeff_get = None
-        new_ops = []
-        for op in self.ops:
-            new_op = [op.qobj, None, None, op.type]
-            if op.type == "func":
-                new_op[1] = _Norm2(op.get_coeff)
-                new_op[2] = new_op[1]
-            elif op.type == "string":
-                new_op[2] = "norm(" + op.coeff + ")"
-                new_op[1] = _StrWrapper(new_op[2])
-            elif op.type == "array":
-                new_op[2] = np.abs(op.coeff)**2
-                new_op[1] = _CubicSplineWrapper(
-                    self.tlist, new_op[2], args=self.args)
-            elif op.type == "spline":
-                new_op[1] = _Norm2(op.get_coeff)
-                new_op[2] = new_op[1]
-                new_op[3] = "func"
-                self.type = "mixed_callable"
-            new_ops.append(EvoElement.make(new_op))
-        self.ops = new_ops
-        return self
-
-    def _f_conj(self):
-        self.compiled = ""
-        self.coeff_get = None
-        new_ops = []
-        for op in self.ops:
-            new_op = [op.qobj, None, None, op.type]
-            if op.type == "func":
-                new_op[1] = _Conj(op.get_coeff)
-                new_op[2] = new_op[1]
-            elif op.type == "string":
-                new_op[2] = "conj(" + op.coeff + ")"
-                new_op[1] = _StrWrapper(new_op[2])
-            elif op.type == "array":
-                new_op[2] = np.conj(op.coeff)
-                new_op[1] = _CubicSplineWrapper(
-                    self.tlist, new_op[2], args=self.args)
-            elif op.type == "spline":
-                new_op[1] = _Conj(op.get_coeff)
-                new_op[2] = new_op[1]
-                new_op[3] = "func"
-                self.type = "mixed_callable"
-            new_ops.append(EvoElement.make(new_op))
-        self.ops = new_ops
-        return self
-
-    def _shift(self):
-        self.compiled = ""
-        self.coeff_get = None
-        self.args.update({"_t0": 0})
-        new_ops = []
-        for op in self.ops:
-            new_op = [op.qobj, None, None, op.type]
-            if op.type == "func":
-                new_op[1] = _Shift(op.get_coeff)
-                new_op[2] = new_op[1]
-            elif op.type == "string":
-                new_op[2] = sub("(?<=[^0-9a-zA-Z_])t(?=[^0-9a-zA-Z_])",
-                                "(t+_t0)", " " + op.coeff + " ")
-                new_op[1] = _StrWrapper(new_op[2])
-            elif op.type == "array":
-                new_op[2] = _Shift(op.get_coeff)
-                new_op[1] = new_op[2]
-                new_op[3] = "func"
-                self.type = "mixed_callable"
-            elif op.type == "spline":
-                new_op[1] = _Shift(op.get_coeff)
-                new_op[2] = new_op[1]
-                new_op[3] = "func"
-                self.type = "mixed_callable"
-            new_ops.append(EvoElement.make(new_op))
-        self.ops = new_ops
-        return self
-
->>>>>>> 572fcab7
     def expect(self, t, state, herm=0):
         if not isinstance(t, (int, float)):
             raise TypeError("The time need to be a real scalar")
