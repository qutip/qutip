# This file is part of QuTiP: Quantum Toolbox in Python.
#
#    Copyright (c) 2011 and later, Paul D. Nation and Robert J. Johansson.
#    All rights reserved.
#
#    Redistribution and use in source and binary forms, with or without
#    modification, are permitted provided that the following conditions are
#    met:
#
#    1. Redistributions of source code must retain the above copyright notice,
#       this list of conditions and the following disclaimer.
#
#    2. Redistributions in binary form must reproduce the above copyright
#       notice, this list of conditions and the following disclaimer in the
#       documentation and/or other materials provided with the distribution.
#
#    3. Neither the name of the QuTiP: Quantum Toolbox in Python nor the names
#       of its contributors may be used to endorse or promote products derived
#       from this software without specific prior written permission.
#
#    THIS SOFTWARE IS PROVIDED BY THE COPYRIGHT HOLDERS AND CONTRIBUTORS
#    "AS IS" AND ANY EXPRESS OR IMPLIED WARRANTIES, INCLUDING, BUT NOT
#    LIMITED TO, THE IMPLIED WARRANTIES OF MERCHANTABILITY AND FITNESS FOR A
#    PARTICULAR PURPOSE ARE DISCLAIMED. IN NO EVENT SHALL THE COPYRIGHT
#    HOLDER OR CONTRIBUTORS BE LIABLE FOR ANY DIRECT, INDIRECT, INCIDENTAL,
#    SPECIAL, EXEMPLARY, OR CONSEQUENTIAL DAMAGES (INCLUDING, BUT NOT
#    LIMITED TO, PROCUREMENT OF SUBSTITUTE GOODS OR SERVICES; LOSS OF USE,
#    DATA, OR PROFITS; OR BUSINESS INTERRUPTION) HOWEVER CAUSED AND ON ANY
#    THEORY OF LIABILITY, WHETHER IN CONTRACT, STRICT LIABILITY, OR TORT
#    (INCLUDING NEGLIGENCE OR OTHERWISE) ARISING IN ANY WAY OUT OF THE USE
#    OF THIS SOFTWARE, EVEN IF ADVISED OF THE POSSIBILITY OF SUCH DAMAGE.
###############################################################################

__all__ = ['floquet_modes', 'floquet_modes_t', 'floquet_modes_table',
           'floquet_modes_t_lookup', 'floquet_states', 'floquet_states_t',
           'floquet_wavefunction', 'floquet_wavefunction_t',
           'floquet_state_decomposition', 'fsesolve',
           'floquet_master_equation_rates', 'floquet_collapse_operators',
           'floquet_master_equation_tensor',
           'floquet_master_equation_steadystate', 'floquet_basis_transform',
           'floquet_markov_mesolve', 'fmmesolve']

import numpy as np
import scipy.linalg as la
import scipy
from scipy import angle, pi, exp, sqrt
from types import FunctionType
from qutip.qobj import Qobj, isket
from qutip.superoperator import vec2mat_index, mat2vec, vec2mat
#from qutip.mesolve import mesolve
from qutip.sesolve import sesolve
from qutip.rhs_generate import rhs_clear
from qutip.steadystate import steadystate
from qutip.states import ket2dm
from qutip.states import projection
from qutip.solver import Options
from qutip.propagator import propagator
from qutip.solver import Result, _solver_safety_check
from qutip.cy.spmatfuncs import cy_ode_rhs
from qutip.expect import expect
from qutip.utilities import n_thermal

def floquet_modes(H, T, args=None, sort=False, U=None):
    """
    Calculate the initial Floquet modes Phi_alpha(0) for a driven system with
    period T.

    Returns a list of :class:`qutip.qobj` instances representing the Floquet
    modes and a list of corresponding quasienergies, sorted by increasing
    quasienergy in the interval [-pi/T, pi/T]. The optional parameter `sort`
    decides if the output is to be sorted in increasing quasienergies or not.

    Parameters
    ----------

    H : :class:`qutip.qobj`
        system Hamiltonian, time-dependent with period `T`

    args : dictionary
        dictionary with variables required to evaluate H

    T : float
        The period of the time-dependence of the hamiltonian. The default value
        'None' indicates that the 'tlist' spans a single period of the driving.

    U : :class:`qutip.qobj`
        The propagator for the time-dependent Hamiltonian with period `T`.
        If U is `None` (default), it will be calculated from the Hamiltonian
        `H` using :func:`qutip.propagator.propagator`.

    Returns
    -------

    output : list of kets, list of quasi energies

        Two lists: the Floquet modes as kets and the quasi energies.

    """

    if U is None:
        # get the unitary propagator
        U = propagator(H, T, [], args)

    # find the eigenstates for the propagator
    evals, evecs = la.eig(U.full())

    eargs = angle(evals)

    # make sure that the phase is in the interval [-pi, pi], so that
    # the quasi energy is in the interval [-pi/T, pi/T] where T is the
    # period of the driving.  eargs += (eargs <= -2*pi) * (2*pi) +
    # (eargs > 0) * (-2*pi)
    eargs += (eargs <= -pi) * (2 * pi) + (eargs > pi) * (-2 * pi)
    e_quasi = -eargs / T

    # sort by the quasi energy
    if sort:
        order = np.argsort(-e_quasi)
    else:
        order = list(range(len(evals)))

    # prepare a list of kets for the floquet states
    new_dims = [U.dims[0], [1] * len(U.dims[0])]
    new_shape = [U.shape[0], 1]
    kets_order = [Qobj(np.matrix(evecs[:, o]).T,
                       dims=new_dims, shape=new_shape) for o in order]

    return kets_order, e_quasi[order]

def floquet_modes_t(f_modes_0, f_energies, t, H, T, args=None):
    """
    Calculate the Floquet modes at times tlist Phi_alpha(tlist) propagting the
    initial Floquet modes Phi_alpha(0)

    Parameters
    ----------

    f_modes_0 : list of :class:`qutip.qobj` (kets)
        Floquet modes at :math:`t`

    f_energies : list
        Floquet energies.

    t : float
        The time at which to evaluate the floquet modes.

    H : :class:`qutip.qobj`
        system Hamiltonian, time-dependent with period `T`

    args : dictionary
        dictionary with variables required to evaluate H

    T : float
        The period of the time-dependence of the hamiltonian.

    Returns
    -------

    output : list of kets

        The Floquet modes as kets at time :math:`t`

    """
    # find t in [0,T] such that t_orig = t + n * T for integer n
    t = t - int(t / T) * T
    f_modes_t = []

    # get the unitary propagator from 0 to t
    if t > 0.0:
        U = propagator(H, t, [], args)

        for n in np.arange(len(f_modes_0)):
            f_modes_t.append(U * f_modes_0[n] * exp(1j * f_energies[n] * t))
    else:
        f_modes_t = f_modes_0

    return f_modes_t

def floquet_modes_table(f_modes_0, f_energies, tlist, H, T, args=None):
    """
    Pre-calculate the Floquet modes for a range of times spanning the floquet
    period. Can later be used as a table to look up the floquet modes for
    any time.

    Parameters
    ----------

    f_modes_0 : list of :class:`qutip.qobj` (kets)
        Floquet modes at :math:`t`

    f_energies : list
        Floquet energies.

    tlist : array
        The list of times at which to evaluate the floquet modes.

    H : :class:`qutip.qobj`
        system Hamiltonian, time-dependent with period `T`

    T : float
        The period of the time-dependence of the hamiltonian.

    args : dictionary
        dictionary with variables required to evaluate H

    Returns
    -------

    output : nested list

        A nested list of Floquet modes as kets for each time in `tlist`

    """
    # truncate tlist to the driving period
    tlist_period = tlist[np.where(tlist <= T)]

    f_modes_table_t = [[] for t in tlist_period]

    opt = Options()
    opt.rhs_reuse = True
    rhs_clear()

    for n, f_mode in enumerate(f_modes_0):
        output = sesolve(H, f_mode, tlist_period, [], args, opt)
        for t_idx, f_state_t in enumerate(output.states):
            f_modes_table_t[t_idx].append(
                f_state_t * exp(1j * f_energies[n] * tlist_period[t_idx]))

    return f_modes_table_t

def floquet_modes_t_lookup(f_modes_table_t, t, T):
    """
    Lookup the floquet mode at time t in the pre-calculated table of floquet
    modes in the first period of the time-dependence.

    Parameters
    ----------

    f_modes_table_t : nested list of :class:`qutip.qobj` (kets)
        A lookup-table of Floquet modes at times precalculated by
        :func:`qutip.floquet.floquet_modes_table`.

    t : float
        The time for which to evaluate the Floquet modes.

    T : float
        The period of the time-dependence of the hamiltonian.

    Returns
    -------

    output : nested list

        A list of Floquet modes as kets for the time that most closely matching
        the time `t` in the supplied table of Floquet modes.
    """

    # find t_wrap in [0,T] such that t = t_wrap + n * T for integer n
    t_wrap = t - int(t / T) * T

    # find the index in the table that corresponds to t_wrap (= tlist[t_idx])
    t_idx = int(t_wrap / T * len(f_modes_table_t))

    # XXX: might want to give a warning if the cast of t_idx to int discard
    # a significant fraction in t_idx, which would happen if the list of time
    # values isn't perfect matching the driving period
    # if debug: print "t = %f -> t_wrap = %f @ %d of %d" % (t, t_wrap, t_idx,
    # N)

    return f_modes_table_t[t_idx]

def floquet_states(f_modes_t, f_energies, t):
    """
    Evaluate the floquet states at time t given the Floquet modes at that time.

    Parameters
    ----------

    f_modes_t : list of :class:`qutip.qobj` (kets)
        A list of Floquet modes for time :math:`t`.

    f_energies : array
        The Floquet energies.

    t : float
        The time for which to evaluate the Floquet states.

    Returns
    -------

    output : list

        A list of Floquet states for the time :math:`t`.

    """

    return [(f_modes_t[i] * exp(-1j * f_energies[i] * t))
            for i in np.arange(len(f_energies))]

def floquet_states_t(f_modes_0, f_energies, t, H, T, args=None):
    """
    Evaluate the floquet states at time t given the initial Floquet modes.

    Parameters
    ----------

    f_modes_t : list of :class:`qutip.qobj` (kets)
        A list of initial Floquet modes (for time :math:`t=0`).

    f_energies : array
        The Floquet energies.

    t : float
        The time for which to evaluate the Floquet states.

    H : :class:`qutip.qobj`
        System Hamiltonian, time-dependent with period `T`.

    T : float
        The period of the time-dependence of the hamiltonian.

    args : dictionary
        Dictionary with variables required to evaluate H.

    Returns
    -------

    output : list

        A list of Floquet states for the time :math:`t`.

    """

    f_modes_t = floquet_modes_t(f_modes_0, f_energies, t, H, T, args)
    return [(f_modes_t[i] * exp(-1j * f_energies[i] * t))
            for i in np.arange(len(f_energies))]

def floquet_wavefunction(f_modes_t, f_energies, f_coeff, t):
    """
    Evaluate the wavefunction for a time t using the Floquet state
    decompositon, given the Floquet modes at time `t`.

    Parameters
    ----------

    f_modes_t : list of :class:`qutip.qobj` (kets)
        A list of initial Floquet modes (for time :math:`t=0`).

    f_energies : array
        The Floquet energies.

    f_coeff : array
        The coefficients for Floquet decomposition of the initial wavefunction.

    t : float
        The time for which to evaluate the Floquet states.

    Returns
    -------

    output : :class:`qutip.qobj`

        The wavefunction for the time :math:`t`.

    """
    return sum([f_modes_t[i] * exp(-1j * f_energies[i] * t) * f_coeff[i]
                for i in np.arange(len(f_energies))])

def floquet_wavefunction_t(f_modes_0, f_energies, f_coeff, t, H, T, args=None):
    """
    Evaluate the wavefunction for a time t using the Floquet state
    decompositon, given the initial Floquet modes.

    Parameters
    ----------

    f_modes_t : list of :class:`qutip.qobj` (kets)
        A list of initial Floquet modes (for time :math:`t=0`).

    f_energies : array
        The Floquet energies.

    f_coeff : array
        The coefficients for Floquet decomposition of the initial wavefunction.

    t : float
        The time for which to evaluate the Floquet states.

    H : :class:`qutip.qobj`
        System Hamiltonian, time-dependent with period `T`.

    T : float
        The period of the time-dependence of the hamiltonian.

    args : dictionary
        Dictionary with variables required to evaluate H.

    Returns
    -------

    output : :class:`qutip.qobj`

        The wavefunction for the time :math:`t`.

    """

    f_states_t = floquet_states_t(f_modes_0, f_energies, t, H, T, args)
    return sum([f_states_t[i] * f_coeff[i]
                for i in np.arange(len(f_energies))])

def floquet_state_decomposition(f_states, f_energies, psi):
    """
    Decompose the wavefunction `psi` (typically an initial state) in terms of
    the Floquet states, :math:`\psi = \sum_\\alpha c_\\alpha \psi_\\alpha(0)`.

    Parameters
    ----------

    f_states : list of :class:`qutip.qobj` (kets)
        A list of Floquet modes.

    f_energies : array
        The Floquet energies.

    psi : :class:`qutip.qobj`
        The wavefunction to decompose in the Floquet state basis.

    Returns
    -------

    output : array

        The coefficients :math:`c_\\alpha` in the Floquet state decomposition.

    """
    # [:1,:1][0, 0] patch around scipy 1.3.0 bug
<<<<<<< HEAD
    return [(f_states[i].dag() * psi).data[:1,:1][0, 0]
=======
    return [(f_states[i].dag() * psi).data[:1, :1][0, 0]
>>>>>>> bd064f61
            for i in np.arange(len(f_energies))]

def fsesolve(H, psi0, tlist, e_ops=[], T=None, args={}, Tsteps=100):
    """
    Solve the Schrodinger equation using the Floquet formalism.

    Parameters
    ----------

    H : :class:`qutip.qobj.Qobj`
        System Hamiltonian, time-dependent with period `T`.

    psi0 : :class:`qutip.qobj`
        Initial state vector (ket).

    tlist : *list* / *array*
        list of times for :math:`t`.

    e_ops : list of :class:`qutip.qobj` / callback function
        list of operators for which to evaluate expectation values. If this
        list is empty, the state vectors for each time in `tlist` will be
        returned instead of expectation values.

    T : float
        The period of the time-dependence of the hamiltonian.

    args : dictionary
        Dictionary with variables required to evaluate H.

    Tsteps : integer
        The number of time steps in one driving period for which to
        precalculate the Floquet modes. `Tsteps` should be an even number.

    Returns
    -------

    output : :class:`qutip.solver.Result`

        An instance of the class :class:`qutip.solver.Result`, which
        contains either an *array* of expectation values or an array of
        state vectors, for the times specified by `tlist`.
    """

    if not T:
        # assume that tlist span exactly one period of the driving
        T = tlist[-1]

    # find the floquet modes for the time-dependent hamiltonian
    f_modes_0, f_energies = floquet_modes(H, T, args)

    # calculate the wavefunctions using the from the floquet modes
    f_modes_table_t = floquet_modes_table(f_modes_0, f_energies,
                                          np.linspace(0, T, Tsteps + 1),
                                          H, T, args)

    # setup Result for storing the results
    output = Result()
    output.times = tlist
    output.solver = "fsesolve"

    if isinstance(e_ops, FunctionType):
        output.num_expect = 0
        expt_callback = True

    elif isinstance(e_ops, list):

        output.num_expect = len(e_ops)
        expt_callback = False

        if output.num_expect == 0:
            output.states = []
        else:
            output.expect = []
            for op in e_ops:
                if op.isherm:
                    output.expect.append(np.zeros(len(tlist)))
                else:
                    output.expect.append(np.zeros(len(tlist), dtype=complex))

    else:
        raise TypeError("e_ops must be a list Qobj or a callback function")

    psi0_fb = psi0.transform(f_modes_0)
    for t_idx, t in enumerate(tlist):
        f_modes_t = floquet_modes_t_lookup(f_modes_table_t, t, T)
        f_states_t = floquet_states(f_modes_t, f_energies, t)
        psi_t = psi0_fb.transform(f_states_t, True)

        if expt_callback:
            # use callback method
            e_ops(t, psi_t)
        else:
            # calculate all the expectation values, or output psi if
            # no expectation value operators where defined
            if output.num_expect == 0:
                output.states.append(Qobj(psi_t))
            else:
                for e_idx, e in enumerate(e_ops):
                    output.expect[e_idx][t_idx] = expect(e, psi_t)

    return output

def floquet_master_equation_rates(f_modes_0, f_energies, c_op, H, T,
                                  args, J_cb, w_th, kmax=5,
                                  f_modes_table_t=None):
    """
    Calculate the rates and matrix elements for the Floquet-Markov master
    equation.

    Parameters
    ----------

    f_modes_0 : list of :class:`qutip.qobj` (kets)
        A list of initial Floquet modes.

    f_energies : array
        The Floquet energies.

    c_op : :class:`qutip.qobj`
        The collapse operators describing the dissipation.

    H : :class:`qutip.qobj`
        System Hamiltonian, time-dependent with period `T`.

    T : float
        The period of the time-dependence of the hamiltonian.

    args : dictionary
        Dictionary with variables required to evaluate H.

    J_cb : callback functions
        A callback function that computes the noise power spectrum, as
        a function of frequency, associated with the collapse operator `c_op`.

    w_th : float
        The temperature in units of frequency.

    k_max : int
        The truncation of the number of sidebands (default 5).

    f_modes_table_t : nested list of :class:`qutip.qobj` (kets)
        A lookup-table of Floquet modes at times precalculated by
        :func:`qutip.floquet.floquet_modes_table` (optional).

    Returns
    -------

    output : list

        A list (Delta, X, Gamma, A) containing the matrices Delta, X, Gamma
        and A used in the construction of the Floquet-Markov master equation.

    """

    N = len(f_energies)
    M = 2 * kmax + 1

    omega = (2 * pi) / T

    Delta = np.zeros((N, N, M))
    X = np.zeros((N, N, M), dtype=complex)
    Gamma = np.zeros((N, N, M))
    A = np.zeros((N, N))

    nT = 100
    dT = T / nT
    tlist = np.arange(dT, T + dT / 2, dT)

    if f_modes_table_t is None:
        f_modes_table_t = floquet_modes_table(f_modes_0, f_energies,
                                              np.linspace(0, T, nT + 1), H, T,
                                              args)

    for t in tlist:
        # TODO: repeated invocations of floquet_modes_t is
        # inefficient...  make a and b outer loops and use the mesolve
        # instead of the propagator.

        # f_modes_t = floquet_modes_t(f_modes_0, f_energies, t, H, T, args)
        f_modes_t = floquet_modes_t_lookup(f_modes_table_t, t, T)
        for a in range(N):
            for b in range(N):
                k_idx = 0
                for k in range(-kmax, kmax + 1, 1):
                    # [:1,:1][0, 0] patch around scipy 1.3.0 bug
                    X[a, b, k_idx] += (dT / T) * exp(-1j * k * omega * t) * \
<<<<<<< HEAD
                        (f_modes_t[a].dag() * c_op * f_modes_t[b])[:1,:1][0, 0]
=======
                        (f_modes_t[a].dag() * c_op * f_modes_t[b])[:1, :1][0, 0]
>>>>>>> bd064f61
                    k_idx += 1

    Heaviside = lambda x: ((np.sign(x) + 1) / 2.0)
    for a in range(N):
        for b in range(N):
            k_idx = 0
            for k in range(-kmax, kmax + 1, 1):
                Delta[a, b, k_idx] = f_energies[a] - f_energies[b] + k * omega
                Gamma[a, b, k_idx] = 2 * pi * Heaviside(Delta[a, b, k_idx]) * \
                    J_cb(Delta[a, b, k_idx]) * abs(X[a, b, k_idx]) ** 2
                k_idx += 1

    for a in range(N):
        for b in range(N):
            for k in range(-kmax, kmax + 1, 1):
                k1_idx = k + kmax
                k2_idx = -k + kmax
                A[a, b] += Gamma[a, b, k1_idx] + \
                    n_thermal(abs(Delta[a, b, k1_idx]), w_th) * \
                    (Gamma[a, b, k1_idx] + Gamma[b, a, k2_idx])

    return Delta, X, Gamma, A

def floquet_collapse_operators(A):
    """
    Construct collapse operators corresponding to the Floquet-Markov
    master-equation rate matrix `A`.

    .. note::

        Experimental.

    """
    c_ops = []

    N, M = np.shape(A)

    #
    # Here we really need a master equation on Bloch-Redfield form, or perhaps
    # we can use the Lindblad form master equation with some rotating frame
    # approximations? ...
    #
    for a in range(N):
        for b in range(N):
            if a != b and abs(A[a, b]) > 0.0:
                # only relaxation terms included...
                c_ops.append(sqrt(A[a, b]) * projection(N, a, b))

    return c_ops

def floquet_master_equation_tensor(Alist, f_energies):
    """
    Construct a tensor that represents the master equation in the floquet
    basis (with constant Hamiltonian and collapse operators).

    Simplest RWA approximation [Grifoni et al, Phys.Rep. 304 229 (1998)]

    Parameters
    ----------

    Alist : list
        A list of Floquet-Markov master equation rate matrices.

    f_energies : array
        The Floquet energies.

    Returns
    -------

    output : array

        The Floquet-Markov master equation tensor `R`.

    """

    if isinstance(Alist, list):
        # Alist can be a list of rate matrices corresponding
        # to different operators that couple to the environment
        N, M = np.shape(Alist[0])
    else:
        # or a simple rate matrix, in which case we put it in a list
        Alist = [Alist]
        N, M = np.shape(Alist[0])

    Rdata_lil = scipy.sparse.lil_matrix((N * N, N * N), dtype=complex)
    for I in range(N * N):
        a, b = vec2mat_index(N, I)
        for J in range(N * N):
            c, d = vec2mat_index(N, J)

            R = -1.0j * (f_energies[a] - f_energies[b])*(a == c)*(b == d)
            Rdata_lil[I, J] = R

            for A in Alist:
                s1 = s2 = 0
                for n in range(N):
                    s1 += A[a, n] * (n == c) * (n == d) - A[n, a] * \
                        (a == c) * (a == d)
                    s2 += (A[n, a] + A[n, b]) * (a == c) * (b == d)

                dR = (a == b) * s1 - 0.5 * (1 - (a == b)) * s2

                if dR != 0.0:
                    Rdata_lil[I, J] += dR

    return Qobj(Rdata_lil, [[N, N], [N, N]], [N*N, N*N])

def floquet_master_equation_steadystate(H, A):
    """
    Returns the steadystate density matrix (in the floquet basis!) for the
    Floquet-Markov master equation.
    """
    c_ops = floquet_collapse_operators(A)
    rho_ss = steadystate(H, c_ops)
    return rho_ss

def floquet_basis_transform(f_modes, f_energies, rho0):
    """
    Make a basis transform that takes rho0 from the floquet basis to the
    computational basis.
    """
    return rho0.transform(f_modes, True)

# -----------------------------------------------------------------------------
# Floquet-Markov master equation
#
#
def floquet_markov_mesolve(R, ekets, rho0, tlist, e_ops, f_modes_table=None,
                           options=None, floquet_basis=True):
    """
    Solve the dynamics for the system using the Floquet-Markov master equation.
    """

    if options is None:
        opt = Options()
    else:
        opt = options

    if opt.tidy:
        R.tidyup()

    #
    # check initial state
    #
    if isket(rho0):
        # Got a wave function as initial state: convert to density matrix.
        rho0 = ket2dm(rho0)

    #
    # prepare output array
    #
    n_tsteps = len(tlist)
    dt = tlist[1] - tlist[0]

    output = Result()
    output.solver = "fmmesolve"
    output.times = tlist

    if isinstance(e_ops, FunctionType):
        n_expt_op = 0
        expt_callback = True

    elif isinstance(e_ops, list):

        n_expt_op = len(e_ops)
        expt_callback = False

        if n_expt_op == 0:
            output.states = []
        else:
            if not f_modes_table:
                raise TypeError("The Floquet mode table has to be provided " +
                                "when requesting expectation values.")

            output.expect = []
            output.num_expect = n_expt_op
            for op in e_ops:
                if op.isherm:
                    output.expect.append(np.zeros(n_tsteps))
                else:
                    output.expect.append(np.zeros(n_tsteps, dtype=complex))

    else:
        raise TypeError("Expectation parameter must be a list or a function")

    #
    # transform the initial density matrix to the eigenbasis: from
    # computational basis to the floquet basis
    #
    if ekets is not None:
        rho0 = rho0.transform(ekets)

    #
    # setup integrator
    #
    initial_vector = mat2vec(rho0.full())
    r = scipy.integrate.ode(cy_ode_rhs)
    r.set_f_params(R.data.data, R.data.indices, R.data.indptr)
    r.set_integrator('zvode', method=opt.method, order=opt.order,
                     atol=opt.atol, rtol=opt.rtol, max_step=opt.max_step)
    r.set_initial_value(initial_vector, tlist[0])

    #
    # start evolution
    #
    rho = Qobj(rho0)

    t_idx = 0
    for t in tlist:
        if not r.successful():
            break

        rho = Qobj(vec2mat(r.y), rho0.dims, rho0.shape)

        if expt_callback:
            # use callback method
            if floquet_basis:
                e_ops(t, Qobj(rho))
            else:
                f_modes_table_t, T = f_modes_table
                f_modes_t = floquet_modes_t_lookup(f_modes_table_t, t, T)
                e_ops(t, Qobj(rho).transform(f_modes_t, True))
        else:
            # calculate all the expectation values, or output rho if
            # no operators
            if n_expt_op == 0:
                if floquet_basis:
                    output.states.append(Qobj(rho))
                else:
                    f_modes_table_t, T = f_modes_table
                    f_modes_t = floquet_modes_t_lookup(f_modes_table_t, t, T)
                    output.states.append(Qobj(rho).transform(f_modes_t, True))
            else:
                f_modes_table_t, T = f_modes_table
                f_modes_t = floquet_modes_t_lookup(f_modes_table_t, t, T)
                for m in range(0, n_expt_op):
                    output.expect[m][t_idx] = \
                        expect(e_ops[m], rho.transform(f_modes_t, False))

        r.integrate(r.t + dt)
        t_idx += 1

    return output

# -----------------------------------------------------------------------------
# Solve the Floquet-Markov master equation
#
#
def fmmesolve(H, rho0, tlist, c_ops=[], e_ops=[], spectra_cb=[], T=None,
              args={}, options=Options(), floquet_basis=True, kmax=5,
              _safe_mode=True):
    """
    Solve the dynamics for the system using the Floquet-Markov master equation.

    .. note::

        This solver currently does not support multiple collapse operators.

    Parameters
    ----------

    H : :class:`qutip.qobj`
        system Hamiltonian.

    rho0 / psi0 : :class:`qutip.qobj`
        initial density matrix or state vector (ket).

    tlist : *list* / *array*
        list of times for :math:`t`.

    c_ops : list of :class:`qutip.qobj`
        list of collapse operators.

    e_ops : list of :class:`qutip.qobj` / callback function
        list of operators for which to evaluate expectation values.

    spectra_cb : list callback functions
        List of callback functions that compute the noise power spectrum as
        a function of frequency for the collapse operators in `c_ops`.

    T : float
        The period of the time-dependence of the hamiltonian. The default value
        'None' indicates that the 'tlist' spans a single period of the driving.

    args : *dictionary*
        dictionary of parameters for time-dependent Hamiltonians and
        collapse operators.

        This dictionary should also contain an entry 'w_th', which is
        the temperature of the environment (if finite) in the
        energy/frequency units of the Hamiltonian.  For example, if
        the Hamiltonian written in units of 2pi GHz, and the
        temperature is given in K, use the following conversion

        >>> temperature = 25e-3 # unit K
        >>> h = 6.626e-34
        >>> kB = 1.38e-23
        >>> args['w_th'] = temperature * (kB / h) * 2 * pi * 1e-9

    options : :class:`qutip.solver`
        options for the ODE solver.

    k_max : int
        The truncation of the number of sidebands (default 5).

    Returns
    -------

    output : :class:`qutip.solver`

        An instance of the class :class:`qutip.solver`, which contains either
        an *array* of expectation values for the times specified by `tlist`.
    """

    if _safe_mode:
        _solver_safety_check(H, rho0, c_ops, e_ops, args)

    if T is None:
        T = max(tlist)

    if len(spectra_cb) == 0:
        # add white noise callbacks if absent
        spectra_cb = [lambda w: 1.0] * len(c_ops)

    f_modes_0, f_energies = floquet_modes(H, T, args)

    f_modes_table_t = floquet_modes_table(f_modes_0, f_energies,
                                          np.linspace(0, T, 500 + 1),
                                          H, T, args)

    # get w_th from args if it exists
    if 'w_th' in args:
        w_th = args['w_th']
    else:
        w_th = 0

    # TODO: loop over input c_ops and spectra_cb, calculate one R for each set

    # calculate the rate-matrices for the floquet-markov master equation
    Delta, X, Gamma, Amat = floquet_master_equation_rates(
        f_modes_0, f_energies, c_ops[0], H, T, args, spectra_cb[0],
        w_th, kmax, f_modes_table_t)

    # the floquet-markov master equation tensor
    R = floquet_master_equation_tensor(Amat, f_energies)

    return floquet_markov_mesolve(R, f_modes_0, rho0, tlist, e_ops,
                                  f_modes_table=(f_modes_table_t, T),
                                  options=options,
                                  floquet_basis=floquet_basis)<|MERGE_RESOLUTION|>--- conflicted
+++ resolved
@@ -434,11 +434,7 @@
 
     """
     # [:1,:1][0, 0] patch around scipy 1.3.0 bug
-<<<<<<< HEAD
-    return [(f_states[i].dag() * psi).data[:1,:1][0, 0]
-=======
     return [(f_states[i].dag() * psi).data[:1, :1][0, 0]
->>>>>>> bd064f61
             for i in np.arange(len(f_energies))]
 
 def fsesolve(H, psi0, tlist, e_ops=[], T=None, args={}, Tsteps=100):
@@ -625,11 +621,7 @@
                 for k in range(-kmax, kmax + 1, 1):
                     # [:1,:1][0, 0] patch around scipy 1.3.0 bug
                     X[a, b, k_idx] += (dT / T) * exp(-1j * k * omega * t) * \
-<<<<<<< HEAD
-                        (f_modes_t[a].dag() * c_op * f_modes_t[b])[:1,:1][0, 0]
-=======
                         (f_modes_t[a].dag() * c_op * f_modes_t[b])[:1, :1][0, 0]
->>>>>>> bd064f61
                     k_idx += 1
 
     Heaviside = lambda x: ((np.sign(x) + 1) / 2.0)
