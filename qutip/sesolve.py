--- conflicted
+++ resolved
@@ -45,10 +45,7 @@
 import qutip.settings as qset
 from qutip.qobj import Qobj
 from qutip.qobjevo import QobjEvo
-<<<<<<< HEAD
-=======
 from qutip.cy.spconvert import dense1D_to_fastcsr_ket, dense2D_to_fastcsr_fmode
->>>>>>> f9999c9a
 from qutip.cy.spmatfuncs import (cy_expect_psi, cy_ode_psi_func_td,
                                 cy_ode_psi_func_td_with_state)
 from qutip.solver import Result, Options, config, solver_safe, SolverSystem
@@ -241,13 +238,8 @@
             func = cy_ode_psi_func_td_with_state
 
     return func, (H_func, args)
-<<<<<<< HEAD
-
-
-=======
-
-
->>>>>>> f9999c9a
+
+
 # -----------------------------------------------------------------------------
 # evaluate dU(t)/dt according to the schrodinger equation
 #
@@ -285,10 +277,7 @@
     if psi0.isunitary:
         initial_vector = psi0.full().ravel('F')
         oper_evo = True
-<<<<<<< HEAD
-=======
         size = psi0.shape[0]
->>>>>>> f9999c9a
         # oper_n = dims[0][0]
         # norm_dim_factor = np.sqrt(oper_n)
     elif psi0.isket:
@@ -361,11 +350,6 @@
 
         if opt.normalize_output:
             # normalize per column
-<<<<<<< HEAD
-            cdata /= la_norm(cdata, axis=0)
-            #cdata *= norm_dim_factor / la_norm(cdata)
-=======
->>>>>>> f9999c9a
             if oper_evo:
                 cdata /= la_norm(cdata, axis=0)
                 #cdata *= norm_dim_factor / la_norm(cdata)
