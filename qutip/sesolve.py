# This file is part of QuTiP: Quantum Toolbox in Python.
#
#    Copyright (c) 2011 and later, Paul D. Nation and Robert J. Johansson.
#    All rights reserved.
#
#    Redistribution and use in source and binary forms, with or without
#    modification, are permitted provided that the following conditions are
#    met:
#
#    1. Redistributions of source code must retain the above copyright notice,
#       this list of conditions and the following disclaimer.
#
#    2. Redistributions in binary form must reproduce the above copyright
#       notice, this list of conditions and the following disclaimer in the
#       documentation and/or other materials provided with the distribution.
#
#    3. Neither the name of the QuTiP: Quantum Toolbox in Python nor the names
#       of its contributors may be used to endorse or promote products derived
#       from this software without specific prior written permission.
#
#    THIS SOFTWARE IS PROVIDED BY THE COPYRIGHT HOLDERS AND CONTRIBUTORS
#    "AS IS" AND ANY EXPRESS OR IMPLIED WARRANTIES, INCLUDING, BUT NOT
#    LIMITED TO, THE IMPLIED WARRANTIES OF MERCHANTABILITY AND FITNESS FOR A
#    PARTICULAR PURPOSE ARE DISCLAIMED. IN NO EVENT SHALL THE COPYRIGHT
#    HOLDER OR CONTRIBUTORS BE LIABLE FOR ANY DIRECT, INDIRECT, INCIDENTAL,
#    SPECIAL, EXEMPLARY, OR CONSEQUENTIAL DAMAGES (INCLUDING, BUT NOT
#    LIMITED TO, PROCUREMENT OF SUBSTITUTE GOODS OR SERVICES; LOSS OF USE,
#    DATA, OR PROFITS; OR BUSINESS INTERRUPTION) HOWEVER CAUSED AND ON ANY
#    THEORY OF LIABILITY, WHETHER IN CONTRACT, STRICT LIABILITY, OR TORT
#    (INCLUDING NEGLIGENCE OR OTHERWISE) ARISING IN ANY WAY OUT OF THE USE
#    OF THIS SOFTWARE, EVEN IF ADVISED OF THE POSSIBILITY OF SUCH DAMAGE.
###############################################################################
"""
This module provides solvers for the unitary Schrodinger equation.
"""

__all__ = ['sesolve']

import os
import types
import numpy as np
import scipy.integrate
import qutip.settings as qset
from qutip.qobj import Qobj
from qutip.operators import qeye
from qutip.qobjevo import QobjEvo
from scipy.linalg import norm as la_norm
from qutip.parallel import parallel_map, serial_map
from qutip.cy.spconvert import dense1D_to_fastcsr_ket, dense2D_to_fastcsr_fmode
from qutip.cy.spmatfuncs import (cy_expect_psi, cy_ode_psi_func_td,
                                cy_ode_psi_func_td_with_state, normalize_inplace,
                                normalize_op_inplace, normalize_mixed)
from qutip.solver import (Result, Options, config, solver_safe,
                          SolverSystem, Solver, ExpectOps)
from qutip.superoperator import vec2mat
from qutip.ui.progressbar import (BaseProgressBar, TextProgressBar)
from qutip.cy.openmp.utilities import check_use_openmp, openmp_components
from itertools import product


def stack_ket(kets):
    out = np.zeros((kets[0].shape[0], len(kets)), dtype=complex)
    for i, ket in enumerate(kets):
        out[:,i] = ket.full().ravel()
    return [Qobj(out)]

def _islistof(obj, type_, default, errmsg):
    if isinstance(obj, type_):
        obj = [obj]
        n = 0
    elif isinstance(obj, list):
        if any((not isinstance(ele, type_) for ele in obj)):
            raise TypeError(errmsg)
        n = len(obj)
    elif not obj and default is not None:
        obj = default
        n = len(obj)
    else:
        raise TypeError(errmsg)
    return obj, n




class SESolver(Solver):
    """Schrodinger Equation Solver

    """
    def __init__(self, H, args={}, options=None):
        if options is None:
            options = Options()

        super().__init__()
        if isinstance(H, (list, Qobj, QobjEvo)):
            ss = _sesolve_QobjEvo(H, tlist, args, options)
        elif callable(H):
            ss = _sesolve_func_td(H, args, options)
        else:
            raise Exception("Invalid H type")

        self.H = H
        self.ss = ss

        self.dims = self.Hevo.cte.dims
        self._size = self.Hevo.cte.shape[0]

        self._tlist = []
        self._psi = []

        self.options = options
        self._optimization = {"period":0}

        self._args = args
        self._args_n = 0
        self._args_list = [args.copy()]



    def set_initial_value(self, psi0, tlist=[]):
        self.state0 = psi0
        self.dims = psi0.dims
        if tlist:
            self.tlist = tlist

    def optimization(self, period=0):
        self._optimization["period"] = period
        self._cache = False
        raise NotImplementedError

    def run(self, progress_bar=True):
        if progress_bar is True:
            progress_bar = TextProgressBar()

        func, ode_args = self.ss.makefunc(self.ss, self.state0,
                                          self._args, self.options)
        old_store_state = self._options.store_states
        if not self.e_ops:
            self._options.store_states = True

        if self.state0.isket:
            normalize_func = normalize_inplace
            func, ode_args = self.ss.makefunc(self.ss, self.state0,
                                              self._args, self.options)
        else:
            normalize_func = normalize_op_inplace
            func, ode_args = self.ss.makeoper(self.ss, self.state0,
                                              self._args, self.options)

        if not self._options.normalize_output:
            normalize_func = None

        self._e_ops.init(self._tlist)
        self._state_out = self._generic_ode_solve(func, ode_args, self.state0,
                                                  self._tlist, self._e_ops,
                                                  normalize_func, self._options,
                                                  progress_bar)
        self._options.store_states = old_store_state


    def _check_args(self, args):
        pass

    def _check_input(self, psi, args, tlist, level):
        if isinstance(psi, Qobj):
            psi = [psi]
            num_states = 0
        elif not psi:
            psi = [self.psi]
            num_states = 0
        elif isinstance(psi, list):
            if any((not isinstance(ele, Qobj) for ele in psi)):
                raise TypeError("psi must be Qobj")
            num_states = len(psi)
        else:
            raise TypeError("psi must be Qobj")

        if isinstance(args, dict):
            self._check_args(args)
            args = [args]
            num_args = 0
        elif not args:
            args = [self.args]
            num_args = 0
        elif isinstance(args, list):
            for args_set in args:
                if not isinstance(args_set, dict):
                    raise TypeError("args must be dict")
                self._check_args(args_set)


            num_args = len(args)
        else:
            raise TypeError("args must be dict")

        if isinstance(tlist, (int, float)):
            tlist = [self._t0, tlist]
            nt = 0
        elif not tlist:
            tlist = [self._tlist]
            nt = 0
        elif isinstance(args, list):
            if any((not isinstance(ele, (int, float)) for ele in tlist)):
                raise TypeError("tlist must be list of times")
            nt = len(tlist)
        else:
            raise TypeError("tlist must be list of times")

        return (psi, args, tlist), (num_states, num_args, nt)

    def expect(self, e_ops, psis, argss, tlist,
               progress_bar=True, map_func=parallel_map):
        (psi, args, tlist), (num_states, num_args, nt) = \
             self._check_input(psis, args_sets, tlist)

        if progress_bar is True:
         progress_bar = TextProgressBar()
        map_kwargs = {'progress_bar': progress_bar,
                   'num_cpus': self.options.num_cpus}

        if self._with_state:
             state, expect = self._batch_run_ket(states, args_sets,
                                                 map_func, map_kwargs, 0)
        elif (num_states > vec_len):
             state, expect = self._batch_run_prop_ket(states, args_sets,
                                                      map_func, map_kwargs, 0)
        elif num_states >= 2:
             state, expect = self._batch_run_merged_ket(states, args_sets,
                                                        map_func, map_kwargs, 0)
        else:
             state, expect = self._batch_run_ket(states, args_sets,
                                                 map_func, map_kwargs, 0)

        if nt == 0: expect.squeeze(axis=2)
        if num_args == 0: expect.squeeze(axis=1)
        if num_states == 0: expect.squeeze(axis=0)

        return expect

    def evolve(self, psis, args_sets=[], tlist=[],
               progress_bar=True, map_func=parallel_map):
        (psi, args, tlist), (num_states, num_args, nt) = \
            self._check_input(psis, args_sets, tlist)

        if progress_bar is True:
            progress_bar = TextProgressBar()
        map_kwargs = {'progress_bar': progress_bar,
                      'num_cpus': self.options.num_cpus}

        if self._with_state:
            state, expect = self._batch_run_ket(states, args_sets, map_func, map_kwargs, 1)
        elif (num_states > vec_len):
            state, expect = self._batch_run_prop_ket(states, args_sets, map_func, map_kwargs, 1)
        elif num_states >= 2:
            state, expect = self._batch_run_merged_ket(states, args_sets, map_func, map_kwargs, 1)
        else:
            state, expect = self._batch_run_ket(states, args_sets, map_func, map_kwargs, 1)

        states_out = np.empty((len(psis), len(args_sets), len(tlist)),
                              dtype=object)
        for i,j,k in product(range(len(psis)), range(len(args_sets)),
                             range(len(tlist))):
            states_out[i,j,k] = Qobj(data=dense1D_to_fastcsr_ket(state[i,j,k]),
                                     dims=psis[0].dims, fast="mc")
        if nt == 0: states_out.squeeze(axis=2)
        if num_args == 0: states_out.squeeze(axis=1)
        if len(states_out.shape) == 1 and num_states == 0:
            states_out = states_out[0]
        elif num_states == 0:
            states_out.squeeze(axis=0)

        return states_out

    def propagator(self, args, tlist,
                   progress_bar=True, map_func=parallel_map):
        (_, args, tlist), (_, num_args, nt) = \
            self._check_input([], args_sets, tlist)

        self._options.store_states = 1
        computed_state = [qeye(self._size)]
        values = list(product(computed_state, args_sets))

        normalize_func = normalize_inplace
        if not self._options.normalize_output:
            normalize_func = False

        if progress_bar is True:
            progress_bar = TextProgressBar()
        if len(values) == 1:
            map_func = serial_map
        map_kwargs = {'progress_bar': progress_bar,
                      'num_cpus': self.options.num_cpus}

        results = map_func(self._one_run_oper, values,
                           (normalize_func,), **map_kwargs)

        prop = np.empty((num_args, nt), dtype=object)
        for args_n, (states, _) in enumerate(results):
            prop[args_n, :] = [Qobj(data=dense2D_to_fastcsr_fmode(state),
                                   dims=computed_state[0].dims, fast="mc")
                               for state in states]
        if nt == 0: states_out.squeeze(axis=1)
        if len(states_out.shape) == 1 and num_args == 0:
            states_out = states_out[0]
        elif num_args == 0:
            states_out.squeeze(axis=0)
        return prop



    def batch_run(self, states=[], args_sets=[],
                  progress_bar=True, map_func=parallel_map):
        num_states = len(states)
        nt = len(self._tlist)
        if not states:
            states = [self.state0]
        vec_len = self.ss.shape[0]
        state_shape = [state.shape[1] for state in states]
        all_ket = all([n == 1 for n in state_shape])
        all_op = all([n == vec_len for n in state_shape])
        if not (all_ket or all_op):
            raise ValueError("Input state must be all ket or operator")

        num_args = len(args_sets)
        if not args_sets:
            args_sets = [self._args]

        if progress_bar is True:
            progress_bar = TextProgressBar()
        map_kwargs = {'progress_bar': progress_bar,
                      'num_cpus': self.options.num_cpus}

        if all_ket and self.ss.with_state:
            state, expect = self._batch_run_ket(states, args_sets,
                                                map_func, map_kwargs)
        elif all_ket and (num_states > vec_len):
            state, expect = self._batch_run_prop_ket(states, args_sets,
                                                     map_func, map_kwargs)
        elif all_ket and num_states >= 2:
            state, expect = self._batch_run_merged_ket(states, args_sets,
                                                       map_func, map_kwargs)
        elif all_ket:
            state, expect = self._batch_run_ket(states, args_sets,
                                                map_func, map_kwargs)
        elif self.ss.with_state:
            state, expect = self._batch_run_oper(states, args_sets,
                                                 map_func, map_kwargs)
        else:
            state, expect = self._batch_run_prop_oper(states, args_sets,
                                                      map_func, map_kwargs)

        states_out = np.empty((num_states, num_args, nt), dtype=object)
        if all_ket:
            for i,j,k in product(range(num_states), range(num_args), range(nt)):
                states_out[i,j,k] = dense1D_to_fastcsr_ket(state[i,j,k])
        else:
            for i,j,k in product(range(num_states), range(num_args), range(nt)):
                oper = state[i,j,k].reshape((vec_len, vec_len), order="F")
                states_out[i,j,k] = dense2D_to_fastcsr_fmode(oper,
                                                             vec_len, vec_len)

        return states_out, expect

    def _batch_run_ket(self, kets, args_sets, map_func, map_kwargs,
                       store_states):
        num_states = len(kets)
        num_args = len(args_sets)
        nt = len(self._tlist)
        vec_len = self._size
        states_out = np.empty((num_states, num_args, nt, vec_len),
                              dtype=complex)
        expect_out = np.empty((num_states, num_args), dtype=object)
        self._options.store_states = store_states
        values = list(product(kets, args_sets))

        normalize_func = normalize_inplace
        if not self._options.normalize_output:
            normalize_func = False

        results = map_func(self._one_run_ket, values, (normalize_func,),
                           **map_kwargs)

        for i, (state, expect) in enumerate(results):
            args_n, state_n = divmod(i, num_states)
            if self._e_ops:
                expect_out[state_n, args_n] = expect.finish()
            if store_states:
                states_out[state_n, args_n, :, :] = state

        return states_out, expect_out

    def _batch_run_prop_ket(self, kets, args_sets, map_func, map_kwargs,
                       store_states):
        num_states = len(kets)
        num_args = len(args_sets)
        nt = len(self._tlist)
        vec_len = kets[0].shape[0]

        states_out = np.empty((num_states, num_args, nt, vec_len), dtype=complex)
        expect_out = np.empty((num_states, num_args), dtype=object)
        old_store_state = self._options.store_states
        store_states = not bool(self._e_ops) or self._options.store_states
        self._options.store_states = True

        computed_state = [qeye(vec_len)]
        values = list(product(computed_state, args_sets))

        normalize_func = normalize_op_inplace
        if not self._options.normalize_output:
            normalize_func = False

        if len(values) == 1:
            map_func = serial_map
        results = map_func(self._one_run_ket, values, (normalize_func,),
                           **map_kwargs)

        self._options.store_states = old_store_state

        for i, (prop, _) in enumerate(results):
            args_n, state_n = divmod(i, num_states)
            for ket in kets:
                e_op = self._e_ops.copy()
                e_op.init(self._tlist)
                state = np.zeros((nt, vec_len), dtype=np.float)
                for t in self._tlist:
                    state[i,:] = prop[t,:,:] * ket
                    e_op.step(i, state[i,:])
                if self._e_ops:
                    expect_out[state_n, args_n] = e_op.finish()
                if self._options.store_states:
                    states_out[state_n, args_n, :, :] = state
        return states_out, expect_out

    def _batch_run_merged_ket(self, kets, args_sets, map_func, map_kwargs,
                       store_states):
        num_states = len(kets)
        vec_len = kets[0].shape[0]
        num_args = len(args_sets)
        nt = len(self._tlist)

        states_out = np.empty((num_states, num_args, nt, vec_len), dtype=complex)
        expect_out = np.empty((num_states, num_args), dtype=object)
        store_states = not bool(self._e_ops) or self._options.store_states
        old_store_state = self._options.store_states
        self._options.store_states = True
        values = list(product(stack_ket(kets), args_sets))

        normalize_func = normalize_mixed(values[0][0].shape)
        if not self._options.normalize_output:
            normalize_func = False

        if len(values) == 1:
            map_func = serial_map
        results = map_func(self._one_run_ket, values, (normalize_func,),
                           **map_kwargs)

        self._options.store_states = old_store_state

        for args_n, (state, _) in enumerate(results):
            e_ops_ = [self._e_ops.copy() for _ in range(num_states)]
            [e_op.init(self._tlist) for e_op in e_ops_]
            states_out_run = [np.zeros((nt, vec_len), dtype=complex)
                               for _ in range(num_states)]
            for t in range(nt):
                state_t = state[t,:].reshape((num_states, vec_len)).T
                for j in range(num_states):
                    vec = state_t[:,j]
                    e_ops_[j].step(t, vec)
                    if store_states:
                        states_out_run[j][t,:] = vec

            for state_n in range(num_states):
                expect_out[state_n, args_n] = e_ops_[state_n].finish()
                if store_states:
                    states_out[state_n, args_n, :, :] = states_out_run[state_n]

        return states_out, expect_out

    def _batch_run_oper(self, opers, args_sets, map_func, map_kwargs,
                       store_states):
        num_states = len(opers)
        num_args = len(args_sets)
        nt = len(self._tlist)
        vec_len = opers[0].shape[0] * opers.shape[1]

        states_out = np.empty((num_states, num_args, nt, vec_len), dtype=complex)
        expect_out = np.empty((num_states, num_args), dtype=object)
        store_states = not bool(self._e_ops) or self._options.store_states
        old_store_state = self._options.store_states
        self._options.store_states = store_states
        values = list(product(opers, args_sets))

        normalize_func = normalize_inplace
        if not self._options.normalize_output:
            normalize_func = False

        results = map_func(self._one_run_oper, values,
                           (normalize_func,), **map_kwargs)
        self._options.store_states= old_store_state

        for i, (state, expect) in enumerate(results):
            args_n, state_n = divmod(i, num_states)
            if self._e_ops:
                expect_out[state_n, args_n] = expect.finish()
            if store_states:
                states_out[state_n, args_n, :, :] = state

        return states_out, expect_out

    def _batch_run_prop_oper(self, opers, args_sets, map_func, map_kwargs,
                       store_states):
        num_states = len(opers)
        num_args = len(args_sets)
        nt = len(self._tlist)
        vec_len = opers[0].shape[0]
        vec_len_2 = opers[0].shape[0] * opers[0].shape[1]

        states_out = np.empty((num_states, num_args, nt, vec_len_2), dtype=complex)
        expect_out = np.empty((num_states, num_args), dtype=object)
        store_states = not bool(self._e_ops) or self._options.store_states
        old_store_state = self._options.store_states
        self._options.store_states = True
        computed_state = [qeye(vec_len)]
        values = list(product(computed_state, args_sets))

        normalize_func = normalize_op_inplace
        if not self._options.normalize_output:
            normalize_func = False

        if len(values) == 1:
            map_func = serial_map
        results = map_func(self._one_run_ket, values, (normalize_func,),
                           **map_kwargs)

        for args_n, (props, _) in enumerate(results):
            for state_n, oper in enumerate(opers):
                e_op = self._e_ops.copy()
                e_op.init(self._tlist)
                oper_ = oper.full().T
                for t in range(nt):
                    prop = props[t,:].reshape((vec_len, vec_len)).T
                    state = np.conj(prop.T) @ oper_ @ prop
                    e_op.step(t, state.ravel())
                    if store_states:
                        states_out[state_n, args_n, t, :] = state.ravel()
                if self._e_ops:
                    expect_out[state_n, args_n] = e_op.finish()

        self._options.store_states = old_store_state
        return states_out, expect_out

    def _one_run_ket(self, run_data, normalize_func):
        opt = self._options
        state0, args = run_data
        func, ode_args = self.ss.makefunc(self.ss, state0, args, opt)

        if state0.isket:
            e_ops = self._e_ops.copy()
        else:
            e_ops = ExpectOps([])
        state = self._generic_ode_solve(func, ode_args, state0, self._tlist,
                                        e_ops, normalize_func, opt,
                                        BaseProgressBar())
        return state, e_ops

    def _one_run_oper(self, run_data, normalize_func):
        opt = self._options
        state0, args = run_data
        func, ode_args = self.ss.makeoper(self.ss, state0, args, opt)

        e_ops = self._e_ops.copy()
        state = self._generic_ode_solve(func, ode_args, state0, self._tlist,
                                        e_ops, normalize_func, opt,
                                        BaseProgressBar())
        return state, e_ops


def sesolve(H, psi0, tlist, e_ops=None, args=None, options=None,
            progress_bar=None, _safe_mode=True):
    """
    Schrodinger equation evolution of a state vector or unitary matrix
    for a given Hamiltonian.

    Evolve the state vector (`psi0`) using a given
    Hamiltonian (`H`), by integrating the set of ordinary differential
    equations that define the system. Alternatively evolve a unitary matrix in
    solving the Schrodinger operator equation.

    The output is either the state vector or unitary matrix at arbitrary points
    in time (`tlist`), or the expectation values of the supplied operators
    (`e_ops`). If e_ops is a callback function, it is invoked for each
    time in `tlist` with time and the state as arguments, and the function
    does not use any return values. e_ops cannot be used in conjunction
    with solving the Schrodinger operator equation

    Parameters
    ----------

    H : :class:`qutip.qobj`, :class:`qutip.qobjevo`, *list*, *callable*
        system Hamiltonian as a Qobj, list of Qobj and coefficient, QobjEvo,
        or a callback function for time-dependent Hamiltonians.
        list format and options can be found in QobjEvo's description.

    psi0 : :class:`qutip.qobj`
        initial state vector (ket)
        or initial unitary operator `psi0 = U`

    tlist : *list* / *array*
        list of times for :math:`t`.

    e_ops : None / list of :class:`qutip.qobj` / callback function
        single operator or list of operators for which to evaluate
        expectation values.
        For list operator evolution, the overlapse is computed:
            tr(e_ops[i].dag()*op(t))

    args : None / *dictionary*
        dictionary of parameters for time-dependent Hamiltonians

    options : None / :class:`qutip.Qdeoptions`
        with options for the ODE solver.

    progress_bar : None / BaseProgressBar
        Optional instance of BaseProgressBar, or a subclass thereof, for
        showing the progress of the simulation.

    Returns
    -------

    output: :class:`qutip.solver`

        An instance of the class :class:`qutip.solver`, which contains either
        an *array* of expectation values for the times specified by `tlist`, or
        an *array* or state vectors corresponding to the
        times in `tlist` [if `e_ops` is an empty list], or
        nothing if a callback function was given inplace of operators for
        which to calculate the expectation values.

    """
    if e_ops is None:
        e_ops = []
    if isinstance(e_ops, Qobj):
        e_ops = [e_ops]
    elif isinstance(e_ops, dict):
        e_ops_dict = e_ops
        e_ops = [e for e in e_ops.values()]
    else:
        e_ops_dict = None

    if progress_bar is None:
        progress_bar = BaseProgressBar()
    if progress_bar is True:
        progress_bar = TextProgressBar()

    if not (psi0.isket or psi0.isunitary):
        raise TypeError("The unitary solver requires psi0 to be"
                        " a ket as initial state"
                        " or a unitary as initial operator.")

    if options is None:
        options = Options()
    if options.rhs_reuse and not isinstance(H, SolverSystem):
        # TODO: deprecate when going to class based solver.
        if "sesolve" in solver_safe:
            # print(" ")
            H = solver_safe["sesolve"]
        else:
            pass
            # raise Exception("Could not find the Hamiltonian to reuse.")

    if args is None:
        args = {}

    check_use_openmp(options)

    if isinstance(H, SolverSystem):
        ss = H
    elif isinstance(H, (list, Qobj, QobjEvo)):
        ss = _sesolve_QobjEvo(H, tlist, args, options)
    elif callable(H):
        ss = _sesolve_func_td(H, args, options)
    else:
        raise Exception("Invalid H type")

    func, ode_args = ss.makefunc(ss, psi0, args, e_ops, options)

    if _safe_mode:
        v = psi0.full().ravel('F')
        func(0., v, *ode_args) + v

    res = _se_ode_solve(func, ode_args, psi0, tlist, e_ops,
                        options, progress_bar, dims=psi0.dims)
    if e_ops_dict:
        res.expect = {e: res.expect[n]
                      for n, e in enumerate(e_ops_dict.keys())}
    res.SolverSystem = ss
    return res


# -----------------------------------------------------------------------------
# A time-dependent unitary wavefunction equation on the list-function format
#
def _sesolve_QobjEvo(H, tlist, args, opt):
    """
    Prepare the system for the solver, H can be an QobjEvo.
    """
    H_td = -1.0j * QobjEvo(H, args, tlist=tlist)
    if opt.rhs_with_state:
        H_td._check_old_with_state()
    nthread = opt.openmp_threads if opt.use_openmp else 0
    H_td.compile(omp=nthread)

    ss = SolverSystem()
    ss.type = "QobjEvo"
    ss.H = H_td
    ss.shape = H_td.cte.shape
    ss.dims = H_td.cte.dims
    ss.with_state = bool(H_td.dynamics_args)
    ss.makefunc = _qobjevo_set
    ss.makeoper = _qobjevo_set_oper
    solver_safe["sesolve"] = ss
    return ss

def _qobjevo_set(HS, psi, args, e_ops, opt):
    """
    From the system, get the ode function and args
    """
    H_td = HS.H
<<<<<<< HEAD
    H_td.arguments(args)

    if psi.isket:
=======
    H_td.solver_set_args(args, psi, e_ops)
    if psi.isunitary:
        func = H_td.compiled_qobjevo.ode_mul_mat_f_vec
    elif psi.isket:
>>>>>>> 852a74c7
        func = H_td.compiled_qobjevo.mul_vec
    elif psi.isunitary:
        func = H_td.compiled_qobjevo.ode_mul_mat_f_oper
    else:
        func = H_td.compiled_qobjevo.ode_mul_mat_f_vec
    # else:
    #    raise TypeError("The unitary solver requires psi0 to be"
    #                    " a ket as initial state"
    #                    " or a unitary as initial operator.")
    return func, ()

def _qobjevo_set_oper(HS, psi, args, opt):
    """
    From the system, get the ode function and args
    """
    H_td = HS.H
    H_td.arguments(args)
    N = psi.shape[0]

    def _oper_evolution(t, mat):
        oper = H_td.compiled_qobjevo.ode_mul_mat_f_oper(t, mat)
        out = mat.reshape((N,N)).T @ H_td.call(t, 1) - oper.reshape((N,N)).T
        return out.ravel("F")

    return _oper_evolution, ()

# -----------------------------------------------------------------------------
# Wave function evolution using a ODE solver (unitary quantum evolution), for
# time dependent hamiltonians.
#
def _sesolve_func_td(H_func, args, opt):
    """
    Prepare the system for the solver, H is a function.
    """
    ss = SolverSystem()
    ss.type = "func"
    ss.H = H_func
    ss.makefunc = _Hfunc_set
    ss.makeoper = _Hfunc_set_oper
    solver_safe["sesolve"] = ss
    if not opt.rhs_with_state:
        ss.shape = h_func(0., args).shape
        ss.dims = h_func(0., args).dims
        ss.with_state = False
    else:
        ss.shape = None
        ss.dims = [[1],[1]]
        ss.with_state = True
    return ss

def _Hfunc_set(HS, psi, args, e_ops, opt):
    """
    From the system, get the ode function and args
    """
    H_func = HS.H
    if psi.isunitary:
        if not opt.rhs_with_state:
            func = _ode_oper_func_td
        else:
            func = _ode_oper_func_td_with_state
    else:
        if not opt.rhs_with_state:
            func = cy_ode_psi_func_td
        else:
            func = cy_ode_psi_func_td_with_state

    return func, (H_func, args)

def _Hfunc_set_oper(HS, psi, args, opt):
    """
    From the system, get the ode function and args
    """
    H_func = HS.H

    def _HO_OH(t, mat):
        H = H_func(t, args).full()
        op = mat.reshape((n, n)).T
        return op @ H - H @ op

    def _HO_OH_state(t, mat):
        H = H_func(t, mat, args).full()
        op = mat.reshape((n, n)).T
        return op @ H - H @ op

    return _HO_OH_state if opt.rhs_with_state else _HO_OH


# -----------------------------------------------------------------------------
# evaluate dU(t)/dt according to the schrodinger equation
#
def _ode_oper_func_td(t, y, H_func, args):
    H = H_func(t, args).data * -1j
    ym = vec2mat(y)
    return (H * ym).ravel("F")

def _ode_oper_func_td_with_state(t, y, H_func, args):
    H = H_func(t, y, args).data * -1j
    ym = vec2mat(y)
    return (H * ym).ravel("F")


# -----------------------------------------------------------------------------
# Solve an ODE for func.
# Calculate the required expectation values or invoke callback
# function at each time step.
def _se_ode_solve(func, ode_args, psi0, tlist, e_ops, opt,
                       progress_bar, dims=None):
    """
    Internal function for solving ODEs.
    """
    # %%%%%%%%%%%%%%%%%%%%%%%%%%%%%%%%%%%%%%%%%%%%%%%%%%%%%%%%%%%%%%%%%%%%%%%%%
    # This function is made similar to mesolve's one for futur merging in a
    # solver class
    # %%%%%%%%%%%%%%%%%%%%%%%%%%%%%%%%%%%%%%%%%%%%%%%%%%%%%%%%%%%%%%%%%%%%%%%%%

    # prepare output array
    n_tsteps = len(tlist)
    output = Result()
    output.solver = "sesolve"
    output.times = tlist

    if psi0.isunitary:
        initial_vector = psi0.full().ravel('F')
        oper_evo = True
        size = psi0.shape[0]
        # oper_n = dims[0][0]
        # norm_dim_factor = np.sqrt(oper_n)
    elif psi0.isket:
        initial_vector = psi0.full().ravel()
        oper_evo = False
        # norm_dim_factor = 1.0

    r = scipy.integrate.ode(func)
    r.set_integrator('zvode', method=opt.method, order=opt.order,
                     atol=opt.atol, rtol=opt.rtol, nsteps=opt.nsteps,
                     first_step=opt.first_step, min_step=opt.min_step,
                     max_step=opt.max_step)
    if ode_args:
        r.set_f_params(*ode_args)
    r.set_initial_value(initial_vector, tlist[0])

    e_ops_data = []
    output.expect = []
    if callable(e_ops):
        n_expt_op = 0
        expt_callback = True
        output.num_expect = 1
    elif isinstance(e_ops, list):
        n_expt_op = len(e_ops)
        expt_callback = False
        output.num_expect = n_expt_op
        if n_expt_op == 0:
            # fallback on storing states
            opt.store_states = True
        else:
            for op in e_ops:
                if op.isherm:
                    output.expect.append(np.zeros(n_tsteps))
                else:
                    output.expect.append(np.zeros(n_tsteps, dtype=complex))
        if oper_evo:
            for e in e_ops:
                e_ops_data.append(e.dag().data)
        else:
            for e in e_ops:
                e_ops_data.append(e.data)
    else:
        raise TypeError("Expectation parameter must be a list or a function")

    if opt.store_states:
        output.states = []

    if oper_evo:
        def get_curr_state_data(r):
            return vec2mat(r.y)
    else:
        def get_curr_state_data(r):
            return r.y

    #
    # start evolution
    #
    dt = np.diff(tlist)
    cdata = None
    progress_bar.start(n_tsteps)
    for t_idx, t in enumerate(tlist):
        progress_bar.update(t_idx)
        if not r.successful():
            raise Exception("ODE integration error: Try to increase "
                            "the allowed number of substeps by increasing "
                            "the nsteps parameter in the Options class.")
        # get the current state / oper data if needed
        if opt.store_states or opt.normalize_output or n_expt_op > 0 or expt_callback:
            cdata = get_curr_state_data(r)

        if opt.normalize_output:
            # normalize per column
            if oper_evo:
                cdata /= la_norm(cdata, axis=0)
                #cdata *= norm_dim_factor / la_norm(cdata)
                r.set_initial_value(cdata.ravel('F'), r.t)
            else:
                #cdata /= la_norm(cdata)
                norm = normalize_inplace(cdata)
                if norm > 1e-12:
                    # only reset the solver if state changed
                    r.set_initial_value(cdata, r.t)
                else:
                    r._y = cdata

        if opt.store_states:
            if oper_evo:
                fdata = dense2D_to_fastcsr_fmode(cdata, size, size)
                output.states.append(Qobj(fdata, dims=dims))
            else:
                fdata = dense1D_to_fastcsr_ket(cdata)
                output.states.append(Qobj(fdata, dims=dims, fast='mc'))

        if expt_callback:
            # use callback method
            output.expect.append(e_ops(t, Qobj(cdata, dims=dims)))

        if oper_evo:
            for m in range(n_expt_op):
                output.expect[m][t_idx] = (e_ops_data[m] * cdata).trace()
        else:
            for m in range(n_expt_op):
                output.expect[m][t_idx] = cy_expect_psi(e_ops_data[m], cdata,
                                                        e_ops[m].isherm)

        if t_idx < n_tsteps - 1:
            r.integrate(r.t + dt[t_idx])

    progress_bar.finished()

    if opt.store_final_state:
        cdata = get_curr_state_data(r)
        if opt.normalize_output:
            cdata /= la_norm(cdata, axis=0)
            # cdata *= norm_dim_factor / la_norm(cdata)
        output.final_state = Qobj(cdata, dims=dims)

    return output<|MERGE_RESOLUTION|>--- conflicted
+++ resolved
@@ -725,16 +725,10 @@
     From the system, get the ode function and args
     """
     H_td = HS.H
-<<<<<<< HEAD
-    H_td.arguments(args)
-
-    if psi.isket:
-=======
     H_td.solver_set_args(args, psi, e_ops)
     if psi.isunitary:
         func = H_td.compiled_qobjevo.ode_mul_mat_f_vec
     elif psi.isket:
->>>>>>> 852a74c7
         func = H_td.compiled_qobjevo.mul_vec
     elif psi.isunitary:
         func = H_td.compiled_qobjevo.ode_mul_mat_f_oper
