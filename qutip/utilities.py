--- conflicted
+++ resolved
@@ -600,13 +600,8 @@
 # ARISING IN ANY WAY OUT OF THE USE OF THIS SOFTWARE, EVEN IF ADVISED
 # OF THE POSSIBILITY OF SUCH DAMAGE.
 
-<<<<<<< HEAD
 def aaa(func: Callable[..., complex] | ArrayLike, z: ArrayLike,
         tol: float = 1e-13, max_iter: int = 100) -> dict[str, Any]:
-=======
-def aaa(func: Callable[..., complex], z: ArrayLike, tol: float = 1e-13,
-        max_iter: int = 100):
->>>>>>> e2b08d8a
     """
     Computes a rational approximation of the function according to the AAA
     algorithm as explained in [AAA]_ . This
@@ -892,12 +887,8 @@
 
 # ESPIRA I and II, ESPIRA 2 based on SVD not QR
 
-<<<<<<< HEAD
 def espira1(signal: ArrayLike, n: int,
             tol: float = 1e-13) -> tuple[float, ArrayLike]:
-=======
-def espira1(signal: ArrayLike, Nexp: int, tol: float = 1e-15):
->>>>>>> e2b08d8a
     """
     Estimate amplitudes and frequencies using ESPIRA-I.
     Based on the description in [ESPIRAvsESPRIT]_
@@ -948,12 +939,8 @@
     return rmse, params
 
 
-<<<<<<< HEAD
 def espira2(signal: ArrayLike, n: int,
             tol: float = 1e-13) -> tuple[float, ArrayLike]:
-=======
-def espira2(signal: ArrayLike, Nexp: int, tol: float = 1e-15):
->>>>>>> e2b08d8a
     """
     Estimate amplitudes and frequencies using ESPIRA-II.
     Based on the description in [ESPIRAvsESPRIT]_
