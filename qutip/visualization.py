--- conflicted
+++ resolved
@@ -896,11 +896,7 @@
 
     # color axis
     if colorbar:
-<<<<<<< HEAD
-        cax, kw = mpl.colorbar.make_axes(ax, shrink=.75, pad=.1)
-=======
         cax, kw = mpl.colorbar.make_axes(ax, shrink=.75, pad=.05)
->>>>>>> f66b8f21
         cb = mpl.colorbar.ColorbarBase(cax, cmap=cmap, norm=norm)
         cb.set_ticks([-pi, -pi / 2, 0, pi / 2, pi])
         cb.set_ticklabels(
