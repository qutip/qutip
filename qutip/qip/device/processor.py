--- conflicted
+++ resolved
@@ -10,7 +10,7 @@
 from qutip.qip.circuit import QubitCircuit
 from qutip.qip.noise import (
     Noise, RelaxationNoise, DecoherenceNoise,
-    ControlAmpNoise, RandomNoise, process_noise)
+    ControlAmpNoise, RandomNoise, UserNoise, process_noise)
 from qutip.qip.pulse import Pulse, Drift, _merge_qobjevo, _fill_coeff
 
 
@@ -20,10 +20,12 @@
 class Processor(object):
     """
     A simulator of a quantum device based on the QuTiP solver
-    :func:`qutip.mesolve`.  It is defined by the available driving Hamiltonian
-    and the decoherence time for each component systems.  The processor can
-    simulate the evolution under the given control pulses. Noisy evolution is
-    supported by :class:`.Noise` and can be added to the processor.
+    :func:`qutip.mesolve`.
+    It is defined by the available driving Hamiltonian and
+    the decoherence time for each component systems.
+    The processor can simulate the evolution under the given
+    control pulses. Noisy evolution is supported by
+    :class:`qutip.qip.Noise` and can be added to the processor.
 
     Parameters
     ----------
@@ -45,24 +47,24 @@
 
     spline_kind: str, optional
         Type of the coefficient interpolation. Default is "step_func"
-        Note that they have different requirement for the length of ``coeff``.
-
-        - "step_func":
-          The coefficient will be treated as a step function.  E.g.
-          ``tlist=[0,1,2]`` and ``coeff=[3,2]``, means that the coefficient is
-          3 in t=[0,1) and 2 in t=[2,3). It requires
-          ``len(coeff)=len(tlist)-1`` or ``len(coeff)=len(tlist)``, but in the
-          second case the last element of `coeff` has no effect.
-
-        - "cubic": Use cubic interpolation for the coefficient. It requires
-          ``len(coeff)=len(tlist)``
+        Note that they have different requirement for the length of `coeff'.
+
+        -"step_func":
+        The coefficient will be treated as a step function.
+        E.g. ``tlist=[0,1,2]`` and ``coeff=[3,2]``, means that the coefficient
+        is 3 in t=[0,1) and 2 in t=[2,3). It requires
+        ``len(coeff)=len(tlist)-1`` or ``len(coeff)=len(tlist)``, but
+        in the second case the last element of `coeff` has no effect.
+
+        -"cubic": Use cubic interpolation for the coefficient. It requires
+        ``len(coeff)=len(tlist)``
 
     Attributes
     ----------
     N: int
         The number of component systems.
 
-    pulses: list of :class:`.Pulse`
+    pulses: list of :class:`qutip.qip.Pulse`
         A list of control pulses of this device
 
     t1: float or list
@@ -73,11 +75,11 @@
         Characterize the decoherence of dephasing for
         each qubit.
 
-    noise: :class:`.Noise`, optional
+    noise: :class:`qutip.qip.Noise`, optional
         A list of noise objects. They will be processed when creating the
         noisy :class:`qutip.QobjEvo` from the processor or run the simulation.
 
-    drift: :class:`qutip.qip.pulse.Drift`
+    drift: :class:`qutip.qip.Drift`
         A `Drift` object representing the drift Hamiltonians.
 
     dims: list
@@ -87,7 +89,7 @@
 
     spline_kind: str
         Type of the coefficient interpolation.
-        See parameters of :class:`.Processor` for details.
+        See parameters of :class:`qutip.qip.Processor` for details.
     """
     def __init__(self, N, t1=None, t2=None,
                  dims=None, spline_kind="step_func"):
@@ -101,16 +103,7 @@
             self.dims = [2] * N
         else:
             self.dims = dims
-        self.pulse_mode = "discrete"
         self.spline_kind = spline_kind
-
-    @property
-    def num_qubits(self):
-        return self.N
-
-    @num_qubits.setter
-    def num_qubits(self, value):
-        self.N = value
 
     def add_drift(self, qobj, targets, cyclic_permutation=False):
         """
@@ -146,7 +139,7 @@
                     label=None):
         """
         Add a control Hamiltonian to the processor. It creates a new
-        :class:`.Pulse`
+        :class:`qutip.qip.Pulse`
         object for the device that is turned off
         (``tlist = None``, ``coeff = None``). To activate the pulse, one
         can set its `tlist` and `coeff`.
@@ -189,25 +182,7 @@
                           label=temp_label))
         else:
             self.pulses.append(
-                Pulse(qobj, targets, spline_kind=self.spline_kind, label=label)
-                )
-
-    def find_pulse(self, pulse_name):
-        if isinstance(pulse_name, str):
-            try:
-                return self.pulses[self.pulse_dict[pulse_name]]
-            except (KeyError):
-                raise KeyError(
-                    "Pulse name {} undefined. "
-                    "Please define it in the attribute "
-                    "`pulse_dict`.".format(pulse_name))
-        elif isinstance(pulse_name, int):
-            return self.pulses[pulse_name]
-        else:
-            raise TypeError(
-                "pulse_name is either a string or an integer, not "
-                "{}".format(type(pulse_name))
-                )
+                Pulse(qobj, targets, spline_kind=self.spline_kind, label=label))
 
     @property
     def ctrls(self):
@@ -231,34 +206,13 @@
 
     @coeffs.setter
     def coeffs(self, coeffs_list):
+        if len(coeffs_list) != len(self.pulses):
+            raise ValueError("The row number of coeffs must be same "
+                             "as the number of control pulses.")
         for i, coeff in enumerate(coeffs_list):
             self.pulses[i].coeff = coeff
 
-    @property
-    def pulse_mode(self):
-        if self.spline_kind == "step_func":
-            return "discrete"
-        elif self.spline_kind == "cubic":
-            return "continuous"
-        else:
-            raise ValueError(
-                "Saved spline_kind not understood.")
-
-    @pulse_mode.setter
-    def pulse_mode(self, mode):
-        if mode == "discrete":
-            spline_kind = "step_func"
-        elif mode == "continuous":
-            spline_kind = "cubic"
-        else:
-            raise ValueError(
-                "Pulse mode must be either discrete or continuous.")
-
-        self.spline_kind = spline_kind
-        for pulse in self.pulses:
-            pulse.spline_kind = spline_kind
-
-    def get_full_tlist(self, tol=1.0e-10):
+    def get_full_tlist(self):
         """
         Return the full tlist of the ideal pulses.
         If different pulses have different time steps,
@@ -269,15 +223,11 @@
         full_tlist: array-like 1d
             The full time sequence for the ideal evolution.
         """
-        full_tlist = [pulse.tlist
+        all_tlists = [pulse.tlist
                       for pulse in self.pulses if pulse.tlist is not None]
-        if not full_tlist:
+        if not all_tlists:
             return None
-        full_tlist = np.unique(np.sort(np.hstack(full_tlist)))
-        # account for inaccuracy in float-point number
-        full_tlist = np.concatenate(
-            (full_tlist[:1], full_tlist[1:][np.diff(full_tlist) > tol]))
-        return full_tlist
+        return np.unique(np.sort(np.hstack(all_tlists)))
 
     def get_full_coeffs(self, full_tlist=None):
         """
@@ -301,19 +251,15 @@
             full_tlist = self.get_full_tlist()
         coeffs_list = []
         for pulse in self.pulses:
-            if pulse.tlist is None and pulse.coeff is None:
-                coeffs_list.append(np.zeros(len(full_tlist)))
-                continue
             if not isinstance(pulse.coeff, (bool, np.ndarray)):
                 raise ValueError(
                     "get_full_coeffs only works for "
                     "NumPy array or bool coeff.")
             if isinstance(pulse.coeff, bool):
                 if pulse.coeff:
-                    coeffs_list.append(np.ones(len(full_tlist)))
+                    coeffs_list.append(np.ones(full_tlist))
                 else:
-                    coeffs_list.append(np.zeros(len(full_tlist)))
-                continue
+                    coeffs_list.append(np.zeros(full_tlist))
             if self.spline_kind == "step_func":
                 coeffs_list.append(
                     _fill_coeff(pulse.coeff, pulse.tlist, full_tlist, True))
@@ -332,14 +278,10 @@
         ----------
         tlist: array-like, optional
             A list of time at which the time-dependent coefficients are
-            applied. See :class:`.Pulse` for detailed information`
-        """
-        if isinstance(tlist, list) and len(tlist) == len(self.pulses):
-            for i, pulse in enumerate(self.pulses):
-                pulse.tlist = tlist[i]
-        else:
-            for pulse in self.pulses:
-                pulse.tlist = tlist
+            applied. See :class:`qutip.qip.Pulse` for detailed information`
+        """
+        for pulse in self.pulses:
+            pulse.tlist = tlist
 
     def add_pulse(self, pulse):
         """
@@ -347,7 +289,7 @@
 
         Parameters
         ----------
-        pulse: :class:`.Pulse`
+        pulse: :class:`qutip.qip.Pulse`
             `Pulse` object to be added.
         """
         if isinstance(pulse, Pulse):
@@ -426,7 +368,7 @@
 
         Parameters
         ----------
-        noise: :class:`.Noise`
+        noise: :class:`qutip.qip.Noise`
             The noise object defined outside the processor
         """
         if isinstance(noise, Noise):
@@ -508,7 +450,7 @@
 
         Returns
         -------
-        noisy_pulses: list of :class:`.Pulse`
+        noisy_pulses: list of :class"`qutip.qip.Pulse`/:class:`qutip.qip.Drift`
             A list of noisy pulses.
         """
         pulses = deepcopy(self.pulses)
@@ -570,13 +512,6 @@
 
         final_qu.arguments(args)
 
-        # bring all c_ops to the same tlist, won't need it in QuTiP 5
-        full_tlist = self.get_full_tlist()
-        temp = []
-        for c_op in c_ops:
-            temp.append(_merge_qobjevo([c_op], full_tlist))
-        c_ops = temp
-
         if noisy:
             return final_qu, c_ops
         else:
@@ -585,7 +520,7 @@
     def tlist(self, noisy):
         """
         Return the merged tlist of all the pulses.
-        
+
         Parameters
         ----------
         noisy: bool, optional
@@ -613,7 +548,7 @@
 
         Parameters
         ----------
-        qc: :class:`.QubitCircuit`, optional
+        qc: :class:`qutip.qip.QubitCircuit`, optional
             Takes the quantum circuit to be implemented. If not given, use
             the quantum circuit saved in the processor by ``load_circuit``.
 
@@ -622,25 +557,19 @@
 
         Returns
         -------
-        U_list: list
-            A list of propagators obtained for the physical implementation.
+        evo_result: :class:`qutip.Result`
+            An instance of the class
+            :class:`qutip.Result` will be returned.
         """
         if init_state is not None:
             U_list = [init_state]
         else:
             U_list = []
         tlist = self.get_full_tlist()
+        # TODO replace this by get_complete_coeff
         coeffs = self.get_full_coeffs()
-
-        # Compute drift Hamiltonians
-        H_drift = 0
-        for drift_ham in self.drift.drift_hamiltonians:
-            H_drift += drift_ham.get_qobj(self.dims)
-
-        # Compute control Hamiltonians
         for n in range(len(tlist)-1):
-            H = H_drift + sum(
-                [coeffs[m, n] * self.ctrls[m]
+            H = sum([coeffs[m, n] * self.ctrls[m]
                     for m in range(len(self.ctrls))])
             dt = tlist[n + 1] - tlist[n]
             U = (-1j * H * dt).expm()
@@ -649,9 +578,7 @@
 
         try:  # correct_global_phase are defined for ModelProcessor
             if self.correct_global_phase and self.global_phase != 0:
-                U_list.append(globalphase(
-                    self.global_phase, N=self.num_qubits)
-                )
+                U_list.append(globalphase(self.global_phase, N=self.N))
         except AttributeError:
             pass
 
@@ -664,7 +591,7 @@
 
         Parameters
         ----------
-        qc: :class:`.QubitCircuit`, optional
+        qc: :class:`qutip.qip.QubitCircuit`, optional
             Takes the quantum circuit to be implemented. If not given, use
             the quantum circuit saved in the processor by `load_circuit`.
 
@@ -757,25 +684,18 @@
 
         # choose solver:
         if solver == "mesolve":
-            evo_result = mesolve(
-                H=noisy_qobjevo, rho0=init_state,
-                tlist=noisy_qobjevo.tlist, **kwargs)
+            solver = mesolve
         elif solver == "mcsolve":
-            evo_result = mcsolve(
-                H=noisy_qobjevo, psi0=init_state,
-                tlist=noisy_qobjevo.tlist, **kwargs)
-
-<<<<<<< HEAD
+            solver = mcsolve
+
         evo_result = solver(
             H=noisy_qobjevo, rho0=init_state,
             tlist=self.tlist(noisy), **kwargs)
-=======
->>>>>>> 4a59f335
         return evo_result
 
     def load_circuit(self, qc):
         """
-        Translate an :class:`.QubitCircuit` to its
+        Translate an :class:`qutip.qip.QubitCircuit` to its
         corresponding Hamiltonians. (Defined in subclasses)
         """
         raise NotImplementedError("Use the function in the sub-class")
@@ -799,32 +719,20 @@
             label_list.append(pulse.label)
         return [label_list]
 
-    def plot_pulses(
-            self, title=None, figsize=(12, 6), dpi=None,
-            show_axis=False, rescale_pulse_coeffs=True,
-            num_steps=1000):
+    def plot_pulses(self, title=None, figsize=(12, 6), dpi=None):
         """
         Plot the ideal pulse coefficients.
 
         Parameters
         ----------
-        title: str, optional
+        title: str
             Title for the plot.
 
-        figsize: tuple, optional
-            The size of the figure.
-
-        dpi: int, optional
-            The dpi of the figure.
-
-        show_axis: bool, optional
-            If the axis are shown.
-
-        rescale_pulse_coeffs: bool, optional
-            Rescale the hight of each pulses.
-
-        num_steps: int, optional
-            Number of time steps in the plot.
+        figsize: tuple
+            The size of the figure
+
+        dpi: int
+            The dpi of the figure
 
         Returns
         -------
@@ -847,70 +755,33 @@
         grids = gridspec.GridSpec(len(self.pulses), 1)
         grids.update(wspace=0., hspace=0.)
 
-        tlist = np.linspace(0., self.get_full_tlist()[-1], num_steps)
-        dt = tlist[1] - tlist[0]
-
-        # make sure coeffs start and end with zero, for ax.fill
-        tlist = np.hstack(([-dt*1.e-20], tlist, [tlist[-1] + dt*1.e-20]))
-        coeffs = []
-        for pulse in self.pulses:
-            coeffs.append(_pulse_interpolate(pulse, tlist))
+        tlist = np.linspace(0., self.get_full_tlist()[-1], 1000)
+        coeffs = self.get_full_coeffs(tlist)
+        # make sure coeffs start with zero, for ax.fill
+        tlist = np.hstack(([-1.e-20], tlist))
+        coeffs = np.hstack((np.array([[0.]] * len(self.pulses)), coeffs))
 
         pulse_ind = 0
-        axis = []
         for i, label_group in enumerate(self.get_operators_labels()):
-            for j, label in enumerate(label_group):
+            for label in label_group:
                 grid = grids[pulse_ind]
                 ax = plt.subplot(grid)
-                axis.append(ax)
                 ax.fill(tlist, coeffs[pulse_ind], color_list[i], alpha=0.7)
                 ax.plot(tlist, coeffs[pulse_ind], color_list[i])
-                if rescale_pulse_coeffs:
-                    ymax = np.max(np.abs(coeffs[pulse_ind])) * 1.1
-                else:
-                    ymax = np.max(np.abs(coeffs)) * 1.1
+                ymax = max(np.abs(coeffs[pulse_ind])) * 1.1
                 if ymax != 0.:
                     ax.set_ylim((-ymax, ymax))
 
                 # disable frame and ticks
-                if not show_axis:
-                    ax.set_xticks([])
-                    ax.spines['bottom'].set_visible(False)
+                ax.set_xticks([])
                 ax.spines['top'].set_visible(False)
                 ax.spines['right'].set_visible(False)
+                ax.spines['bottom'].set_visible(False)
                 ax.spines['left'].set_visible(False)
                 ax.set_yticks([])
-                ax.set_ylabel(label, rotation=0)
+                ax.set_ylabel(label,  rotation=0)
                 pulse_ind += 1
-                if i == 0 and j == 0 and title is not None:
-                    ax.set_title(title)
+        if title is not None:
+            ax.set_title(title)
         fig.tight_layout()
-        return fig, axis
-
-
-def _pulse_interpolate(pulse, tlist):
-    """
-    A function that calls Scipy interpolation routine. Used for plotting.
-    """
-    if pulse.tlist is None and pulse.coeff is None:
-        coeff = np.zeros(len(tlist))
-        return coeff
-    if isinstance(pulse.coeff, bool):
-        if pulse.coeff:
-            coeff = np.ones(len(tlist))
-        else:
-            coeff = np.zeros(len(tlist))
-        return coeff
-    coeff = pulse.coeff
-    if len(coeff) == len(pulse.tlist)-1:  # for discrete pulse
-        coeff = np.concatenate([coeff, [0]])
-
-    from scipy import interpolate
-    if pulse.spline_kind == "step_func":
-        kind = "previous"
-    else:
-        kind = "cubic"
-    inter = interpolate.interp1d(
-        pulse.tlist, coeff, kind=kind,
-        bounds_error=False, fill_value=0.0)
-    return inter(tlist)+        return fig, ax