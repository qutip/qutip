--- conflicted
+++ resolved
@@ -31,13 +31,7 @@
 #    OF THIS SOFTWARE, EVEN IF ADVISED OF THE POSSIBILITY OF SUCH DAMAGE.
 ###############################################################################
 import numpy as np
-<<<<<<< HEAD
-from qutip import sigmax, sigmay, sigmaz, identity, tensor
-=======
-
-from qutip.operators import sigmax, sigmay, sigmaz
-from qutip.tensor import tensor
->>>>>>> f995f6f6
+from qutip import sigmax, sigmay, sigmaz, tensor
 from qutip.qip.circuit import QubitCircuit
 from qutip.qip.device.modelprocessor import ModelProcessor
 from qutip.qip.pulse import Pulse
