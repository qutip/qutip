--- conflicted
+++ resolved
@@ -51,11 +51,7 @@
            'toffoli', 'rotation', 'controlled_gate',
            'globalphase', 'hadamard_transform', 'gate_sequence_product',
            'gate_expand_1toN', 'gate_expand_2toN', 'gate_expand_3toN',
-<<<<<<< HEAD
-           'qubit_clifford_group', 'expand_oper', 'expand_oper_periodic']
-=======
            'qubit_clifford_group', 'expand_operator']
->>>>>>> 5499559c
 
 #
 # Single Qubit Gates
@@ -1148,8 +1144,6 @@
                 "the target dims {}.".format(
                     oper.dims[0], targ_dims))
 
-<<<<<<< HEAD
-=======
 
 def _targets_to_list(targets, oper=None, N=None):
     """
@@ -1190,54 +1184,9 @@
         if not all([t < N for t in targets]):
             raise ValueError("Targets must be smaller than N={}.".format(N))
     return targets
->>>>>>> 5499559c
-
-def _targets_to_list(targets, oper=None, N=None):
-    """
-    transform targets to a list and check validity.
-
-<<<<<<< HEAD
-    Parameters
-    ----------
-    targets : int or list of int
-        The indices of qubits that are acted on.
-    oper : :class:`qutip.Qobj`
-        An operator acts on qubits, the type of the `Qobj`
-        has to be an operator
-        and the dimension matches the tensored qubit Hilbert space
-        e.g. dims = [[2,2,2],[2,2,2]]
-    N : int
-        The number of qubits in the system.
-    """
-    # if targets is a list of integer
-    if targets is None:
-        targets = list(range(len(oper.dims[0])))
-    if not isinstance(targets, Iterable):
-        targets = [targets]
-    if not all([isinstance(t, numbers.Integral) for t in targets]):
-        raise TypeError(
-            "targets should be "
-            "an integer or a list of integer")
-    # if targets has correct length
-    if oper is not None:
-        req_num = len(oper.dims[0])
-        if len(targets) != req_num:
-            raise ValueError(
-                "The given operator needs {} "
-                "target qutbis, "
-                "but {} given.".format(
-                    req_num, len(targets)))
-    # if targets is smaller than N
-    if N is not None:
-        if not all([t < N for t in targets]):
-            raise ValueError("Targets must be smaller than N={}.".format(N))
-    return targets
-
-
-def expand_oper(oper, N, targets, dims=None):
-=======
+
+
 def expand_operator(oper, N, targets, dims=None, cyclic_permutation=False):
->>>>>>> 5499559c
     """
     Expand a qubits operator to one that acts on a N-qubit system.
 
@@ -1256,14 +1205,11 @@
         A list of integer for the dimension of each composite system.
         e.g [2,2,2,2,2] for 5 qubits system. If None, qubits system
         will be the default option.
-<<<<<<< HEAD
-=======
     cyclic_permutation : boolean
         Expand for all cyclic permutation of the targets.
         E.g. if N=3 and `oper` is a 2-qubit operator,
         the result will be a list of three operators,
         each acting on qubits 0 and 1, 1 and 2, 2 and 0.
->>>>>>> 5499559c
 
     Returns
     -------
@@ -1279,8 +1225,6 @@
         dims = [2] * N
     targets = _targets_to_list(targets, oper=oper, N=N)
     _check_qubits_oper(oper, dims=dims, targets=targets)
-<<<<<<< HEAD
-=======
 
     # Call expand_operator for all cyclic permutation of the targets.
     if cyclic_permutation:
@@ -1290,7 +1234,6 @@
             oper_list.append(
                 expand_operator(oper, N=N, targets=new_targets, dims=dims))
         return oper_list
->>>>>>> 5499559c
 
     # Generate the correct order for qubits permutation,
     # eg. if N = 5, targets = [3,0], the order is [1,2,3,0,4].
@@ -1306,41 +1249,4 @@
     for i, ind in enumerate(rest_pos):
         new_order[ind] = rest_qubits[i]
     id_list = [identity(dims[i]) for i in rest_pos]
-<<<<<<< HEAD
-    return tensor([oper] + id_list).permute(new_order)
-
-
-def expand_oper_periodic(oper, N, targets=None, dims=None):
-    """
-    Expand a qubis operator to one that acts on a N-qutbis system for
-    all cyclic permutation of the target qubits.
-
-    Parameters
-    ----------
-    oper : :class:`qutip.Qobj`
-        An operator acts on qubits, the type of the `Qobj`
-        has to be an operator
-        and the dimension matches the tensored qubit Hilbert space
-        e.g. dims = [[2,2,2],[2,2,2]]
-    N : int
-        The number of qubits in the system.
-    targets : int or list of int
-        The indices of qubits that are acted on.
-
-    Returns
-    -------
-    oper_list : list
-        A list of expanded qubits operator acting on a system with N qubits.
-    """
-    targets = _targets_to_list(targets, oper=oper, N=N)
-    if len(targets) == N:
-        return oper
-    oper_list = []
-    for i in range(N):
-        new_targets = np.mod(np.array(targets)+i, N)
-        oper_list.append(
-            expand_oper(oper, N=N, targets=new_targets, dims=dims))
-    return oper_list
-=======
-    return tensor([oper] + id_list).permute(new_order)
->>>>>>> 5499559c
+    return tensor([oper] + id_list).permute(new_order)