--- conflicted
+++ resolved
@@ -1143,7 +1143,6 @@
                 "The operator dims {} do not match "
                 "the target dims {}.".format(
                     oper.dims[0], targ_dims))
-<<<<<<< HEAD
 
 
 def _targets_to_list(targets, oper=None, N=None):
@@ -1189,53 +1188,6 @@
 
 def expand_operator(oper, N, targets, dims=None, cyclic_permutation=False):
     """
-=======
-
-
-def _targets_to_list(targets, oper=None, N=None):
-    """
-    transform targets to a list and check validity.
-
-    Parameters
-    ----------
-    targets : int or list of int
-        The indices of qubits that are acted on.
-    oper : :class:`qutip.Qobj`, optional
-        An operator acts on qubits, the type of the :class:`qutip.Qobj`
-        has to be an operator
-        and the dimension matches the tensored qubit Hilbert space
-        e.g. dims = ``[[2, 2, 2], [2, 2, 2]]``
-    N : int, optional
-        The number of qubits in the system.
-    """
-    # if targets is a list of integer
-    if targets is None:
-        targets = list(range(len(oper.dims[0])))
-    if not isinstance(targets, Iterable):
-        targets = [targets]
-    if not all([isinstance(t, numbers.Integral) for t in targets]):
-        raise TypeError(
-            "targets should be "
-            "an integer or a list of integer")
-    # if targets has correct length
-    if oper is not None:
-        req_num = len(oper.dims[0])
-        if len(targets) != req_num:
-            raise ValueError(
-                "The given operator needs {} "
-                "target qutbis, "
-                "but {} given.".format(
-                    req_num, len(targets)))
-    # if targets is smaller than N
-    if N is not None:
-        if not all([t < N for t in targets]):
-            raise ValueError("Targets must be smaller than N={}.".format(N))
-    return targets
-
-
-def expand_operator(oper, N, targets, dims=None, cyclic_permutation=False):
-    """
->>>>>>> f568e891
     Expand a qubits operator to one that acts on a N-qubit system.
 
     Parameters
