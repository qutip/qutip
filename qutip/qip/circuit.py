# This file is part of QuTiP: Quantum Toolbox in Python.
#
#    Copyright (c) 2011 and later, Paul D. Nation and Robert J. Johansson.
#    All rights reserved.
#
#    Redistribution and use in source and binary forms, with or without
#    modification, are permitted provided that the following conditions are
#    met:
#
#    1. Redistributions of source code must retain the above copyright notice,
#       this list of conditions and the following disclaimer.
#
#    2. Redistributions in binary form must reproduce the above copyright
#       notice, this list of conditions and the following disclaimer in the
#       documentation and/or other materials provided with the distribution.
#
#    3. Neither the name of the QuTiP: Quantum Toolbox in Python nor the names
#       of its contributors may be used to endorse or promote products derived
#       from this software without specific prior written permission.
#
#    THIS SOFTWARE IS PROVIDED BY THE COPYRIGHT HOLDERS AND CONTRIBUTORS
#    "AS IS" AND ANY EXPRESS OR IMPLIED WARRANTIES, INCLUDING, BUT NOT
#    LIMITED TO, THE IMPLIED WARRANTIES OF MERCHANTABILITY AND FITNESS FOR A
#    PARTICULAR PURPOSE ARE DISCLAIMED. IN NO EVENT SHALL THE COPYRIGHT
#    HOLDER OR CONTRIBUTORS BE LIABLE FOR ANY DIRECT, INDIRECT, INCIDENTAL,
#    SPECIAL, EXEMPLARY, OR CONSEQUENTIAL DAMAGES (INCLUDING, BUT NOT
#    LIMITED TO, PROCUREMENT OF SUBSTITUTE GOODS OR SERVICES; LOSS OF USE,
#    DATA, OR PROFITS; OR BUSINESS INTERRUPTION) HOWEVER CAUSED AND ON ANY
#    THEORY OF LIABILITY, WHETHER IN CONTRACT, STRICT LIABILITY, OR TORT
#    (INCLUDING NEGLIGENCE OR OTHERWISE) ARISING IN ANY WAY OUT OF THE USE
#    OF THIS SOFTWARE, EVEN IF ADVISED OF THE POSSIBILITY OF SUCH DAMAGE.
###############################################################################

from collections.abc import Iterable
import warnings
import inspect

import numpy as np

import numpy as np

from qutip.qip.circuit_latex import _latex_compile
from qutip.qip.gates import *
from qutip.qip.qubits import qubit_states

__all__ = ['Gate', 'QubitCircuit']


class Gate(object):
    """
    Representation of a quantum gate, with its required parametrs, and target
    and control qubits.
<<<<<<< HEAD

=======
    
>>>>>>> f9999c9a
    Parameters
    ----------
    name : string
        Gate name.
    targets : list or int
        Gate targets.
    controls : list or int
        Gate controls.
    arg_value : float
        Argument value(phi).
    arg_label : string
        Label for gate representation.
    """

    def __init__(self, name, targets=None, controls=None, arg_value=None,
                 arg_label=None):
        """
        Create a gate with specified parameters.
        """
        self.name = name
        self.targets = None
        self.controls = None

        if not isinstance(targets, Iterable) and targets is not None:
            self.targets = [targets]
        else:
            self.targets = targets

        if not isinstance(controls, Iterable) and controls is not None:
            self.controls = [controls]
        else:
            self.controls = controls

        for ind_list in [self.targets, self.controls]:
            if isinstance(ind_list, Iterable):
                all_integer = all(
                    [isinstance(ind, np.int) for ind in ind_list])
                if not all_integer:
                    raise ValueError("Index of a qubit must be an integer")

        if name in ["SWAP", "ISWAP", "SQRTISWAP", "SQRTSWAP", "BERKELEY",
                    "SWAPalpha"]:
            if (self.targets is None) or (len(self.targets) != 2):
                raise ValueError("Gate %s requires two targets" % name)
            if self.controls is not None:
                raise ValueError("Gate %s cannot have a control" % name)

        elif name in ["CNOT", "CSIGN", "CRX", "CRY", "CRZ"]:
            if self.targets is None or len(self.targets) != 1:
                raise ValueError("Gate %s requires one target" % name)
            if self.controls is None or len(self.controls) != 1:
                raise ValueError("Gate %s requires one control" % name)

        elif name in ["SNOT", "RX", "RY", "RZ", "PHASEGATE"]:
            if self.controls is not None:
                raise ValueError("Gate %s does not take controls" % name)

        elif name in ["RX", "RY", "RZ", "CPHASE", "SWAPalpha", "PHASEGATE",
                            "GLOBALPHASE", "CRX", "CRY", "CRZ"]:
            if arg_value is None:
                raise ValueError("Gate %s requires an argument value" % name)

        self.arg_value = arg_value
        self.arg_label = arg_label

    def __str__(self):
        s = "Gate(%s, targets=%s, controls=%s)" % (self.name,
                                                   self.targets,
                                                   self.controls)
        return s

    def __repr__(self):
        return str(self)

    def _repr_latex_(self):
        return str(self)


_gate_name_to_label = {
    'RX': r'R_x',
    'RY': r'R_y',
    'RZ': r'R_z',
    'CRX': r'R_x',
    'CRY': r'R_y',
    'CRZ': r'R_z',
    'SQRTNOT': r'\sqrt{\rm NOT}',
    'SNOT': r'{\rm H}',
    'PHASEGATE': r'{\rm PHASE}',
    'CPHASE': r'{\rm R}',
    'CNOT': r'{\rm CNOT}',
    'CSIGN': r'{\rm Z}',
    'BERKELEY': r'{\rm BERKELEY}',
    'SWAPalpha': r'{\rm SWAPalpha}',
    'SWAP': r'{\rm SWAP}',
    'ISWAP': r'{i}{\rm SWAP}',
    'SQRTSWAP': r'\sqrt{\rm SWAP}',
    'SQRTISWAP': r'\sqrt{{i}\rm SWAP}',
    'FREDKIN': r'{\rm FREDKIN}',
    'TOFFOLI': r'{\rm TOFFOLI}',
    'GLOBALPHASE': r'{\rm Ph}',
}


def _gate_label(name, arg_label):

    if name in _gate_name_to_label:
        gate_label = _gate_name_to_label[name]
    else:
        warnings.warn("Unknown gate %s" % name)
        gate_label = name

    if arg_label:
        return r'%s(%s)' % (gate_label, arg_label)
    else:
        return r'%s' % gate_label


class QubitCircuit(object):
    """
    Representation of a quantum program/algorithm, maintaining a sequence
    of gates.

    Parameters
    ----------
    N : int
        Number of qubits in the system.
    user_gates : dict
        Define a dictionary of the custom gates. See examples for detail.
    input_states : list
        A list of string such as `0`,'+', "A", "Y". Only used for latex.

    Examples
    --------
    >>> def user_gate():
    ...     mat = np.array([[1.,   0],
    ...                     [0., 1.j]])
    ...     return Qobj(mat, dims=[[2], [2]])
    >>> qc.QubitCircuit(2, user_gates={"T":user_gate})
    >>> qc.add_gate("T", targets=[0])
    """

    def __init__(self, N, input_states=None, output_states=None,
                 reverse_states=True, user_gates=None):
        # number of qubits in the register
        self.N = N
        self.reverse_states = reverse_states
        self.gates = []
        self.U_list = []
        self.input_states = [None for i in range(N)]
        self.output_states = [None for i in range(N)]
        if user_gates is None:
            self.user_gates = {}
        else:
            if isinstance(user_gates, dict):
                self.user_gates = user_gates
            else:
                raise ValueError(
                    "`user_gate` takes a python dictionary of the form"
                    "{{str: gate_function}}, not {}".format(user_gates))

    def add_state(self, state, targets=None, state_type="input"):
        """
        Add an input or ouput state to the circuit. By default all the input
        and output states will be initialized to `None`. A particular state can
        be added by specifying the state and the qubit where it has to be added
        along with the type as input or output.

        Parameters
        ----------
        state: str
            The state that has to be added. It can be any string such as `0`,
            '+', "A", "Y"
        targets: list
            A list of qubit positions where the given state has to be added.
        state_type: str
            One of either "input" or "output". This specifies whether the state
            to be added is an input or output.
            default: "input"

        """
        if state_type == "input":
            for i in targets:
                self.input_states[i] = state
        if state_type == "output":
            for i in targets:
                self.output_states[i] = state

    def add_gate(self, gate, targets=None, controls=None, arg_value=None,
                 arg_label=None, index=None):
        """
        Adds a gate with specified parameters to the circuit.

        Parameters
        ----------
<<<<<<< HEAD
        gate: string or :class:`qutip.Gate`
            Gate name. If gate is an instance of :class:`qutip.Gate`, 
            parameters are unpacked and added.
=======
        gate: string or `Gate`
            Gate name. If gate is an instance of `Gate`, parameters are
            unpacked and added.
>>>>>>> f9999c9a
        targets: list
            Gate targets.
        controls: list
            Gate controls.
        arg_value: float
            Argument value(phi).
        arg_label: string
            Label for gate representation.
        index : list
            Positions to add the gate.
        """
        if isinstance(gate, Gate):
            name = gate.name
            targets = gate.targets
            controls = gate.controls
            arg_value = gate.arg_value
            arg_label = gate.arg_label

        else:
            name = gate

        if index is None:
            self.gates.append(Gate(name, targets=targets, controls=controls,
                                   arg_value=arg_value, arg_label=arg_label))

        else:
            for position in index:
                self.gates.insert(position, Gate(name, targets=targets,
                                                 controls=controls,
                                                 arg_value=arg_value,
                                                 arg_label=arg_label))

    def add_1q_gate(self, name, start=0, end=None, qubits=None,
                    arg_value=None, arg_label=None):
        """
        Adds a single qubit gate with specified parameters on a variable
        number of qubits in the circuit. By default, it applies the given gate
        to all the qubits in the register.

        Parameters
        ----------
        name : string
            Gate name.
        start : int
            Starting location of qubits.
        end : int
            Last qubit for the gate.
        qubits : list
            Specific qubits for applying gates.
        arg_value : float
            Argument value(phi).
        arg_label : string
            Label for gate representation.
        """
        if name not in ["RX", "RY", "RZ", "SNOT", "SQRTNOT", "PHASEGATE"]:
            raise ValueError("%s is not a single qubit gate" % name)

        if qubits is not None:
            for i in range(len(qubits)):
                self.gates.append(Gate(name, targets=qubits[i], controls=None,
                                       arg_value=arg_value,
                                       arg_label=arg_label))

        else:
            if end is None:
                end = self.N - 1
            for i in range(start, end):
                self.gates.append(Gate(name, targets=i, controls=None,
                                       arg_value=arg_value,
                                       arg_label=arg_label))

    def add_circuit(self, qc, start=0):
        """
        Adds a block of a qubit circuit to the main circuit.
        Globalphase gates are not added.

        Parameters
        ----------
        qc : QubitCircuit
            The circuit block to be added to the main circuit.
        start : int
            The qubit on which the first gate is applied.
        """
        if self.N - start < qc.N:
            raise NotImplementedError("Targets exceed number of qubits.")

        for gate in qc.gates:
            if gate.name in ["RX", "RY", "RZ", "SNOT", "SQRTNOT", "PHASEGATE"]:
                self.add_gate(gate.name, gate.targets[0] + start, None,
                              gate.arg_value, gate.arg_label)
            elif gate.name in ["CPHASE", "CNOT", "CSIGN", "CRX", "CRY", "CRZ"]:
                self.add_gate(gate.name, gate.targets[0] + start,
                              gate.controls[0] + start, gate.arg_value,
                              gate.arg_label)
            elif gate.name in ["BERKELEY", "SWAPalpha", "SWAP", "ISWAP",
                               "SQRTSWAP", "SQRTISWAP"]:
                self.add_gate(gate.name, None,
                              [gate.controls[0] + start,
                               gate.controls[1] + start], None, None)
            elif gate.name in ["TOFFOLI"]:
                self.add_gate(gate.name, gate.targets[0] + start,
                              [gate.controls[0] + start,
                               gate.controls[1] + start], None, None)
            elif gate.name in ["FREDKIN"]:
                self.add_gate(gate.name,
                              [gate.targets[0] + start,
                               gate.targets[1] + start],
                              gate.controls + start, None, None)
            elif gate.name in self.user_gates:
                self.add_gate(
                              gate.name, targets=gate.targets,
                              arg_value=gate.arg_value)

    def remove_gate(self, index=None, end=None, name=None, remove="first"):
        """
        Remove a gate from a specific index or between two indexes or the
        first, last or all instances of a particular gate.

        Parameters
        ----------
        index : int
            Location of gate to be removed.
        name : string
            Gate name to be removed.
        remove : string
            If first or all gate are to be removed.
        """
        if index is not None and index <= self.N:
            if end is not None and end <= self.N:
                for i in range(end - index):
                    self.gates.pop(index + i)
            elif end is not None and end > self.N:
                raise ValueError("End target exceeds number of gates.")
            else:
                self.gates.pop(index)

        elif name is not None and remove == "first":
            for gate in self.gates:
                if name == gate.name:
                    self.gates.remove(gate)
                    break

        elif name is not None and remove == "last":
            for i in range(self.N + 1):
                if name == self.gates[self.N - i].name:
                    self.gates.remove(self.gates[self.N - i])
                    break

        elif name is not None and remove == "all":
            for j in range(self.N + 1):
                if name == self.gates[self.N - j].name:
                    self.gates.remove(self.gates[self.N - j])

        else:
            self.gates.pop()

    def reverse_circuit(self):
        """
        Reverse an entire circuit of unitary gates.

        Returns
        ----------
        qc : QubitCircuit
            Return QubitCircuit of resolved gates for the qubit circuit in the
            reverse order.

        """
        temp = QubitCircuit(self.N, self.reverse_states)

        for gate in reversed(self.gates):
            temp.add_gate(gate)

        return temp

    def resolve_gates(self, basis=["CNOT", "RX", "RY", "RZ"]):
        """
        Unitary matrix calculator for N qubits returning the individual
        steps as unitary matrices operating from left to right in the specified
        basis.

        Parameters
        ----------
        basis : list.
            Basis of the resolved circuit.

        Returns
        -------
        qc : QubitCircuit
            Return QubitCircuit of resolved gates for the qubit circuit in the
            desired basis.
        """
        qc_temp = QubitCircuit(self.N, self.reverse_states)
        temp_resolved = []

        basis_1q_valid = ["RX", "RY", "RZ"]
        basis_2q_valid = ["CNOT", "CSIGN", "ISWAP", "SQRTSWAP", "SQRTISWAP"]

        if isinstance(basis, list):
            basis_1q = []
            basis_2q = []
            for gate in basis:
                if gate in basis_2q_valid:
                    basis_2q.append(gate)
                elif gate in basis_1q_valid:
                    basis_1q.append(gate)
                else:
                    raise NotImplementedError(
                        "%s is not a valid basis gate" % gate)
            if len(basis_1q) == 1:
                raise ValueError("Not sufficient single-qubit gates in basis")
            elif len(basis_1q) == 0:
                basis_1q = ["RX", "RY", "RZ"]

        else:  # only one 2q gate is given as basis
            basis_1q = ["RX", "RY", "RZ"]
            if basis in basis_2q_valid:
                basis_2q = [basis]
            else:
                raise ValueError("%s is not a valid two-qubit basis gate"
                                 % basis)

        for gate in self.gates:
            if gate.name == "RX":
                temp_resolved.append(gate)
            elif gate.name == "RY":
                temp_resolved.append(gate)
            elif gate.name == "RZ":
                temp_resolved.append(gate)
            elif gate.name == "SQRTNOT":
                temp_resolved.append(Gate("GLOBALPHASE", None, None,
                                          arg_value=np.pi / 4,
                                          arg_label=r"\pi/4"))
                temp_resolved.append(Gate("RX", gate.targets, None,
                                          arg_value=np.pi / 2,
                                          arg_label=r"\pi/2"))
            elif gate.name == "SNOT":
                temp_resolved.append(Gate("GLOBALPHASE", None, None,
                                          arg_value=np.pi / 2,
                                          arg_label=r"\pi/2"))
                temp_resolved.append(Gate("RX", gate.targets, None,
                                          arg_value=np.pi, arg_label=r"\pi"))
                temp_resolved.append(Gate("RY", gate.targets, None,
                                          arg_value=np.pi / 2,
                                          arg_label=r"\pi/2"))
            elif gate.name == "PHASEGATE":
                temp_resolved.append(Gate("GLOBALPHASE", None, None,
                                          arg_value=gate.arg_value / 2,
                                          arg_label=gate.arg_label))
                temp_resolved.append(Gate("RZ", gate.targets, None,
                                          gate.arg_value, gate.arg_label))
            elif gate.name in basis_2q:  # ignore all gate in 2q basis
                temp_resolved.append(gate)
            elif gate.name == "CPHASE":
                raise NotImplementedError("Cannot be resolved in this basis")
            elif gate.name == "CNOT":
                temp_resolved.append(gate)
            elif gate.name == "CSIGN":
                temp_resolved.append(Gate("RY", gate.targets, None,
                                          arg_value=np.pi / 2,
                                          arg_label=r"\pi/2"))
                temp_resolved.append(Gate("RX", gate.targets, None,
                                          arg_value=np.pi, arg_label=r"\pi"))
                temp_resolved.append(Gate("CNOT", gate.targets, gate.controls))
                temp_resolved.append(Gate("RY", gate.targets, None,
                                          arg_value=np.pi / 2,
                                          arg_label=r"\pi/2"))
                temp_resolved.append(Gate("RX", gate.targets, None,
                                          arg_value=np.pi, arg_label=r"\pi"))
                temp_resolved.append(Gate("GLOBALPHASE", None, None,
                                          arg_value=np.pi, arg_label=r"\pi"))
            elif gate.name == "BERKELEY":
                raise NotImplementedError("Cannot be resolved in this basis")
            elif gate.name == "SWAPalpha":
                raise NotImplementedError("Cannot be resolved in this basis")
            elif gate.name == "SWAP":
                if "ISWAP" in basis_2q:  # dealed with separately
                    temp_resolved.append(gate)
                else:
                    temp_resolved.append(Gate("CNOT", gate.targets[0],
                                            gate.targets[1]))
                    temp_resolved.append(Gate("CNOT", gate.targets[1],
                                            gate.targets[0]))
                    temp_resolved.append(Gate("CNOT", gate.targets[0],
                                            gate.targets[1]))
            elif gate.name == "ISWAP":
                temp_resolved.append(Gate("CNOT", gate.targets[0],
                                          gate.targets[1]))
                temp_resolved.append(Gate("CNOT", gate.targets[1],
                                          gate.targets[0]))
                temp_resolved.append(Gate("CNOT", gate.targets[0],
                                          gate.targets[1]))
                temp_resolved.append(Gate("RZ", gate.targets[0], None,
                                          arg_value=np.pi / 2,
                                          arg_label=r"\pi/2"))
                temp_resolved.append(Gate("RZ", gate.targets[1], None,
                                          arg_value=np.pi / 2,
                                          arg_label=r"\pi/2"))
                temp_resolved.append(Gate("RY", gate.targets[0], None,
                                          arg_value=np.pi / 2,
                                          arg_label=r"\pi/2"))
                temp_resolved.append(Gate("RX", gate.targets, None,
                                          arg_value=np.pi, arg_label=r"\pi"))
                temp_resolved.append(Gate("CNOT", gate.targets[0],
                                          gate.targets[1]))
                temp_resolved.append(Gate("RY", gate.targets[0], None,
                                          arg_value=np.pi / 2,
                                          arg_label=r"\pi/2"))
                temp_resolved.append(Gate("RX", gate.targets, None,
                                          arg_value=np.pi, arg_label=r"\pi"))
                temp_resolved.append(Gate("GLOBALPHASE", None, None,
                                          arg_value=np.pi, arg_label=r"\pi"))
                temp_resolved.append(Gate("GLOBALPHASE", None, None,
                                          arg_value=np.pi / 2,
                                          arg_label=r"\pi/2"))
            elif gate.name == "SQRTSWAP":
                raise NotImplementedError("Cannot be resolved in this basis")
            elif gate.name == "SQRTISWAP":
                raise NotImplementedError("Cannot be resolved in this basis")
            elif gate.name == "FREDKIN":
                temp_resolved.append(Gate("CNOT", gate.targets[0],
                                          gate.targets[1]))
                temp_resolved.append(Gate("CNOT", gate.targets[0],
                                          gate.controls))
                temp_resolved.append(Gate("RZ", gate.controls, None,
                                          arg_value=np.pi / 8,
                                          arg_label=r"\pi/8"))
                temp_resolved.append(Gate("RZ", [gate.targets[0]], None,
                                          arg_value=-np.pi / 8,
                                          arg_label=r"-\pi/8"))
                temp_resolved.append(Gate("CNOT", gate.targets[0],
                                          gate.controls))
                temp_resolved.append(Gate("GLOBALPHASE", None, None,
                                          arg_value=np.pi / 2,
                                          arg_label=r"\pi/2"))
                temp_resolved.append(Gate("RY", gate.targets[1], None,
                                          arg_value=np.pi / 2,
                                          arg_label=r"\pi/2"))
                temp_resolved.append(Gate("RY", gate.targets, None,
                                          arg_value=-np.pi / 2,
                                          arg_label=r"-\pi/2"))
                temp_resolved.append(Gate("RZ", gate.targets, None,
                                          arg_value=np.pi, arg_label=r"\pi"))
                temp_resolved.append(Gate("RY", gate.targets, None,
                                          arg_value=np.pi / 2,
                                          arg_label=r"\pi/2"))
                temp_resolved.append(Gate("RZ", gate.targets[0], None,
                                          arg_value=np.pi / 8,
                                          arg_label=r"\pi/8"))
                temp_resolved.append(Gate("RZ", gate.targets[1], None,
                                          arg_value=np.pi / 8,
                                          arg_label=r"\pi/8"))
                temp_resolved.append(Gate("CNOT", gate.targets[1],
                                          gate.controls))
                temp_resolved.append(Gate("RZ", gate.targets[1], None,
                                          arg_value=-np.pi / 8,
                                          arg_label=r"-\pi/8"))
                temp_resolved.append(Gate("CNOT", gate.targets[1],
                                          gate.targets[0]))
                temp_resolved.append(Gate("RZ", gate.targets[1], None,
                                          arg_value=np.pi / 8,
                                          arg_label=r"\pi/8"))
                temp_resolved.append(Gate("CNOT", gate.targets[1],
                                          gate.controls))
                temp_resolved.append(Gate("RZ", gate.targets[1], None,
                                          arg_value=-np.pi / 8,
                                          arg_label=r"-\pi/8"))
                temp_resolved.append(Gate("CNOT", gate.targets[1],
                                          gate.targets[0]))
                temp_resolved.append(Gate("GLOBALPHASE", None, None,
                                          arg_value=np.pi / 2,
                                          arg_label=r"\pi/2"))
                temp_resolved.append(Gate("RY", gate.targets[1], None,
                                          arg_value=np.pi / 2,
                                          arg_label=r"\pi/2"))
                temp_resolved.append(Gate("RY", gate.targets, None,
                                          arg_value=-np.pi / 2,
                                          arg_label=r"-\pi/2"))
                temp_resolved.append(Gate("RZ", gate.targets, None,
                                          arg_value=np.pi, arg_label=r"\pi"))
                temp_resolved.append(Gate("RY", gate.targets, None,
                                          arg_value=np.pi / 2,
                                          arg_label=r"\pi/2"))
                temp_resolved.append(Gate("CNOT", gate.targets[0],
                                          gate.targets[1]))

            elif gate.name == "TOFFOLI":
                temp_resolved.append(Gate("GLOBALPHASE", None, None,
                                          arg_value=1 * np.pi / 8,
                                          arg_label=r"\pi/8"))
                temp_resolved.append(Gate("RZ", gate.controls[1], None,
                                          arg_value=np.pi/2,
                                          arg_label=r"\pi/2"))
                temp_resolved.append(Gate("RZ", gate.controls[0], None,
                                          arg_value=np.pi / 4,
                                          arg_label=r"\pi/4"))
                temp_resolved.append(Gate("CNOT", gate.controls[1],
                                          gate.controls[0]))
                temp_resolved.append(Gate("RZ", gate.controls[1], None,
                                          arg_value=-np.pi / 4,
                                          arg_label=r"-\pi/4"))
                temp_resolved.append(Gate("CNOT", gate.controls[1],
                                          gate.controls[0]))
                temp_resolved.append(Gate("GLOBALPHASE", None, None,
                                          arg_value=np.pi / 2,
                                          arg_label=r"\pi/2"))
                temp_resolved.append(Gate("RY", gate.targets, None,
                                          arg_value=np.pi / 2,
                                          arg_label=r"\pi/2"))
                temp_resolved.append(Gate("RX", gate.targets, None,
                                          arg_value=np.pi, arg_label=r"\pi"))
                temp_resolved.append(Gate("RZ", gate.controls[1], None,
                                          arg_value=-np.pi / 4,
                                          arg_label=r"-\pi/4"))
                temp_resolved.append(Gate("RZ", gate.targets, None,
                                          arg_value=np.pi / 4,
                                          arg_label=r"\pi/4"))
                temp_resolved.append(Gate("CNOT", gate.targets,
                                          gate.controls[0]))
                temp_resolved.append(Gate("RZ", gate.targets, None,
                                          arg_value=-np.pi / 4,
                                          arg_label=r"-\pi/4"))
                temp_resolved.append(Gate("CNOT", gate.targets,
                                          gate.controls[1]))
                temp_resolved.append(Gate("RZ", gate.targets, None,
                                          arg_value=np.pi / 4,
                                          arg_label=r"\pi/4"))
                temp_resolved.append(Gate("CNOT", gate.targets,
                                          gate.controls[0]))
                temp_resolved.append(Gate("RZ", gate.targets, None,
                                          arg_value=-np.pi / 4,
                                          arg_label=r"-\pi/4"))
                temp_resolved.append(Gate("CNOT", gate.targets,
                                          gate.controls[1]))
                temp_resolved.append(Gate("GLOBALPHASE", None, None,
                                          arg_value=np.pi / 2,
                                          arg_label=r"\pi/2"))
                temp_resolved.append(Gate("RY", gate.targets, None,
                                          arg_value=np.pi / 2,
                                          arg_label=r"\pi/2"))
                temp_resolved.append(Gate("RX", gate.targets, None,
                                          arg_value=np.pi, arg_label=r"\pi"))

            elif gate.name == "GLOBALPHASE":
                temp_resolved.append(Gate(gate.name, gate.targets,
                                          gate.controls,
                                          gate.arg_value, gate.arg_label))
            else:
                raise NotImplementedError(
                    "Gate {} "
                    "cannot be resolved.".format(gate.name))

        if "CSIGN" in basis_2q:
            for gate in temp_resolved:
                if gate.name == "CNOT":
                    qc_temp.gates.append(Gate("RY", gate.targets, None,
                                              arg_value=-np.pi / 2,
                                              arg_label=r"-\pi/2"))
                    qc_temp.gates.append(Gate("CSIGN", gate.targets,
                                              gate.controls))
                    qc_temp.gates.append(Gate("RY", gate.targets, None,
                                              arg_value=np.pi / 2,
                                              arg_label=r"\pi/2"))
                else:
                    qc_temp.gates.append(gate)
        elif "ISWAP" in basis_2q:
            for gate in temp_resolved:
                if gate.name == "CNOT":
                    qc_temp.gates.append(Gate("GLOBALPHASE", None, None,
                                              arg_value=np.pi / 4,
                                              arg_label=r"\pi/4"))
                    qc_temp.gates.append(Gate("ISWAP", [gate.controls[0],
                                                        gate.targets[0]],
                                              None))
                    qc_temp.gates.append(Gate("RZ", gate.targets, None,
                                              arg_value=-np.pi / 2,
                                              arg_label=r"-\pi/2"))
                    qc_temp.gates.append(Gate("RY", gate.controls, None,
                                              arg_value=-np.pi / 2,
                                              arg_label=r"-\pi/2"))
                    qc_temp.gates.append(Gate("RZ", gate.controls, None,
                                              arg_value=np.pi / 2,
                                              arg_label=r"\pi/2"))
                    qc_temp.gates.append(Gate("ISWAP", [gate.controls[0],
                                                        gate.targets[0]],
                                              None))
                    qc_temp.gates.append(Gate("RY", gate.targets, None,
                                              arg_value=-np.pi / 2,
                                              arg_label=r"-\pi/2"))
                    qc_temp.gates.append(Gate("RZ", gate.targets, None,
                                              arg_value=np.pi / 2,
                                              arg_label=r"\pi/2"))
                elif gate.name == "SWAP":
                    qc_temp.gates.append(Gate("GLOBALPHASE", None, None,
                                              arg_value=np.pi / 4,
                                              arg_label=r"\pi/4"))
                    qc_temp.gates.append(Gate("ISWAP", gate.targets, None))
                    qc_temp.gates.append(Gate("RX", gate.targets[0], None,
                                              arg_value=-np.pi / 2,
                                              arg_label=r"-\pi/2"))
                    qc_temp.gates.append(Gate("ISWAP", gate.targets, None))
                    qc_temp.gates.append(Gate("RX", gate.targets[1], None,
                                              arg_value=-np.pi / 2,
                                              arg_label=r"-\pi/2"))
                    qc_temp.gates.append(Gate("ISWAP", [gate.targets[1],
                                                        gate.targets[0]],
                                              None))
                    qc_temp.gates.append(Gate("RX", gate.targets[0], None,
                                              arg_value=-np.pi / 2,
                                              arg_label=r"-\pi/2"))
                else:
                    qc_temp.gates.append(gate)
        elif "SQRTSWAP" in basis_2q:
            for gate in temp_resolved:
                if gate.name == "CNOT":
                    qc_temp.gates.append(Gate("RY", gate.targets, None,
                                              arg_value=np.pi / 2,
                                              arg_label=r"\pi/2"))
                    qc_temp.gates.append(Gate("SQRTSWAP", [gate.controls[0],
                                                           gate.targets[0]],
                                              None))
                    qc_temp.gates.append(Gate("RZ", gate.controls, None,
                                              arg_value=np.pi,
                                              arg_label=r"\pi"))
                    qc_temp.gates.append(Gate("SQRTSWAP", [gate.controls[0],
                                                           gate.targets[0]],
                                              None))
                    qc_temp.gates.append(Gate("RZ", gate.targets, None,
                                              arg_value=-np.pi / 2,
                                              arg_label=r"-\pi/2"))
                    qc_temp.gates.append(Gate("RY", gate.targets, None,
                                              arg_value=-np.pi / 2,
                                              arg_label=r"-\pi/2"))
                    qc_temp.gates.append(Gate("RZ", gate.controls, None,
                                              arg_value=-np.pi / 2,
                                              arg_label=r"-\pi/2"))
                else:
                    qc_temp.gates.append(gate)
        elif "SQRTISWAP" in basis_2q:
            for gate in temp_resolved:
                if gate.name == "CNOT":
                    qc_temp.gates.append(Gate("RY", gate.controls, None,
                                              arg_value=-np.pi / 2,
                                              arg_label=r"-\pi/2"))
                    qc_temp.gates.append(Gate("RX", gate.controls, None,
                                              arg_value=np.pi / 2,
                                              arg_label=r"\pi/2"))
                    qc_temp.gates.append(Gate("RX", gate.targets, None,
                                              arg_value=-np.pi / 2,
                                              arg_label=r"-\pi/2"))
                    qc_temp.gates.append(Gate("SQRTISWAP", [gate.controls[0],
                                                            gate.targets[0]],
                                              None))
                    qc_temp.gates.append(Gate("RX", gate.controls, None,
                                              arg_value=np.pi,
                                              arg_label=r"\pi"))
                    qc_temp.gates.append(Gate("SQRTISWAP", [gate.controls[0],
                                                            gate.targets[0]],
                                              None))
                    qc_temp.gates.append(Gate("RY", gate.controls, None,
                                              arg_value=np.pi / 2,
                                              arg_label=r"\pi/2"))
                    qc_temp.gates.append(Gate("GLOBALPHASE", None, None,
                                              arg_value=np.pi / 4,
                                              arg_label=r"\pi/4"))
                    qc_temp.gates.append(Gate("RZ", gate.controls, None,
                                              arg_value=np.pi,
                                              arg_label=r"\pi"))
                    qc_temp.gates.append(Gate("GLOBALPHASE", None, None,
                                              arg_value=3 * np.pi / 2,
                                              arg_label=r"3\pi/2"))
                else:
                    qc_temp.gates.append(gate)
        else:
            qc_temp.gates = temp_resolved

        if len(basis_1q) == 2:
            temp_resolved = qc_temp.gates
            qc_temp.gates = []
            for gate in temp_resolved:
                if gate.name == "RX" and "RX" not in basis_1q:
                    qc_temp.gates.append(Gate("RY", gate.targets, None,
                                              arg_value=-np.pi / 2,
                                              arg_label=r"-\pi/2"))
                    qc_temp.gates.append(Gate("RZ", gate.targets, None,
                                              gate.arg_value, gate.arg_label))
                    qc_temp.gates.append(Gate("RY", gate.targets, None,
                                              arg_value=np.pi / 2,
                                              arg_label=r"\pi/2"))
                elif gate.name == "RY" and "RY" not in basis_1q:
                    qc_temp.gates.append(Gate("RZ", gate.targets, None,
                                              arg_value=-np.pi / 2,
                                              arg_label=r"-\pi/2"))
                    qc_temp.gates.append(Gate("RX", gate.targets, None,
                                              gate.arg_value, gate.arg_label))
                    qc_temp.gates.append(Gate("RZ", gate.targets, None,
                                              arg_value=np.pi / 2,
                                              arg_label=r"\pi/2"))
                elif gate.name == "RZ" and "RZ" not in basis_1q:
                    qc_temp.gates.append(Gate("RX", gate.targets, None,
                                              arg_value=-np.pi / 2,
                                              arg_label=r"-\pi/2"))
                    qc_temp.gates.append(Gate("RY", gate.targets, None,
                                              gate.arg_value, gate.arg_label))
                    qc_temp.gates.append(Gate("RX", gate.targets, None,
                                              arg_value=np.pi / 2,
                                              arg_label=r"\pi/2"))
                else:
                    qc_temp.gates.append(gate)

        return qc_temp

    def adjacent_gates(self):
        """
        Method to resolve two qubit gates with non-adjacent control/s or
        target/s in terms of gates with adjacent interactions.

        Returns
        -------
        qc : QubitCircuit
            Return QubitCircuit of the gates for the qubit circuit with the
            resolved non-adjacent gates.

        """
        temp = QubitCircuit(self.N, reverse_states=self.reverse_states)
        swap_gates = ["SWAP", "ISWAP", "SQRTISWAP", "SQRTSWAP", "BERKELEY",
                      "SWAPalpha"]

        for gate in self.gates:
            if gate.name == "CNOT" or gate.name == "CSIGN":
                start = min([gate.targets[0], gate.controls[0]])
                end = max([gate.targets[0], gate.controls[0]])
                i = start
                while i < end:
                    if start + end - i - i == 1 and (end - start + 1) % 2 == 0:
                        # Apply required gate if control, target are adjacent
                        # to each other, provided |control-target| is even.
                        if end == gate.controls[0]:
                            temp.gates.append(Gate(gate.name, targets=[i],
                                                   controls=[i + 1]))
                        else:
                            temp.gates.append(Gate(gate.name, targets=[i + 1],
                                                   controls=[i]))
                    elif (start + end - i - i == 2 and
                          (end - start + 1) % 2 == 1):
                        # Apply a swap between i and its adjacent gate, then
                        # the required gate if and then another swap if control
                        # and target have one qubit between them, provided
                        # |control-target| is odd.
                        temp.gates.append(Gate("SWAP", targets=[i, i + 1]))
                        if end == gate.controls[0]:
                            temp.gates.append(Gate(gate.name, targets=[i + 1],
                                                   controls=[i + 2]))
                        else:
                            temp.gates.append(Gate(gate.name, targets=[i + 2],
                                                   controls=[i + 1]))
                        temp.gates.append(Gate("SWAP", targets=[i, i + 1]))
                        i += 1
                    else:
                        # Swap the target/s and/or control with their adjacent
                        # qubit to bring them closer.
                        temp.gates.append(Gate("SWAP", targets=[i, i + 1]))
                        temp.gates.append(Gate("SWAP",
                                               targets=[start + end - i - 1,
                                                        start + end - i]))
                    i += 1

            elif gate.name in swap_gates:
                start = min([gate.targets[0], gate.targets[1]])
                end = max([gate.targets[0], gate.targets[1]])
                i = start
                while i < end:
                    if start + end - i - i == 1 and (end - start + 1) % 2 == 0:
                        temp.gates.append(Gate(gate.name, targets=[i, i + 1]))
                    elif ((start + end - i - i) == 2 and
                          (end - start + 1) % 2 == 1):
                        temp.gates.append(Gate("SWAP", targets=[i, i + 1]))
                        temp.gates.append(
                            Gate(gate.name, targets=[i + 1, i + 2]))
                        temp.gates.append(Gate("SWAP", targets=[i, i + 1]))
                        i += 1
                    else:
                        temp.gates.append(Gate("SWAP", targets=[i, i + 1]))
                        temp.gates.append(Gate("SWAP",
                                               targets=[start + end - i - 1,
                                                        start + end - i]))
                    i += 1

            else:
                raise NotImplementedError(
                    "`adjacent_gates` is not defined for "
                    "gate {}.".format(gate.name))

        return temp

    def propagators(self):
        """
        Propagator matrix calculator for N qubits returning the individual
        steps as unitary matrices operating from left to right.

        Returns
        -------
        U_list : list
            Return list of unitary matrices for the qubit circuit.

        """
        self.U_list = []

        for gate in self.gates:
            if gate.name == "RX":
                self.U_list.append(rx(gate.arg_value, self.N, gate.targets[0]))
            elif gate.name == "RY":
                self.U_list.append(ry(gate.arg_value, self.N, gate.targets[0]))
            elif gate.name == "RZ":
                self.U_list.append(rz(gate.arg_value, self.N, gate.targets[0]))
            elif gate.name == "SQRTNOT":
                self.U_list.append(sqrtnot(self.N, gate.targets[0]))
            elif gate.name == "SNOT":
                self.U_list.append(snot(self.N, gate.targets[0]))
            elif gate.name == "PHASEGATE":
                self.U_list.append(phasegate(gate.arg_value, self.N,
                                             gate.targets[0]))
            elif gate.name == "CRX":
                self.U_list.append(controlled_gate(rx(gate.arg_value),
                                                   N=self.N,
                                                   control=gate.controls[0],
                                                   target=gate.targets[0]))
            elif gate.name == "CRY":
                self.U_list.append(controlled_gate(ry(gate.arg_value),
                                                   N=self.N,
                                                   control=gate.controls[0],
                                                   target=gate.targets[0]))
            elif gate.name == "CRZ":
                self.U_list.append(controlled_gate(rz(gate.arg_value),
                                                   N=self.N,
                                                   control=gate.controls[0],
                                                   target=gate.targets[0]))
            elif gate.name == "CPHASE":
                self.U_list.append(cphase(gate.arg_value, self.N,
                                          gate.controls[0], gate.targets[0]))
            elif gate.name == "CNOT":
                self.U_list.append(cnot(self.N,
                                        gate.controls[0], gate.targets[0]))
            elif gate.name == "CSIGN":
                self.U_list.append(csign(self.N,
                                         gate.controls[0], gate.targets[0]))
            elif gate.name == "BERKELEY":
                self.U_list.append(berkeley(self.N, gate.targets))
            elif gate.name == "SWAPalpha":
                self.U_list.append(swapalpha(gate.arg_value, self.N,
                                             gate.targets))
            elif gate.name == "SWAP":
                self.U_list.append(swap(self.N, gate.targets))
            elif gate.name == "ISWAP":
                self.U_list.append(iswap(self.N, gate.targets))
            elif gate.name == "SQRTSWAP":
                self.U_list.append(sqrtswap(self.N, gate.targets))
            elif gate.name == "SQRTISWAP":
                self.U_list.append(sqrtiswap(self.N, gate.targets))
            elif gate.name == "FREDKIN":
                self.U_list.append(fredkin(self.N, gate.controls[0],
                                           gate.targets))
            elif gate.name == "TOFFOLI":
                self.U_list.append(toffoli(self.N, gate.controls,
                                           gate.targets[0]))
            elif gate.name == "GLOBALPHASE":
                self.U_list.append(globalphase(gate.arg_value, self.N))
            elif gate.name in self.user_gates:
                if gate.controls is not None:
                    raise ValueError(
                        "A user defined gate {} takes only  "
                        "`targets` variable.".format(gate.name))
                func = self.user_gates[gate.name]
                para_num = len(inspect.getfullargspec(func)[0])
                if para_num == 0:
                    oper = func()
                elif para_num == 1:
                    oper = func(gate.arg_value)
                else:
                    raise ValueError(
                        "gate function takes at most one parameters.")
                self.U_list.append(expand_oper(oper, self.N, gate.targets))

            else:
                raise NotImplementedError(
                    "{} gate is an unknown gate.".format(gate.name))

        return self.U_list

    def latex_code(self):
        rows = []

        gates = self.gates

        for gate in gates:
            col = []
            for n in range(self.N):
                if gate.targets and n in gate.targets:

                    if len(gate.targets) > 1:
                        if gate.name == "SWAP":
                            col.append(r" \qswap \qwx ")

                        elif ((self.reverse_states and
                                n == max(gate.targets)) or
                                (not self.reverse_states and
                                    n == min(gate.targets))):
                            col.append(r" \multigate{%d}{%s} " %
                                       (len(gate.targets) - 1,
                                        _gate_label(gate.name,
                                                    gate.arg_label)))
                        else:
                            col.append(r" \ghost{%s} " %
                                       (_gate_label(gate.name,
                                                    gate.arg_label)))

                    elif gate.name == "CNOT":
                        col.append(r" \targ ")
                    elif gate.name == "TOFFOLI":
                        col.append(r" \targ ")
                    else:
                        col.append(r" \gate{%s} " %
                                   _gate_label(gate.name, gate.arg_label))

                elif gate.controls and n in gate.controls:
                    m = (gate.targets[0] - n) * (-1 if self.reverse_states
                                                 else 1)
                    col.append(r" \ctrl{%d} " % m)

                elif (not gate.controls and not gate.targets):
                    # global gate
                    if ((self.reverse_states and n == self.N - 1) or
                            (not self.reverse_states and n == 0)):
                        col.append(r" \multigate{%d}{%s} " %
                                   (self.N - 1,
                                    _gate_label(gate.name, gate.arg_label)))
                    else:
                        col.append(r" \ghost{%s} " %
                                   (_gate_label(gate.name, gate.arg_label)))

                else:
                    col.append(r" \qw ")

            col.append(r" \qw ")
            rows.append(col)

        input_states = ["\lstick{\ket{" + x + "}}" if x is not None
                        else "" for x in self.input_states]

        code = ""
        n_iter = (reversed(range(self.N)) if self.reverse_states
                  else range(self.N))
        for n in n_iter:
            code += r" & %s" % input_states[n]
            for m in range(len(gates)):
                code += r" & %s" % rows[m][n]
            code += r" & \qw \\ " + "\n"

        return code

    def _repr_png_(self):
        return _latex_compile(self.latex_code(), format="png")

    def _repr_svg_(self):
        return _latex_compile(self.latex_code(), format="svg")

    @property
    def png(self):
        from IPython.display import Image
        return Image(self._repr_png_(), embed=True)

    @property
    def svg(self):
        from IPython.display import SVG
        return SVG(self._repr_svg_())

    def qasm(self):

        code = "# qasm code generated by QuTiP\n\n"

        for n in range(self.N):
            code += "\tqubit\tq%d\n" % n

        code += "\n"

        for gate in self.gates:
            code += "\t%s\t" % gate.name
            qtargets = ["q%d" %
                        t for t in gate.targets] if gate.targets else []
            qcontrols = (["q%d" % c for c in gate.controls] if gate.controls
                         else [])
            code += ",".join(qtargets + qcontrols)
            code += "\n"

        return code<|MERGE_RESOLUTION|>--- conflicted
+++ resolved
@@ -50,11 +50,7 @@
     """
     Representation of a quantum gate, with its required parametrs, and target
     and control qubits.
-<<<<<<< HEAD
-
-=======
-    
->>>>>>> f9999c9a
+
     Parameters
     ----------
     name : string
@@ -249,15 +245,9 @@
 
         Parameters
         ----------
-<<<<<<< HEAD
-        gate: string or :class:`qutip.Gate`
-            Gate name. If gate is an instance of :class:`qutip.Gate`, 
-            parameters are unpacked and added.
-=======
         gate: string or `Gate`
             Gate name. If gate is an instance of `Gate`, parameters are
             unpacked and added.
->>>>>>> f9999c9a
         targets: list
             Gate targets.
         controls: list
