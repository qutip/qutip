--- conflicted
+++ resolved
@@ -1031,11 +1031,7 @@
                 else:
                     raise ValueError(
                         "gate function takes at most one parameters.")
-<<<<<<< HEAD
-                self.U_list.append(expand_oper(
-=======
                 self.U_list.append(expand_operator(
->>>>>>> 5499559c
                         oper, N=self.N,
                         targets=gate.targets, dims=self.dims))
 
