import numbers
from collections.abc import Iterable
import numpy as np
from numpy.random import normal
from qutip.qobjevo import QobjEvo, EvoElement
from qutip.qip.gates import (
    expand_operator, _check_qubits_oper)
from qutip.qobj import Qobj
from qutip.operators import sigmaz, destroy, identity
from qutip.tensor import tensor


__all__ = ["CircuitNoise", "DecoherenceNoise", "RelaxationNoise",
           "ControlAmpNoise", "WhiteNoise", "UserNoise"]


def _dummy_qobjevo(dims, **kwargs):
    dummy = QobjEvo(tensor([identity(d) for d in dims]) * 0., **kwargs)
    return dummy


class CircuitNoise(object):
    """
    The base class representing noise in a circuit processor.
    The noise object can be added to `qutip.qip.CircuitProcessor` and
    contributes to the evolution.
    """
    def __init__(self):
        pass

    def _check_coeff_num(self, coeffs, ops_num):
        if len(coeffs) != ops_num:
            raise ValueError(
                "The length of coeffs is not {}".format(ops_num))


class DecoherenceNoise(CircuitNoise):
    """
    The decoherence noise in a circuit processor. It is defined the
    collapse operators.

    Parameters
    ----------
    c_ops : Qobj or list
        The collapse operators
    targets : int or list
        Index for the targets qubits
    coeffs : list
        A list of Hamiltonian coeffs.
        For available choice, see :class:`Qutip.QobjEvo`
    all_qubits : bool
        If c_ops contains only single qubits collapse operator,
        all_qubits=True will allow it to be applied to all qubits.
    """
    def __init__(self, c_ops, targets=None, coeffs=None, tlist=None,
                 all_qubits=False):
        if isinstance(c_ops, Qobj):
            self.c_ops = [c_ops]
        else:
            self.c_ops = c_ops
        self.coeffs = coeffs
        self.tlist = tlist
        self.targets = targets
        if all_qubits:
            if not all([c_op.dims == [[2], [2]] for c_op in self.c_ops]):
                raise ValueError(
                    "c_op is not a single qubit operator"
                    "and cannot be applied to all qubits")
        self.all_qubits = all_qubits

    def get_noise(self, N, dims=None):
        """
        Return the quantum objects representing the noise.

        Parameters
        ----------
        N : int
            The number of qubtis in the system
        tlist : array like
            A NumPy array specifies at which time the next amplitude of
            a pulse is to be applied.

        Returns
        -------
        qobjevo_list : list
            A list of :class:`qutip.Qobj` or :class:`qutip.QobjEvo`
            representing the decoherence noise.
        """
        if dims is None:
            dims = [2] * N
        qobj_list = []
        for i, c_op in enumerate(self.c_ops):
            if self.all_qubits:
                qobj_list += expand_operator(
                    oper=c_op, N=N, targets=self.targets, dims=dims,
                    cyclic_permutation=True)
            else:
                qobj_list.append(
                    expand_operator(oper=c_op, N=N, targets=self.targets,
                                dims=dims))
        # time-independent
        if self.coeffs is None:
            return qobj_list
        # time-dependent
        if self.tlist is None:
            raise ValueError("tlist is not given if noise is time-dependent.")
        qobjevo_list = []
        for i, temp in enumerate(qobj_list):
            self._check_coeff_num(self.coeffs, len(qobj_list))
            qobjevo_list.append(QobjEvo(
                [qobj_list[i], self.coeffs[i]],
                tlist=self.tlist))
        return qobjevo_list


class RelaxationNoise(CircuitNoise):
    """
    The decoherence on each qubit characterized by two time scales T1 and T2.

    Parameters
    ----------
    T1 : list or float
        Characterize the decoherence of amplitude damping for
        each qubit.
    T2 : list of float
        Characterize the decoherence of dephasing relaxation for
        each qubit.
    """
    def __init__(self, T1, T2):
        self.T1 = T1
        self.T2 = T2

    def _T_to_list(self, T, N):
        """
        Check if the relaxation time is valid

        Parameters
        ----------
        T : list of float
            The relaxation time
        N : int
            The number of qubits in the system

        Returns
        -------
        T : list
            The relaxation time in Python list form
        """
        if (isinstance(T, numbers.Real) and T > 0) or T is None:
            return [T] * N
        elif isinstance(T, Iterable) and len(T) == N:
            if all([isinstance(t, numbers.Real) and t > 0 for t in T]):
                return T
        else:
            raise ValueError(
                "Invalid relaxation time T={},"
                "either the length is not equal to the number of qubits, "
                "or T is not a positive number.".format(T))

    def get_noise(self, N, dims=None):
        """
        Return the quantum objects representing the noise.

        Parameters
        ----------
        N : int
            The number of qubtis in the system

        Returns
        -------
        qobjevo_list : list
            A list of :class:`qutip.Qobj` or :class:`qutip.QobjEvo`
            representing the decoherence noise.
        """
        if dims is None:
            dims = [2] * N
        self.T1 = self._T_to_list(self.T1, N)
        self.T2 = self._T_to_list(self.T2, N)
        if len(self.T1) != N or len(self.T2) != N:
            raise ValueError(
                "Length of T1 or T2 does not match N, "
                "len(T1)={}, len(T2)={}".format(
                    len(self.T1), len(self.T2)))
        qobjevo_list = []
        for qu_ind in range(N):
            T1 = self.T1[qu_ind]
            T2 = self.T2[qu_ind]
            if T1 is not None:
                qobjevo_list.append(
                    expand_operator(1/np.sqrt(T1) * destroy(2),
                                N, qu_ind, dims=dims))
            if T2 is not None:
                # Keep the total dephasing ~ exp(-t/T2)
                if T1 is not None:
                    if 2*T1 < T2:
                        raise ValueError(
                            "T1={}, T2={} does not fulfill "
                            "2*T1>T2".format(T1, T2))
                    T2_eff = 1./(1./T2-1./2./T1)
                else:
                    T2_eff = T2
                qobjevo_list.append(
                    expand_operator(1/np.sqrt(2*T2_eff) * sigmaz(),
                                N, qu_ind, dims=dims))
        return qobjevo_list


class ControlAmpNoise(CircuitNoise):
    """
    The noise in the amplitude of the control pulse.

    Parameters
    ----------
    ops : :class:`qutip.Qobj`
        The Hamiltonian representing the dynamics of the noise
    coeffs : list
        A list of Hamiltonian coeffs.
        For available choice, see :class:`Qutip.QobjEvo`
    targets : list or int
        The indices of qubits that are acted on
    cyclic_permutation : boolean
        If true, the Hamiltonian will be expanded for
            all cyclic permutation of target qubits
    """
<<<<<<< HEAD
    def __init__(self, ops, coeffs, targets=None, cyclic_permutation=False):
=======
    def __init__(self, ops, coeffs, targets=None,
                 cyclic_permutation=False):
>>>>>>> a6009101
        self.coeffs = coeffs
        if isinstance(ops, Qobj):
            self.ops = [ops]
        else:
            self.ops = ops
        self.targets = targets
        self.cyclic_permutation = cyclic_permutation

    def get_noise(self, N, proc_qobjevo=None, dims=None, tlist=None):
        """
        Return the quantum objects representing the noise.

        Parameters
        ----------
        N : int
            The number of qubtis in the system
        tlist : array like
            A NumPy array specifies at which time the next amplitude of
            a pulse is to be applied.
        proc_qobjevo : :class:`qutip.QobjEvo`
            If no operator is saved in the noise object, `proc_qobjevo`
            wil be used
            as operators, otherwise it is ignored.

        Returns
        -------
        noise_qobjevo : :class:`qutip.QobjEvo`
            A :class:`qutip.Qobj` representing the decoherence noise.
        """
        if dims is None:
            dims = [2] * N
        if tlist is None:
            tlist = proc_qobjevo.tlist

        # If new operators are given
        if self.ops is not None:
            if self.cyclic_permutation:
                ops = []
                for op in self.ops:
                    ops += expand_operator(
                        oper=op, N=N, targets=self.targets, dims=dims,
                        cyclic_permutation=True)
            else:
                ops = [
                    expand_operator(
                        oper=op, N=N, targets=self.targets, dims=dims)
                    for op in self.ops]

        # If no operators given, use operators in the processor
        elif proc_qobjevo is not None:
            # If there is a constant part
            if proc_qobjevo.cte.norm() > 1.e-15:
                ops = [proc_qobjevo.cte]
            else:
                ops = []
            ops += [ele.qobj for ele in proc_qobjevo.ops]
        else:
            raise ValueError(
                "No operators found.")

        noise_list = []
        for i, op in enumerate(ops):
            noise_list.append(
                QobjEvo([[op, self.coeffs[i]]], tlist=tlist))
        return sum(noise_list, _dummy_qobjevo(dims))


class WhiteNoise(ControlAmpNoise):
    """
    White gaussian noise in the amplitude of the control pulse.

    Parameters
    ----------
    mean : float
        Mean of the noise
    std : float
        Standard deviation of the noise
    ops : :class:`qutip.Qobj`
        The Hamiltonian representing the dynamics of the noise
    targets : list or int
        The indices of qubits that are acted on
    cyclic_permutation : boolean
        If true, the Hamiltonian will be expanded for
            all cyclic permutation of target qubits
    """
    # TODO add background or gauss
    def __init__(
            self, mean, std, dt=None, ops=None, targets=None,
            cyclic_permutation=False):
        super(WhiteNoise, self).__init__(
            ops, coeffs=None, targets=targets,
            cyclic_permutation=cyclic_permutation)
        self.mean = mean
        self.std = std
        self.dt = dt

    def get_noise(self, N, proc_qobjevo=None, dims=None):
        """
        Return the quantum objects representing the noise.

        Parameters
        ----------
        N : int
            The number of qubtis in the system
        tlist : array like
            A NumPy array specifies at which time the next amplitude of
            a pulse is to be applied.
        proc_qobjevo : :class:`qutip.QobjEvo`
            If no operator is saved in the noise object, `proc_qobjevo`
            wil be used
            as operators, otherwise it is ignored.

        Returns
        -------
        noise_qobjevo : :class:`qutip.QobjEvo`
            A :class:`qutip.Qobj` representing the decoherence noise.
        """
        if dims is None:
            dims = [2] * N
        tlist = proc_qobjevo.tlist
        if self.ops is not None:
            if self.cyclic_permutation:
                ops_num = len(self.ops) * N
            else:
                ops_num = len(self.ops)
        elif proc_qobjevo is not None:
            # +1 for the constant part in QobjEvo,
            # if no cte part the last coeff will be ignored
            ops_num = len(proc_qobjevo.ops) + 1
        if self.dt is not None:
            # TODO add test
            # create new tlist and random coeff
            num_rand = int(np.floor((tlist[-1]-tlist[0])/self.dt))+1
            self.coeffs = normal(
                self.mean, self.std, (ops_num, num_rand))
            tlist = (np.arange(0, self.dt*num_rand, self.dt)[:num_rand] +
                     tlist[0])
            # [:num_rand] for round of error like 0.2*6=1.2000000000002
        else:
            self.coeffs = normal(
                self.mean, self.std, (ops_num, len(tlist)))
        return super(WhiteNoise, self).get_noise(
            N, proc_qobjevo=proc_qobjevo, dims=dims, tlist=tlist)


class UserNoise(CircuitNoise):
    """
    Abstract class for user defined noise. To define a noise object,
    one could overwrite the constructor and the class method `get_noise`.
    """
    def get_noise(self, N, proc_qobjevo, dims=None):
        """
        Template method. To define a noise object,
        one should over write this method and
        return the unitary evolution part as a :class: `qutip.QobjEvo`
        and a list of collapse operators in the form of either
        :class: `qutip.QobjEvo` or :class: `qutip.Qobj`.

        Parameters
        ----------
        N : int
            The number of qubtis in the system
        tlist : array like
            A NumPy array specifies at which time the next amplitude of
            a pulse is to be applied.
        proc_qobjevo : :class:`qutip.QobjEvo`
            The object representing the ideal evolution in the processor

        Returns
        -------
        noise_qobjevo : :class:`qutip.QobjEvo`
            A :class:`qutip.Qobj` representing the decoherence noise.
        collapse_list : list
            A list of :class:`qutip.Qobj` or :class:`qutip.QobjEvo`
            representing the decoherence noise.
        """
        pass<|MERGE_RESOLUTION|>--- conflicted
+++ resolved
@@ -222,12 +222,8 @@
         If true, the Hamiltonian will be expanded for
             all cyclic permutation of target qubits
     """
-<<<<<<< HEAD
-    def __init__(self, ops, coeffs, targets=None, cyclic_permutation=False):
-=======
     def __init__(self, ops, coeffs, targets=None,
                  cyclic_permutation=False):
->>>>>>> a6009101
         self.coeffs = coeffs
         if isinstance(ops, Qobj):
             self.ops = [ops]
