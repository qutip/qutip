# -*- coding: utf-8 -*-
# @author: Alexander Pitchford
# @email1: agp1@aber.ac.uk
# @email2: alex.pitchford@gmail.com
# @organization: Aberystwyth University
# @supervisor: Daniel Burgarth

"""
Wrapper functions that will manage the creation of the objects,
build the configuration, and execute the algorithm required to optimise
a set of ctrl pulses for a given (quantum) system.
The fidelity error is some measure of distance of the system evolution
from the given target evolution in the time allowed for the evolution.
The functions minimise this fidelity error wrt the piecewise control
amplitudes in the timeslots

There are currently two quantum control pulse optmisations algorithms
implemented in this library. There are accessible through the methods
in this module. Both the algorithms use the scipy.optimize methods
to minimise the fidelity error with respect to to variables that define
the pulse.

GRAPE
-----
The default algorithm (as it was implemented here first) is GRAPE
GRadient Ascent Pulse Engineering [1][2]. It uses a gradient based method such
as BFGS to minimise the fidelity error. This makes convergence very quick
when an exact gradient can be calculated, but this limits the factors that can
taken into account in the fidelity.

CRAB
----
The CRAB [3][4] algorithm was developed at the University of Ulm.
In full it is the Chopped RAndom Basis algorithm.
The main difference is that it reduces the number of optimisation variables
by defining the control pulses by expansions of basis functions,
where the variables are the coefficients. Typically a Fourier series is chosen,
i.e. the variables are the Fourier coefficients.
Therefore it does not need to compute an explicit gradient.
By default it uses the Nelder-Mead method for fidelity error minimisation.

References
----------
1.  N Khaneja et. al.
    Optimal control of coupled spin dynamics: Design of NMR pulse sequences
    by gradient ascent algorithms. J. Magn. Reson. 172, 296–305 (2005).
2.  Shai Machnes et.al
    DYNAMO - Dynamic Framework for Quantum Optimal Control
    arXiv.1011.4874
3.  Doria, P., Calarco, T. & Montangero, S.
    Optimal Control Technique for Many-Body Quantum Dynamics.
    Phys. Rev. Lett. 106, 1–4 (2011).
4.  Caneva, T., Calarco, T. & Montangero, S.
    Chopped random-basis quantum optimization.
    Phys. Rev. A - At. Mol. Opt. Phys. 84, (2011).

"""
import numpy as np
import warnings

# QuTiP
from qutip.qobj import Qobj
import qutip.logging_utils as logging
logger = logging.get_logger()
# QuTiP control modules
import qutip.control.optimconfig as optimconfig
import qutip.control.dynamics as dynamics
import qutip.control.termcond as termcond
import qutip.control.optimizer as optimizer
import qutip.control.stats as stats
import qutip.control.errors as errors
import qutip.control.fidcomp as fidcomp
import qutip.control.propcomp as propcomp
import qutip.control.pulsegen as pulsegen
#import qutip.control.pulsegencrab as pulsegencrab

warnings.simplefilter('always', DeprecationWarning) #turn off filter
def _param_deprecation(message, stacklevel=3):
    """
    Issue deprecation warning
    Using stacklevel=3 will ensure message refers the function
    calling with the deprecated parameter,
    """
    warnings.warn(message, DeprecationWarning, stacklevel=stacklevel)

def _upper_safe(s):
    try:
        s = s.upper()
    except:
        pass
    return s

def optimize_pulse(
        drift, ctrls, initial, target,
        num_tslots=None, evo_time=None, tau=None,
        amp_lbound=None, amp_ubound=None,
        fid_err_targ=1e-10, min_grad=1e-10,
        max_iter=500, max_wall_time=180,
        alg='GRAPE', alg_params=None,
        optim_params=None, optim_method='DEF', method_params=None,
        optim_alg=None, max_metric_corr=None, accuracy_factor=None,
        dyn_type='GEN_MAT', dyn_params=None,
        prop_type='DEF', prop_params=None,
        fid_type='DEF', fid_params=None,
        phase_option=None, fid_err_scale_factor=None,
        tslot_type='DEF', tslot_params=None,
        amp_update_mode=None,
        init_pulse_type='DEF', init_pulse_params=None,
        pulse_scaling=1.0, pulse_offset=0.0,
        ramping_pulse_type=None, ramping_pulse_params=None,
        log_level=logging.NOTSET, out_file_ext=None, gen_stats=False):
    """
    Optimise a control pulse to minimise the fidelity error.  The dynamics of
    the system in any given timeslot are governed by the combined dynamics
    generator, i.e. the sum of the ``drift + ctrl_amp[j]*ctrls[j]``.

    The control pulse is an ``[n_ts, n_ctrls]`` array of piecewise amplitudes
    Starting from an initial (typically random) pulse, a multivariable
    optimisation algorithm attempts to determines the optimal values for the
    control pulse to minimise the fidelity error.  The fidelity error is some
    measure of distance of the system evolution from the given target evolution
    in the time allowed for the evolution.

    Parameters
    ----------
    drift : Qobj or list of Qobj
        The underlying dynamics generator of the system can provide list (of
        length ``num_tslots``) for time dependent drift.

    ctrls : List of Qobj or array like [num_tslots, evo_time]
        A list of control dynamics generators. These are scaled by the
        amplitudes to alter the overall dynamics.  Array-like input can be
        provided for time dependent control generators.

    initial : Qobj
        Starting point for the evolution.  Typically the identity matrix.

    target : Qobj
        Target transformation, e.g. gate or state, for the time evolution.

    num_tslots : integer or None
        Number of timeslots.  ``None`` implies that timeslots will be given in
        the tau array.

    evo_time : float or None
        Total time for the evolution.  ``None`` implies that timeslots will be
        given in the tau array.

    tau : array[num_tslots] of floats or None
        Durations for the timeslots.  If this is given then ``num_tslots`` and
        ``evo_time`` are derived from it.  ``None`` implies that timeslot
        durations will be equal and calculated as ``evo_time/num_tslots``.

<<<<<<< HEAD
    amp_lbound : float or list of floats or ndarray of floats
        lower boundaries for the control amplitudes
        Can be a scalar value applied to all controls
        or a list of bounds for each control
        or an ndarray of bounds for each control at each time slot

    amp_ubound : float or list of floats or ndarray of floats
        upper boundaries for the control amplitudes
        Can be a scalar value applied to all controls
        or a list of bounds for each control
        or an ndarray of bounds for each control at each time slot
=======
    amp_lbound : float or list of floats
        Lower boundaries for the control amplitudes.  Can be a scalar value
        applied to all controls or a list of bounds for each control.

    amp_ubound : float or list of floats
        Upper boundaries for the control amplitudes.  Can be a scalar value
        applied to all controls or a list of bounds for each control.
>>>>>>> a202a3e0

    fid_err_targ : float
        Fidelity error target. Pulse optimisation will terminate when the
        fidelity error falls below this value.

    mim_grad : float
        Minimum gradient. When the sum of the squares of the gradients wrt to
        the control amplitudes falls below this value, the optimisation
        terminates, assuming local minima.

    max_iter : integer
        Maximum number of iterations of the optimisation algorithm.

    max_wall_time : float
        Maximum allowed elapsed time for the  optimisation algorithm.

    alg : string
        Algorithm to use in pulse optimisation.  Options are:

        - 'GRAPE' (default) - GRadient Ascent Pulse Engineering
        - 'CRAB' - Chopped RAndom Basis

    alg_params : Dictionary
        Options that are specific to the algorithm see above.

    optim_params : Dictionary
        The key value pairs are the attribute name and value used to set
        attribute values.  Note: attributes are created if they do not exist
        already, and are overwritten if they do.  Note: ``method_params`` are
        applied afterwards and so may override these.

    optim_method : string
        A ``scipy.optimize.minimize`` method that will be used to optimise the
        pulse for minimum fidelity error.  Note that ``FMIN``, ``FMIN_BFGS`` &
        ``FMIN_L_BFGS_B`` will all result in calling these specific
        ``scipy.optimize methods``.  Note the ``LBFGSB`` is equivalent to
        ``FMIN_L_BFGS_B`` for backwards compatibility reasons.  Supplying DEF
        will given alg dependent result:

        - GRAPE - Default ``optim_method`` is ``FMIN_L_BFGS_B``
        - CRAB - Default ``optim_method`` is ``FMIN``

    method_params : dict
        Parameters for the ``optim_method``.  Note that where there is an
        attribute of the :obj:`~Optimizer` object or the termination_conditions
        matching the key that attribute. Otherwise, and in some case also, they
        are assumed to be method_options for the ``scipy.optimize.minimize``
        method.

    optim_alg : string
        Deprecated. Use ``optim_method``.

    max_metric_corr : integer
        Deprecated. Use ``method_params`` instead.

    accuracy_factor : float
        Deprecated. Use ``method_params`` instead.

    dyn_type : string
        Dynamics type, i.e. the type of matrix used to describe the dynamics.
        Options are ``UNIT``, ``GEN_MAT``, ``SYMPL`` (see :obj:`~Dynamics`
        classes for details).

    dyn_params : dict
        Parameters for the :obj:`~Dynamics` object.  The key value pairs are
        assumed to be attribute name value pairs.  They applied after the
        object is created.

    prop_type : string
        Propagator type i.e. the method used to calculate the propagators and
        propagator gradient for each timeslot options are DEF, APPROX, DIAG,
        FRECHET, AUG_MAT.  DEF will use the default for the specific
        ``dyn_type`` (see :obj:`~PropagatorComputer` classes for details).

    prop_params : dict
        Parameters for the :obj:`~PropagatorComputer` object.  The key value
        pairs are assumed to be attribute name value pairs.  They applied after
        the object is created.

    fid_type : string
        Fidelity error (and fidelity error gradient) computation method.
        Options are DEF, UNIT, TRACEDIFF, TD_APPROX.  DEF will use the default
        for the specific ``dyn_type`` (See :obj:`~FidelityComputer` classes for
        details).

    fid_params : dict
        Parameters for the :obj:`~FidelityComputer` object.  The key value
        pairs are assumed to be attribute name value pairs.  They applied after
        the object is created.

    phase_option : string
        Deprecated. Pass in ``fid_params`` instead.

    fid_err_scale_factor : float
        Deprecated. Use ``scale_factor`` key in ``fid_params`` instead.

    tslot_type : string
        Method for computing the dynamics generators, propagators and evolution
        in the timeslots.  Options: DEF, UPDATE_ALL, DYNAMIC.  UPDATE_ALL is
        the only one that currently works.  (See :obj:`~TimeslotComputer`
        classes for details.)

    tslot_params : dict
        Parameters for the :obj:`~TimeslotComputer` object.  The key value
        pairs are assumed to be attribute name value pairs.  They applied after
        the object is created.

    amp_update_mode : string
        Deprecated. Use ``tslot_type`` instead.

    init_pulse_type : string
        Type / shape of pulse(s) used to initialise the control amplitudes.
        Options (GRAPE) include: RND, LIN, ZERO, SINE, SQUARE, TRIANGLE, SAW.
        Default is RND.  (see :obj:`~PulseGen` classes for details.) For the
        CRAB the this the ``guess_pulse_type``.

    init_pulse_params : dict
        Parameters for the initial / guess pulse generator object.
        The key value pairs are assumed to be attribute name value pairs.
        They applied after the object is created.

    pulse_scaling : float
        Linear scale factor for generated initial / guess pulses.  By default
        initial pulses are generated with amplitudes in the range (-1.0, 1.0).
        These will be scaled by this parameter.

    pulse_offset : float
        Linear offset for the pulse. That is this value will be added to any
        initial / guess pulses generated.

    ramping_pulse_type : string
        Type of pulse used to modulate the control pulse.  It's intended use
        for a ramping modulation, which is often required in experimental
        setups.  This is only currently implemented in CRAB.  GAUSSIAN_EDGE was
        added for this purpose.

    ramping_pulse_params : dict
        Parameters for the ramping pulse generator object.  The key value pairs
        are assumed to be attribute name value pairs.  They applied after the
        object is created.

    log_level : integer
        Level of messaging output from the logger.  Options are attributes of
        :obj:`qutip.logging_utils`, in decreasing levels of messaging, are:
        DEBUG_INTENSE, DEBUG_VERBOSE, DEBUG, INFO, WARN, ERROR, CRITICAL.
        Anything WARN or above is effectively 'quiet' execution, assuming
        everything runs as expected.  The default NOTSET implies that the level
        will be taken from the QuTiP settings file, which by default is WARN.

    out_file_ext : string or None
        Files containing the initial and final control pulse amplitudes are
        saved to the current directory.  The default name will be postfixed
        with this extension.  Setting this to None will suppress the output of
        files.

    gen_stats : boolean
        If set to True then statistics for the optimisation run will be
        generated - accessible through attributes of the stats object.

    Returns
    -------
    opt : OptimResult
        Returns instance of :obj:`~OptimResult`, which has attributes giving
        the reason for termination, final fidelity error, final evolution final
        amplitudes, statistics etc.
    """
    if log_level == logging.NOTSET:
        log_level = logger.getEffectiveLevel()
    else:
        logger.setLevel(log_level)

    # The parameters types are checked in create_pulse_optimizer
    # so no need to do so here
    # However, the deprecation management is repeated here
    # so that the stack level is correct
    if not optim_alg is None:
        optim_method = optim_alg
        _param_deprecation(
            "The 'optim_alg' parameter is deprecated. "
            "Use 'optim_method' instead")

    if not max_metric_corr is None:
        if isinstance(method_params, dict):
            if not 'max_metric_corr' in method_params:
                 method_params['max_metric_corr'] = max_metric_corr
        else:
            method_params = {'max_metric_corr':max_metric_corr}
        _param_deprecation(
            "The 'max_metric_corr' parameter is deprecated. "
            "Use 'max_metric_corr' in method_params instead")

    if not accuracy_factor is None:
        if isinstance(method_params, dict):
            if not 'accuracy_factor' in method_params:
                 method_params['accuracy_factor'] = accuracy_factor
        else:
            method_params = {'accuracy_factor':accuracy_factor}
        _param_deprecation(
            "The 'accuracy_factor' parameter is deprecated. "
            "Use 'accuracy_factor' in method_params instead")

    # phase_option
    if not phase_option is None:
        if isinstance(fid_params, dict):
            if not 'phase_option' in fid_params:
                 fid_params['phase_option'] = phase_option
        else:
            fid_params = {'phase_option':phase_option}
        _param_deprecation(
            "The 'phase_option' parameter is deprecated. "
            "Use 'phase_option' in fid_params instead")

    # fid_err_scale_factor
    if not fid_err_scale_factor is None:
        if isinstance(fid_params, dict):
            if not 'fid_err_scale_factor' in fid_params:
                 fid_params['scale_factor'] = fid_err_scale_factor
        else:
            fid_params = {'scale_factor':fid_err_scale_factor}
        _param_deprecation(
            "The 'fid_err_scale_factor' parameter is deprecated. "
            "Use 'scale_factor' in fid_params instead")

    # amp_update_mode
    if not amp_update_mode is None:
        amp_update_mode_up = _upper_safe(amp_update_mode)
        if amp_update_mode_up == 'ALL':
            tslot_type = 'UPDATE_ALL'
        else:
            tslot_type = amp_update_mode
        _param_deprecation(
            "The 'amp_update_mode' parameter is deprecated. "
            "Use 'tslot_type' instead")

    optim = create_pulse_optimizer(
        drift, ctrls, initial, target,
        num_tslots=num_tslots, evo_time=evo_time, tau=tau,
        amp_lbound=amp_lbound, amp_ubound=amp_ubound,
        fid_err_targ=fid_err_targ, min_grad=min_grad,
        max_iter=max_iter, max_wall_time=max_wall_time,
        alg=alg, alg_params=alg_params, optim_params=optim_params,
        optim_method=optim_method, method_params=method_params,
        dyn_type=dyn_type, dyn_params=dyn_params,
        prop_type=prop_type, prop_params=prop_params,
        fid_type=fid_type, fid_params=fid_params,
        init_pulse_type=init_pulse_type, init_pulse_params=init_pulse_params,
        pulse_scaling=pulse_scaling, pulse_offset=pulse_offset,
        ramping_pulse_type=ramping_pulse_type,
        ramping_pulse_params=ramping_pulse_params,
        log_level=log_level, gen_stats=gen_stats)

    dyn = optim.dynamics

    dyn.init_timeslots()
    # Generate initial pulses for each control
    init_amps = np.zeros([dyn.num_tslots, dyn.num_ctrls])

    if alg == 'CRAB':
        for j in range(dyn.num_ctrls):
            pgen = optim.pulse_generator[j]
            pgen.init_pulse()
            init_amps[:, j] = pgen.gen_pulse(ctrl_index=j)
    else:
        pgen = optim.pulse_generator
        for j in range(dyn.num_ctrls):
<<<<<<< HEAD
            init_amps[:, j] = pgen.gen_pulse(ctrl_index=j)
    
=======
            init_amps[:, j] = pgen.gen_pulse()

>>>>>>> a202a3e0
    # Initialise the starting amplitudes
    dyn.initialize_controls(init_amps)

    if log_level <= logging.INFO:
        msg = "System configuration:\n"
        dg_name = "dynamics generator"
        if dyn_type == 'UNIT':
            dg_name = "Hamiltonian"
        if dyn.time_depend_drift:
            msg += "Initial drift {}:\n".format(dg_name)
            msg += str(dyn.drift_dyn_gen[0])
        else:
            msg += "Drift {}:\n".format(dg_name)
            msg += str(dyn.drift_dyn_gen)
        for j in range(dyn.num_ctrls):
            msg += "\nControl {} {}:\n".format(j+1, dg_name)
            msg += str(dyn.ctrl_dyn_gen[j])
        msg += "\nInitial state / operator:\n"
        msg += str(dyn.initial)
        msg += "\nTarget state / operator:\n"
        msg += str(dyn.target)
        logger.info(msg)

    if out_file_ext is not None:
        # Save initial amplitudes to a text file
        pulsefile = "ctrl_amps_initial_" + out_file_ext
        dyn.save_amps(pulsefile)
        if log_level <= logging.INFO:
            logger.info("Initial amplitudes output to file: " + pulsefile)

    # Start the optimisation
    result = optim.run_optimization()

    if out_file_ext is not None:
        # Save final amplitudes to a text file
        pulsefile = "ctrl_amps_final_" + out_file_ext
        dyn.save_amps(pulsefile)
        if log_level <= logging.INFO:
            logger.info("Final amplitudes output to file: " + pulsefile)

    return result

def optimize_pulse_unitary(
        H_d, H_c, U_0, U_targ,
        num_tslots=None, evo_time=None, tau=None,
        amp_lbound=None, amp_ubound=None,
        fid_err_targ=1e-10, min_grad=1e-10,
        max_iter=500, max_wall_time=180,
        alg='GRAPE', alg_params=None,
        optim_params=None, optim_method='DEF', method_params=None,
        optim_alg=None, max_metric_corr=None, accuracy_factor=None,
        phase_option='PSU',
        dyn_params=None, prop_params=None, fid_params=None,
        tslot_type='DEF', tslot_params=None,
        amp_update_mode=None,
        init_pulse_type='DEF', init_pulse_params=None,
        pulse_scaling=1.0, pulse_offset=0.0,
        ramping_pulse_type=None, ramping_pulse_params=None,
        log_level=logging.NOTSET, out_file_ext=None, gen_stats=False):

    """
    Optimise a control pulse to minimise the fidelity error, assuming that the
    dynamics of the system are generated by unitary operators.  This function
    is simply a wrapper for optimize_pulse, where the appropriate options for
    unitary dynamics are chosen and the parameter names are in the format
    familiar to unitary dynamics The dynamics of the system  in any given
    timeslot are governed by the combined Hamiltonian, i.e. the sum of the
    ``H_d + ctrl_amp[j]*H_c[j]`` The control pulse is an ``[n_ts, n_ctrls]``
    array of piecewise amplitudes Starting from an initial (typically random)
    pulse, a multivariable optimisation algorithm attempts to determines the
    optimal values for the control pulse to minimise the fidelity error The
    maximum fidelity for a unitary system is 1, i.e. when the time evolution
    resulting from the pulse is equivalent to the target.  And therefore the
    fidelity error is ``1 - fidelity``.

    Parameters
    ----------
    H_d : Qobj or list of Qobj
        Drift (aka system) the underlying Hamiltonian of the system can provide
        list (of length ``num_tslots``) for time dependent drift.

    H_c : List of Qobj or array like [num_tslots, evo_time]
        A list of control Hamiltonians. These are scaled by the amplitudes to
        alter the overall dynamics.  Array-like input can be provided for time
        dependent control generators.

    U_0 : Qobj
        Starting point for the evolution.  Typically the identity matrix.

    U_targ : Qobj
        Target transformation, e.g. gate or state, for the time evolution.

    num_tslots : integer or None
        Number of timeslots.  ``None`` implies that timeslots will be given in
        the tau array.

    evo_time : float or None
        Total time for the evolution.  ``None`` implies that timeslots will be
        given in the tau array.

    tau : array[num_tslots] of floats or None
        Durations for the timeslots.  If this is given then ``num_tslots`` and
        ``evo_time`` are derived from it.  ``None`` implies that timeslot
        durations will be equal and calculated as ``evo_time/num_tslots``.

<<<<<<< HEAD
    amp_lbound : float or list of floats or ndarray of floats
        lower boundaries for the control amplitudes
        Can be a scalar value applied to all controls
        or a list of bounds for each control
        or an ndarray of bounds for each control at each time slot

    amp_ubound : float or list of floats or ndarray of floats
        upper boundaries for the control amplitudes
        Can be a scalar value applied to all controls
        or a list of bounds for each control
        or an ndarray of bounds for each control at each time slot
=======
    amp_lbound : float or list of floats
        Lower boundaries for the control amplitudes.  Can be a scalar value
        applied to all controls or a list of bounds for each control.

    amp_ubound : float or list of floats
        Upper boundaries for the control amplitudes.  Can be a scalar value
        applied to all controls or a list of bounds for each control.
>>>>>>> a202a3e0

    fid_err_targ : float
        Fidelity error target. Pulse optimisation will terminate when the
        fidelity error falls below this value.

    mim_grad : float
        Minimum gradient. When the sum of the squares of the gradients wrt to
        the control amplitudes falls below this value, the optimisation
        terminates, assuming local minima.

    max_iter : integer
        Maximum number of iterations of the optimisation algorithm.

    max_wall_time : float
        Maximum allowed elapsed time for the optimisation algorithm.

    alg : string
        Algorithm to use in pulse optimisation.  Options are:

        - 'GRAPE' (default) - GRadient Ascent Pulse Engineering
        - 'CRAB' - Chopped RAndom Basis

    alg_params : Dictionary
        options that are specific to the algorithm see above

    optim_params : Dictionary
        The key value pairs are the attribute name and value used to set
        attribute values.  Note: attributes are created if they do not exist
        already, and are overwritten if they do.  Note: ``method_params`` are
        applied afterwards and so may override these.

    optim_method : string
        A ``scipy.optimize.minimize`` method that will be used to optimise the
        pulse for minimum fidelity error Note that ``FMIN``, ``FMIN_BFGS`` &
        ``FMIN_L_BFGS_B`` will all result in calling these specific
        scipy.optimize methods Note the ``LBFGSB`` is equivalent to
        ``FMIN_L_BFGS_B`` for backwards compatibility reasons.  Supplying
        ``DEF`` will given algorithm-dependent result:

        - GRAPE - Default ``optim_method`` is FMIN_L_BFGS_B
        - CRAB - Default ``optim_method`` is FMIN

    method_params : dict
        Parameters for the ``optim_method``.  Note that where there is an
        attribute of the :obj:`~Optimizer` object or the
        ``termination_conditions`` matching the key that attribute. Otherwise,
        and in some case also, they are assumed to be method_options for the
        ``scipy.optimize.minimize`` method.

    optim_alg : string
        Deprecated. Use ``optim_method``.

    max_metric_corr : integer
        Deprecated. Use ``method_params`` instead.

    accuracy_factor : float
        Deprecated. Use ``method_params`` instead.

    phase_option : string
        Determines how global phase is treated in fidelity calculations
        (``fid_type='UNIT'`` only). Options:

        - PSU - global phase ignored
        - SU - global phase included

    dyn_params : dict
        Parameters for the :obj:`~Dynamics` object.  The key value pairs are
        assumed to be attribute name value pairs.  They applied after the
        object is created.

    prop_params : dict
        Parameters for the :obj:`~PropagatorComputer` object.  The key value
        pairs are assumed to be attribute name value pairs.  They applied after
        the object is created.

    fid_params : dict
        Parameters for the :obj:`~FidelityComputer` object.  The key value
        pairs are assumed to be attribute name value pairs.  They applied after
        the object is created.

    tslot_type : string
        Method for computing the dynamics generators, propagators and evolution
        in the timeslots.  Options: ``DEF``, ``UPDATE_ALL``, ``DYNAMIC``.
        ``UPDATE_ALL`` is the only one that currently works.  (See
        :obj:`~TimeslotComputer` classes for details.)

    tslot_params : dict
        Parameters for the :obj:`~TimeslotComputer` object.  The key value
        pairs are assumed to be attribute name value pairs.  They applied after
        the object is created.

    amp_update_mode : string
        Deprecated. Use ``tslot_type`` instead.

    init_pulse_type : string
        Type / shape of pulse(s) used to initialise the control amplitudes.
        Options (GRAPE) include: RND, LIN, ZERO, SINE, SQUARE, TRIANGLE, SAW.
        DEF is RND.  (see :obj:`~PulseGen` classes for details.) For the CRAB
        the this the guess_pulse_type.

    init_pulse_params : dict
        Parameters for the initial / guess pulse generator object.  The key
        value pairs are assumed to be attribute name value pairs.  They applied
        after the object is created.

    pulse_scaling : float
        Linear scale factor for generated initial / guess pulses.  By default
        initial pulses are generated with amplitudes in the range (-1.0, 1.0).
        These will be scaled by this parameter.

    pulse_offset : float
        Linear offset for the pulse. That is this value will be added to any
        initial / guess pulses generated.

    ramping_pulse_type : string
        Type of pulse used to modulate the control pulse.  It's intended use
        for a ramping modulation, which is often required in experimental
        setups.  This is only currently implemented in CRAB.  GAUSSIAN_EDGE was
        added for this purpose.

    ramping_pulse_params : dict
        Parameters for the ramping pulse generator object.  The key value pairs
        are assumed to be attribute name value pairs.  They applied after the
        object is created.

    log_level : integer
        Level of messaging output from the logger.  Options are attributes of
        :obj:`qutip.logging_utils` in decreasing levels of messaging, are:
        DEBUG_INTENSE, DEBUG_VERBOSE, DEBUG, INFO, WARN, ERROR, CRITICAL
        Anything WARN or above is effectively 'quiet' execution, assuming
        everything runs as expected.  The default NOTSET implies that the level
        will be taken from the QuTiP settings file, which by default is WARN.

    out_file_ext : string or None
        Files containing the initial and final control pulse amplitudes are
        saved to the current directory.  The default name will be postfixed
        with this extension.  Setting this to ``None`` will suppress the output
        of files.

    gen_stats : boolean
        If set to ``True`` then statistics for the optimisation run will be
        generated - accessible through attributes of the stats object.

    Returns
    -------
    opt : OptimResult
        Returns instance of :obj:`~OptimResult`, which has attributes giving
        the reason for termination, final fidelity error, final evolution final
        amplitudes, statistics etc.
    """

    # parameters are checked in create pulse optimiser

    # The deprecation management is repeated here
    # so that the stack level is correct
    if not optim_alg is None:
        optim_method = optim_alg
        _param_deprecation(
            "The 'optim_alg' parameter is deprecated. "
            "Use 'optim_method' instead")

    if not max_metric_corr is None:
        if isinstance(method_params, dict):
            if not 'max_metric_corr' in method_params:
                 method_params['max_metric_corr'] = max_metric_corr
        else:
            method_params = {'max_metric_corr':max_metric_corr}
        _param_deprecation(
            "The 'max_metric_corr' parameter is deprecated. "
            "Use 'max_metric_corr' in method_params instead")

    if not accuracy_factor is None:
        if isinstance(method_params, dict):
            if not 'accuracy_factor' in method_params:
                 method_params['accuracy_factor'] = accuracy_factor
        else:
            method_params = {'accuracy_factor':accuracy_factor}
        _param_deprecation(
            "The 'accuracy_factor' parameter is deprecated. "
            "Use 'accuracy_factor' in method_params instead")

    # amp_update_mode
    if not amp_update_mode is None:
        amp_update_mode_up = _upper_safe(amp_update_mode)
        if amp_update_mode_up == 'ALL':
            tslot_type = 'UPDATE_ALL'
        else:
            tslot_type = amp_update_mode
        _param_deprecation(
            "The 'amp_update_mode' parameter is deprecated. "
            "Use 'tslot_type' instead")

    # phase_option is still valid for this method
    # pass it via the fid_params
    if not phase_option is None:
        if fid_params is None:
            fid_params = {'phase_option':phase_option}
        else:
            if not 'phase_option' in fid_params:
                fid_params['phase_option'] = phase_option


    return optimize_pulse(
            drift=H_d, ctrls=H_c, initial=U_0, target=U_targ,
            num_tslots=num_tslots, evo_time=evo_time, tau=tau,
            amp_lbound=amp_lbound, amp_ubound=amp_ubound,
            fid_err_targ=fid_err_targ, min_grad=min_grad,
            max_iter=max_iter, max_wall_time=max_wall_time,
            alg=alg, alg_params=alg_params, optim_params=optim_params,
            optim_method=optim_method, method_params=method_params,
            dyn_type='UNIT', dyn_params=dyn_params,
            prop_params=prop_params, fid_params=fid_params,
            init_pulse_type=init_pulse_type, init_pulse_params=init_pulse_params,
            pulse_scaling=pulse_scaling, pulse_offset=pulse_offset,
            ramping_pulse_type=ramping_pulse_type,
            ramping_pulse_params=ramping_pulse_params,
            log_level=log_level, out_file_ext=out_file_ext,
            gen_stats=gen_stats)

def opt_pulse_crab(
        drift, ctrls, initial, target,
        num_tslots=None, evo_time=None, tau=None,
        amp_lbound=None, amp_ubound=None,
        fid_err_targ=1e-5,
        max_iter=500, max_wall_time=180,
        alg_params=None,
        num_coeffs=None, init_coeff_scaling=1.0,
        optim_params=None, optim_method='fmin', method_params=None,
        dyn_type='GEN_MAT', dyn_params=None,
        prop_type='DEF', prop_params=None,
        fid_type='DEF', fid_params=None,
        tslot_type='DEF', tslot_params=None,
        guess_pulse_type=None, guess_pulse_params=None,
        guess_pulse_scaling=1.0, guess_pulse_offset=0.0,
        guess_pulse_action='MODULATE',
        ramping_pulse_type=None, ramping_pulse_params=None,
        log_level=logging.NOTSET, out_file_ext=None, gen_stats=False):
    """
    Optimise a control pulse to minimise the fidelity error.
    The dynamics of the system in any given timeslot are governed
    by the combined dynamics generator,
    i.e. the sum of the drift+ctrl_amp[j]*ctrls[j]
    The control pulse is an [n_ts, n_ctrls] array of piecewise amplitudes.
    The CRAB algorithm uses basis function coefficents as the variables to
    optimise. It does NOT use any gradient function.
    A multivariable optimisation algorithm attempts to determines the
    optimal values for the control pulse to minimise the fidelity error
    The fidelity error is some measure of distance of the system evolution
    from the given target evolution in the time allowed for the evolution.

    Parameters
    ----------
    drift : Qobj or list of Qobj
        the underlying dynamics generator of the system
        can provide list (of length num_tslots) for time dependent drift

    ctrls : List of Qobj or array like [num_tslots, evo_time]
        a list of control dynamics generators. These are scaled by
        the amplitudes to alter the overall dynamics
        Array like imput can be provided for time dependent control generators

    initial : Qobj
        Starting point for the evolution.  Typically the identity matrix.

    target : Qobj
        Target transformation, e.g. gate or state, for the time evolution.

    num_tslots : integer or None
        Number of timeslots.  ``None`` implies that timeslots will be given in
        the tau array.

    evo_time : float or None
        Total time for the evolution.  ``None`` implies that timeslots will be
        given in the tau array.

    tau : array[num_tslots] of floats or None
        Durations for the timeslots.  If this is given then ``num_tslots`` and
        ``evo_time`` are dervived from it.
        ``None`` implies that timeslot durations will be equal and calculated
        as ``evo_time/num_tslots``.

    amp_lbound : float or list of floats
        Lower boundaries for the control amplitudes.  Can be a scalar value
        applied to all controls or a list of bounds for each control.

    amp_ubound : float or list of floats
        Upper boundaries for the control amplitudes.  Can be a scalar value
        applied to all controls or a list of bounds for each control.

    fid_err_targ : float
        Fidelity error target. Pulse optimisation will terminate when the
        fidelity error falls below this value.

    max_iter : integer
        Maximum number of iterations of the optimisation algorithm.

    max_wall_time : float
        Maximum allowed elapsed time for the  optimisation algorithm.

    alg_params : Dictionary
        Options that are specific to the algorithm see above.

    optim_params : Dictionary
        The key value pairs are the attribute name and value used to set
        attribute values.  Note: attributes are created if they do not exist
        already, and are overwritten if they do.  Note: method_params are
        applied afterwards and so may override these.

    coeff_scaling : float
        Linear scale factor for the random basis coefficients.  By default
        these range from -1.0 to 1.0.  Note this is overridden by alg_params
        (if given there).

    num_coeffs : integer
        Number of coefficients used for each basis function.  Note this is
        calculated automatically based on the dimension of the dynamics if not
        given. It is crucial to the performane of the algorithm that it is set
        as low as possible, while still giving high enough frequencies.  Note
        this is overridden by alg_params (if given there).

    optim_method : string
        Multi-variable optimisation method.  The only tested options are 'fmin'
        and 'Nelder-mead'.  In theory any non-gradient method implemented in
        scipy.optimize.mininize could be used.

    method_params : dict
        Parameters for the optim_method.  Note that where there is an attribute
        of the :obj:`~Optimizer` object or the termination_conditions matching
        the key that attribute. Otherwise, and in some case also, they are
        assumed to be method_options for the ``scipy.optimize.minimize``
        method.  The commonly used parameter are:

        - xtol - limit on variable change for convergence
        - ftol - limit on fidelity error change for convergence

    dyn_type : string
        Dynamics type, i.e. the type of matrix used to describe the dynamics.
        Options are UNIT, GEN_MAT, SYMPL (see Dynamics classes for details).

    dyn_params : dict
        Parameters for the Dynamics object.  The key value pairs are assumed to
        be attribute name value pairs.  They applied after the object is
        created.

    prop_type : string
        Propagator type i.e. the method used to calculate the propagtors and
        propagtor gradient for each timeslot options are DEF, APPROX, DIAG,
        FRECHET, AUG_MAT DEF will use the default for the specific dyn_type
        (see :obj:`~PropagatorComputer` classes for details).

    prop_params : dict
        Parameters for the :obj:`~PropagatorComputer` object.  The key value
        pairs are assumed to be attribute name value pairs.  They applied after
        the object is created.

    fid_type : string
        Fidelity error (and fidelity error gradient) computation method.
        Options are DEF, UNIT, TRACEDIFF, TD_APPROX.  DEF will use the default
        for the specific dyn_type.  (See :obj:`~FidelityComputer` classes for
        details).

    fid_params : dict
        Parameters for the :obj:`~FidelityComputer` object.  The key value
        pairs are assumed to be attribute name value pairs.  They applied after
        the object is created.

    tslot_type : string
        Method for computing the dynamics generators, propagators and evolution
        in the timeslots.  Options: DEF, UPDATE_ALL, DYNAMIC UPDATE_ALL is the
        only one that currently works.  (See :obj:`~TimeslotComputer` classes
        for details).

    tslot_params : dict
        Parameters for the :obj:`~TimeslotComputer` object.  The key value
        pairs are assumed to be attribute name value pairs.  They applied after
        the object is created.

    guess_pulse_type : string, default None
        Type / shape of pulse(s) used modulate the control amplitudes.
        Options include: RND, LIN, ZERO, SINE, SQUARE, TRIANGLE, SAW, GAUSSIAN.

    guess_pulse_params : dict
        Parameters for the guess pulse generator object.  The key value pairs
        are assumed to be attribute name value pairs.  They applied after the
        object is created.

    guess_pulse_action : string, default 'MODULATE'
        Determines how the guess pulse is applied to the pulse generated by the
        basis expansion.  Options are: MODULATE, ADD.

    pulse_scaling : float
        Linear scale factor for generated guess pulses.  By default initial
        pulses are generated with amplitudes in the range (-1.0, 1.0). These
        will be scaled by this parameter.

    pulse_offset : float
        Linear offset for the pulse. That is this value will be added to any
        guess pulses generated.

    ramping_pulse_type : string
        Type of pulse used to modulate the control pulse.  It's intended use
        for a ramping modulation, which is often required in experimental
        setups.  This is only currently implemented in CRAB.  GAUSSIAN_EDGE was
        added for this purpose.

    ramping_pulse_params : dict
        Parameters for the ramping pulse generator object.  The key value pairs
        are assumed to be attribute name value pairs.  They applied after the
        object is created.

    log_level : integer
        level of messaging output from the logger.  Options are attributes of
        :obj:`qutip.logging_utils`, in decreasing levels of messaging, are:
        DEBUG_INTENSE, DEBUG_VERBOSE, DEBUG, INFO, WARN, ERROR, CRITICAL
        Anything WARN or above is effectively 'quiet' execution, assuming
        everything runs as expected.  The default NOTSET implies that the level
        will be taken from the QuTiP settings file, which by default is WARN.

    out_file_ext : string or None
        Files containing the initial and final control pulse.  Amplitudes are
        saved to the current directory.  The default name will be postfixed
        with this extension.  Setting this to ``None`` will suppress the output
        of files.

    gen_stats : boolean
        If set to ``True`` then statistics for the optimisation run will be
        generated - accessible through attributes of the stats object.

    Returns
    -------
    opt : OptimResult
        Returns instance of OptimResult, which has attributes giving the
        reason for termination, final fidelity error, final evolution
        final amplitudes, statistics etc
    """

    # The parameters are checked in create_pulse_optimizer
    # so no need to do so here

    if log_level == logging.NOTSET:
        log_level = logger.getEffectiveLevel()
    else:
        logger.setLevel(log_level)

    # build the algorithm options
    if not isinstance(alg_params, dict):
        alg_params = {'num_coeffs': num_coeffs,
                      'init_coeff_scaling': init_coeff_scaling}
    else:
        if (num_coeffs is not None and
            not 'num_coeffs' in alg_params):
            alg_params['num_coeffs'] = num_coeffs
        if (init_coeff_scaling is not None and
            not 'init_coeff_scaling' in alg_params):
            alg_params['init_coeff_scaling'] = init_coeff_scaling

    # Build the guess pulse options
    # Any options passed in the guess_pulse_params take precedence
    # over the parameter values.
    if guess_pulse_type:
        if not isinstance(guess_pulse_params, dict):
            guess_pulse_params = {}
        if (guess_pulse_scaling is not None and
            not 'scaling' in guess_pulse_params):
            guess_pulse_params['scaling'] = guess_pulse_scaling
        if (guess_pulse_offset is not None and
            not 'offset' in guess_pulse_params):
            guess_pulse_params['offset'] = guess_pulse_offset
        if (guess_pulse_action is not None and
            not 'pulse_action' in guess_pulse_params):
            guess_pulse_params['pulse_action'] = guess_pulse_action

    return optimize_pulse(
        drift, ctrls, initial, target,
        num_tslots=num_tslots, evo_time=evo_time, tau=tau,
        amp_lbound=amp_lbound, amp_ubound=amp_ubound,
        fid_err_targ=fid_err_targ, min_grad=0.0,
        max_iter=max_iter, max_wall_time=max_wall_time,
        alg='CRAB', alg_params=alg_params, optim_params=optim_params,
        optim_method=optim_method, method_params=method_params,
        dyn_type=dyn_type, dyn_params=dyn_params,
        prop_type=prop_type, prop_params=prop_params,
        fid_type=fid_type, fid_params=fid_params,
        tslot_type=tslot_type, tslot_params=tslot_params,
        init_pulse_type=guess_pulse_type,
        init_pulse_params=guess_pulse_params,
        ramping_pulse_type=ramping_pulse_type,
        ramping_pulse_params=ramping_pulse_params,
        log_level=log_level, out_file_ext=out_file_ext, gen_stats=gen_stats)

def opt_pulse_crab_unitary(
        H_d, H_c, U_0, U_targ,
        num_tslots=None, evo_time=None, tau=None,
        amp_lbound=None, amp_ubound=None,
        fid_err_targ=1e-5,
        max_iter=500, max_wall_time=180,
        alg_params=None,
        num_coeffs=None, init_coeff_scaling=1.0,
        optim_params=None, optim_method='fmin', method_params=None,
        phase_option='PSU',
        dyn_params=None, prop_params=None, fid_params=None,
        tslot_type='DEF', tslot_params=None,
        guess_pulse_type=None, guess_pulse_params=None,
        guess_pulse_scaling=1.0, guess_pulse_offset=0.0,
        guess_pulse_action='MODULATE',
        ramping_pulse_type=None, ramping_pulse_params=None,
        log_level=logging.NOTSET, out_file_ext=None, gen_stats=False):
    """
    Optimise a control pulse to minimise the fidelity error, assuming that the
    dynamics of the system are generated by unitary operators.  This function
    is simply a wrapper for optimize_pulse, where the appropriate options for
    unitary dynamics are chosen and the parameter names are in the format
    familiar to unitary dynamics.  The dynamics of the system  in any given
    timeslot are governed by the combined Hamiltonian, i.e. the sum of the
    ``H_d + ctrl_amp[j]*H_c[j]`` The control pulse is an ``[n_ts, n_ctrls]``
    array of piecewise amplitudes.

    The CRAB algorithm uses basis function coefficents as the variables to
    optimise. It does NOT use any gradient function.  A multivariable
    optimisation algorithm attempts to determines the optimal values for the
    control pulse to minimise the fidelity error.  The fidelity error is some
    measure of distance of the system evolution from the given target evolution
    in the time allowed for the evolution.

    Parameters
    ----------

    H_d : Qobj or list of Qobj
        Drift (aka system) the underlying Hamiltonian of the system can provide
        list (of length num_tslots) for time dependent drift.

    H_c : List of Qobj or array like [num_tslots, evo_time]
        A list of control Hamiltonians. These are scaled by the amplitudes to
        alter the overall dynamics.  Array like imput can be provided for time
        dependent control generators.

    U_0 : Qobj
        Starting point for the evolution.  Typically the identity matrix.

    U_targ : Qobj
        Target transformation, e.g. gate or state, for the time evolution.

    num_tslots : integer or None
        Number of timeslots.  ``None`` implies that timeslots will be given in
        the tau array.

    evo_time : float or None
        Total time for the evolution.  ``None`` implies that timeslots will be
        given in the tau array.

    tau : array[num_tslots] of floats or None
        Durations for the timeslots.  If this is given then ``num_tslots`` and
        ``evo_time`` are derived from it.  ``None`` implies that timeslot
        durations will be equal and calculated as ``evo_time/num_tslots``.

    amp_lbound : float or list of floats
        Lower boundaries for the control amplitudes.  Can be a scalar value
        applied to all controls or a list of bounds for each control.

    amp_ubound : float or list of floats
        Upper boundaries for the control amplitudes.  Can be a scalar value
        applied to all controls or a list of bounds for each control.

    fid_err_targ : float
        Fidelity error target. Pulse optimisation will terminate when the
        fidelity error falls below this value.

    max_iter : integer
        Maximum number of iterations of the optimisation algorithm.

    max_wall_time : float
        Maximum allowed elapsed time for the optimisation algorithm.

    alg_params : Dictionary
        Options that are specific to the algorithm see above.

    optim_params : Dictionary
        The key value pairs are the attribute name and value used to set
        attribute values.  Note: attributes are created if they do not exist
        already, and are overwritten if they do.  Note: ``method_params`` are
        applied afterwards and so may override these.

    coeff_scaling : float
        Linear scale factor for the random basis coefficients.  By default
        these range from -1.0 to 1.0.  Note this is overridden by
        ``alg_params`` (if given there).

    num_coeffs : integer
        Number of coefficients used for each basis function.  Note this is
        calculated automatically based on the dimension of the dynamics if not
        given. It is crucial to the performance of the algorithm that it is set
        as low as possible, while still giving high enough frequencies.  Note
        this is overridden by ``alg_params`` (if given there).

    optim_method : string
        Multi-variable optimisation method.  The only tested options are 'fmin'
        and 'Nelder-mead'.  In theory any non-gradient method implemented in
        ``scipy.optimize.minimize`` could be used.

    method_params : dict
        Parameters for the ``optim_method``.  Note that where there is an
        attribute of the :obj:`~Optimizer` object or the termination_conditions
        matching the key that attribute. Otherwise, and in some case also, they
        are assumed to be method_options for the ``scipy.optimize.minimize``
        method.  The commonly used parameter are:

        - xtol - limit on variable change for convergence
        - ftol - limit on fidelity error change for convergence

    phase_option : string
        Determines how global phase is treated in fidelity calculations
        (``fid_type='UNIT'`` only). Options:

        - PSU - global phase ignored
        - SU - global phase included

    dyn_params : dict
        Parameters for the :obj:`~Dynamics` object.  The key value pairs are
        assumed to be attribute name value pairs.  They applied after the
        object is created.

    prop_params : dict
        Parameters for the :obj:`~PropagatorComputer` object.  The key value
        pairs are assumed to be attribute name value pairs.  They applied after
        the object is created.

    fid_params : dict
        Parameters for the :obj:`~FidelityComputer` object.  The key value
        pairs are assumed to be attribute name value pairs.  They applied after
        the object is created.

    tslot_type : string
        Method for computing the dynamics generators, propagators and evolution
        in the timeslots.  Options: DEF, UPDATE_ALL, DYNAMIC.  UPDATE_ALL is
        the only one that currently works.  (See :obj:`~TimeslotComputer`
        classes for details).

    tslot_params : dict
        Parameters for the :obj:`~TimeslotComputer` object The key value pairs
        are assumed to be attribute name value pairs. They applied after the
        object is created.

    guess_pulse_type : string, optional
        Type / shape of pulse(s) used modulate the control amplitudes.
        Options include: RND, LIN, ZERO, SINE, SQUARE, TRIANGLE, SAW, GAUSSIAN.

    guess_pulse_params : dict
        Parameters for the guess pulse generator object.  The key value pairs
        are assumed to be attribute name value pairs.  They applied after the
        object is created.

    guess_pulse_action : string, 'MODULATE'
        Determines how the guess pulse is applied to the pulse generated by the
        basis expansion.  Options are: MODULATE, ADD.

    pulse_scaling : float
        Linear scale factor for generated guess pulses.  By default initial
        pulses are generated with amplitudes in the range (-1.0, 1.0). These
        will be scaled by this parameter.

    pulse_offset : float
        Linear offset for the pulse. That is this value will be added to any
        guess pulses generated.

    ramping_pulse_type : string
        Type of pulse used to modulate the control pulse.  It's intended use
        for a ramping modulation, which is often required in experimental
        setups.  This is only currently implemented in CRAB.  GAUSSIAN_EDGE was
        added for this purpose.

    ramping_pulse_params : dict
        Parameters for the ramping pulse generator object.  The key value pairs
        are assumed to be attribute name value pairs.  They applied after the
        object is created.

    log_level : integer
        Level of messaging output from the logger.  Options are attributes of
        :obj:`qutip.logging_utils`, in decreasing levels of messaging, are:
        DEBUG_INTENSE, DEBUG_VERBOSE, DEBUG, INFO, WARN, ERROR, CRITICAL.
        Anything WARN or above is effectively 'quiet' execution, assuming
        everything runs as expected.  The default NOTSET implies that the level
        will be taken from the QuTiP settings file, which by default is WARN.

    out_file_ext : string or None
        Files containing the initial and final control pulse amplitudes are
        saved to the current directory.  The default name will be postfixed
        with this extension.  Setting this to None will suppress the output of
        files.

    gen_stats : boolean
        If set to ``True`` then statistics for the optimisation run will be
        generated - accessible through attributes of the stats object.

    Returns
    -------
    opt : OptimResult
        Returns instance of :obj:`~OptimResult`, which has attributes giving
        the reason for termination, final fidelity error, final evolution final
        amplitudes, statistics etc.
    """

    # The parameters are checked in create_pulse_optimizer
    # so no need to do so here

    if log_level == logging.NOTSET:
        log_level = logger.getEffectiveLevel()
    else:
        logger.setLevel(log_level)

    # build the algorithm options
    if not isinstance(alg_params, dict):
        alg_params = {'num_coeffs':num_coeffs,
                       'init_coeff_scaling':init_coeff_scaling}
    else:
        if (num_coeffs is not None and
            not 'num_coeffs' in alg_params):
            alg_params['num_coeffs'] = num_coeffs
        if (init_coeff_scaling is not None and
            not 'init_coeff_scaling' in alg_params):
            alg_params['init_coeff_scaling'] = init_coeff_scaling

    # Build the guess pulse options
    # Any options passed in the guess_pulse_params take precedence
    # over the parameter values.
    if guess_pulse_type:
        if not isinstance(guess_pulse_params, dict):
            guess_pulse_params = {}
        if (guess_pulse_scaling is not None and
            not 'scaling' in guess_pulse_params):
            guess_pulse_params['scaling'] = guess_pulse_scaling
        if (guess_pulse_offset is not None and
            not 'offset' in guess_pulse_params):
            guess_pulse_params['offset'] = guess_pulse_offset
        if (guess_pulse_action is not None and
            not 'pulse_action' in guess_pulse_params):
            guess_pulse_params['pulse_action'] = guess_pulse_action

    return optimize_pulse_unitary(
        H_d, H_c, U_0, U_targ,
        num_tslots=num_tslots, evo_time=evo_time, tau=tau,
        amp_lbound=amp_lbound, amp_ubound=amp_ubound,
        fid_err_targ=fid_err_targ, min_grad=0.0,
        max_iter=max_iter, max_wall_time=max_wall_time,
        alg='CRAB', alg_params=alg_params, optim_params=optim_params,
        optim_method=optim_method, method_params=method_params,
        phase_option=phase_option,
        dyn_params=dyn_params, prop_params=prop_params, fid_params=fid_params,
        tslot_type=tslot_type, tslot_params=tslot_params,
        init_pulse_type=guess_pulse_type,
        init_pulse_params=guess_pulse_params,
        ramping_pulse_type=ramping_pulse_type,
        ramping_pulse_params=ramping_pulse_params,
        log_level=log_level, out_file_ext=out_file_ext, gen_stats=gen_stats)

def create_pulse_optimizer(
        drift, ctrls, initial, target,
        num_tslots=None, evo_time=None, tau=None,
        amp_lbound=None, amp_ubound=None,
        fid_err_targ=1e-10, min_grad=1e-10,
        max_iter=500, max_wall_time=180,
        alg='GRAPE', alg_params=None,
        optim_params=None, optim_method='DEF', method_params=None,
        optim_alg=None, max_metric_corr=None, accuracy_factor=None,
        dyn_type='GEN_MAT', dyn_params=None,
        prop_type='DEF', prop_params=None,
        fid_type='DEF', fid_params=None,
        phase_option=None, fid_err_scale_factor=None,
        tslot_type='DEF', tslot_params=None,
        amp_update_mode=None,
        init_pulse_type='DEF', init_pulse_params=None,
        pulse_scaling=1.0, pulse_offset=0.0,
        ramping_pulse_type=None, ramping_pulse_params=None,
        log_level=logging.NOTSET, gen_stats=False):

    """
    Generate the objects of the appropriate subclasses required for the pulse
    optmisation based on the parameters given Note this method may be
    preferable to calling optimize_pulse if more detailed configuration is
    required before running the optmisation algorthim, or the algorithm will be
    run many times, for instances when trying to finding global the optimum or
    minimum time optimisation

    Parameters
    ----------
    drift : Qobj or list of Qobj
        The underlying dynamics generator of the system can provide list (of
        length num_tslots) for time dependent drift.

    ctrls : List of Qobj or array like [num_tslots, evo_time]
        A list of control dynamics generators. These are scaled by the
        amplitudes to alter the overall dynamics.  Array-like input can be
        provided for time dependent control generators.

    initial : Qobj
        Starting point for the evolution.  Typically the identity matrix.

    target : Qobj
        Target transformation, e.g. gate or state, for the time evolution.

    num_tslots : integer or None
        Number of timeslots.  ``None`` implies that timeslots will be given in
        the tau array.

    evo_time : float or None
        Total time for the evolution.  ``None`` implies that timeslots will be
        given in the tau array.

    tau : array[num_tslots] of floats or None
        Durations for the timeslots.  If this is given then ``num_tslots`` and
        ``evo_time`` are dervived from it.  ``None`` implies that timeslot
        durations will be equal and calculated as ``evo_time/num_tslots``.

<<<<<<< HEAD
    amp_lbound : float or list of floats or ndarray of floats
        lower boundaries for the control amplitudes
        Can be a scalar value applied to all controls
        or a list of bounds for each control
        or an ndarray of bounds for each control at each time slot

    amp_ubound : float or list of floats or ndarray of floats
        upper boundaries for the control amplitudes
        Can be a scalar value applied to all controls
        or a list of bounds for each control
        or an ndarray of bounds for each control at each time slot
=======
    amp_lbound : float or list of floats
        Lower boundaries for the control amplitudes.  Can be a scalar value
        applied to all controls or a list of bounds for each control.

    amp_ubound : float or list of floats
        Upper boundaries for the control amplitudes.  Can be a scalar value
        applied to all controls or a list of bounds for each control.
>>>>>>> a202a3e0

    fid_err_targ : float
        Fidelity error target. Pulse optimisation will terminate when the
        fidelity error falls below this value.

    mim_grad : float
        Minimum gradient. When the sum of the squares of the gradients wrt to
        the control amplitudes falls below this value, the optimisation
        terminates, assuming local minima.

    max_iter : integer
        Maximum number of iterations of the optimisation algorithm.

    max_wall_time : float
        Maximum allowed elapsed time for the optimisation algorithm.

    alg : string
        Algorithm to use in pulse optimisation.
        Options are:

        - 'GRAPE' (default) - GRadient Ascent Pulse Engineering
        - 'CRAB' - Chopped RAndom Basis

    alg_params : Dictionary
        options that are specific to the algorithm see above

    optim_params : Dictionary
        The key value pairs are the attribute name and value used to set
        attribute values.  Note: attributes are created if they do not exist
        already, and are overwritten if they do.  Note: method_params are
        applied afterwards and so may override these.

    optim_method : string
        a scipy.optimize.minimize method that will be used to optimise
        the pulse for minimum fidelity error
        Note that FMIN, FMIN_BFGS & FMIN_L_BFGS_B will all result
        in calling these specific scipy.optimize methods
        Note the LBFGSB is equivalent to FMIN_L_BFGS_B for backwards
        capatibility reasons.
        Supplying DEF will given alg dependent result:

        - GRAPE - Default optim_method is FMIN_L_BFGS_B
        - CRAB - Default optim_method is Nelder-Mead

    method_params : dict
        Parameters for the optim_method.
        Note that where there is an attribute of the
        Optimizer object or the termination_conditions matching the key
        that attribute. Otherwise, and in some case also,
        they are assumed to be method_options
        for the scipy.optimize.minimize method.

    optim_alg : string
        Deprecated. Use optim_method.

    max_metric_corr : integer
        Deprecated. Use method_params instead

    accuracy_factor : float
        Deprecated. Use method_params instead

    dyn_type : string
        Dynamics type, i.e. the type of matrix used to describe
        the dynamics. Options are UNIT, GEN_MAT, SYMPL
        (see Dynamics classes for details)

    dyn_params : dict
        Parameters for the Dynamics object
        The key value pairs are assumed to be attribute name value pairs
        They applied after the object is created

    prop_type : string
        Propagator type i.e. the method used to calculate the
        propagtors and propagtor gradient for each timeslot
        options are DEF, APPROX, DIAG, FRECHET, AUG_MAT
        DEF will use the default for the specific dyn_type
        (see PropagatorComputer classes for details)

    prop_params : dict
        Parameters for the PropagatorComputer object
        The key value pairs are assumed to be attribute name value pairs
        They applied after the object is created

    fid_type : string
        Fidelity error (and fidelity error gradient) computation method
        Options are DEF, UNIT, TRACEDIFF, TD_APPROX
        DEF will use the default for the specific dyn_type
        (See FidelityComputer classes for details)

    fid_params : dict
        Parameters for the FidelityComputer object
        The key value pairs are assumed to be attribute name value pairs
        They applied after the object is created

    phase_option : string
        Deprecated. Pass in fid_params instead.

    fid_err_scale_factor : float
        Deprecated. Use scale_factor key in fid_params instead.

    tslot_type : string
        Method for computing the dynamics generators, propagators and
        evolution in the timeslots.
        Options: DEF, UPDATE_ALL, DYNAMIC
        UPDATE_ALL is the only one that currently works
        (See TimeslotComputer classes for details)

    tslot_params : dict
        Parameters for the TimeslotComputer object
        The key value pairs are assumed to be attribute name value pairs
        They applied after the object is created

    amp_update_mode : string
        Deprecated. Use tslot_type instead.

    init_pulse_type : string
        type / shape of pulse(s) used to initialise the
        the control amplitudes.
        Options (GRAPE) include:

            RND, LIN, ZERO, SINE, SQUARE, TRIANGLE, SAW
            DEF is RND

        (see PulseGen classes for details)
        For the CRAB the this the guess_pulse_type.

    init_pulse_params : dict
        Parameters for the initial / guess pulse generator object
        The key value pairs are assumed to be attribute name value pairs
        They applied after the object is created

    pulse_scaling : float
        Linear scale factor for generated initial / guess pulses
        By default initial pulses are generated with amplitudes in the
        range (-1.0, 1.0). These will be scaled by this parameter

    pulse_offset : float
        Linear offset for the pulse. That is this value will be added
        to any initial / guess pulses generated.

    ramping_pulse_type : string
        Type of pulse used to modulate the control pulse.
        It's intended use for a ramping modulation, which is often required in
        experimental setups.
        This is only currently implemented in CRAB.
        GAUSSIAN_EDGE was added for this purpose.

    ramping_pulse_params : dict
        Parameters for the ramping pulse generator object
        The key value pairs are assumed to be attribute name value pairs
        They applied after the object is created

    log_level : integer
        level of messaging output from the logger.
        Options are attributes of qutip.logging_utils,
        in decreasing levels of messaging, are:
        DEBUG_INTENSE, DEBUG_VERBOSE, DEBUG, INFO, WARN, ERROR, CRITICAL
        Anything WARN or above is effectively 'quiet' execution,
        assuming everything runs as expected.
        The default NOTSET implies that the level will be taken from
        the QuTiP settings file, which by default is WARN

    gen_stats : boolean
        if set to True then statistics for the optimisation
        run will be generated - accessible through attributes
        of the stats object

    Returns
    -------
    opt : Optimizer
        Instance of an Optimizer, through which the
        Config, Dynamics, PulseGen, and TerminationConditions objects
        can be accessed as attributes.
        The PropagatorComputer, FidelityComputer and TimeslotComputer objects
        can be accessed as attributes of the Dynamics object, e.g. optimizer.dynamics.fid_computer
        The optimisation can be run through the optimizer.run_optimization

    """

    # check parameters
    ctrls = dynamics._check_ctrls_container(ctrls)
    dynamics._check_drift_dyn_gen(drift)

    if not isinstance(initial, Qobj):
        raise TypeError("initial must be a Qobj")

    if not isinstance(target, Qobj):
        raise TypeError("target must be a Qobj")

    # Deprecated parameter management
    if not optim_alg is None:
        optim_method = optim_alg
        _param_deprecation(
            "The 'optim_alg' parameter is deprecated. "
            "Use 'optim_method' instead")

    if not max_metric_corr is None:
        if isinstance(method_params, dict):
            if not 'max_metric_corr' in method_params:
                 method_params['max_metric_corr'] = max_metric_corr
        else:
            method_params = {'max_metric_corr':max_metric_corr}
        _param_deprecation(
            "The 'max_metric_corr' parameter is deprecated. "
            "Use 'max_metric_corr' in method_params instead")

    if not accuracy_factor is None:
        if isinstance(method_params, dict):
            if not 'accuracy_factor' in method_params:
                 method_params['accuracy_factor'] = accuracy_factor
        else:
            method_params = {'accuracy_factor':accuracy_factor}
        _param_deprecation(
            "The 'accuracy_factor' parameter is deprecated. "
            "Use 'accuracy_factor' in method_params instead")

    # phase_option
    if not phase_option is None:
        if isinstance(fid_params, dict):
            if not 'phase_option' in fid_params:
                 fid_params['phase_option'] = phase_option
        else:
            fid_params = {'phase_option':phase_option}
        _param_deprecation(
            "The 'phase_option' parameter is deprecated. "
            "Use 'phase_option' in fid_params instead")

    # fid_err_scale_factor
    if not fid_err_scale_factor is None:
        if isinstance(fid_params, dict):
            if not 'fid_err_scale_factor' in fid_params:
                 fid_params['scale_factor'] = fid_err_scale_factor
        else:
            fid_params = {'scale_factor':fid_err_scale_factor}
        _param_deprecation(
            "The 'fid_err_scale_factor' parameter is deprecated. "
            "Use 'scale_factor' in fid_params instead")

    # amp_update_mode
    if not amp_update_mode is None:
        amp_update_mode_up = _upper_safe(amp_update_mode)
        if amp_update_mode_up == 'ALL':
            tslot_type = 'UPDATE_ALL'
        else:
            tslot_type = amp_update_mode
        _param_deprecation(
            "The 'amp_update_mode' parameter is deprecated. "
            "Use 'tslot_type' instead")

    # set algorithm defaults
    alg_up = _upper_safe(alg)
    if alg is None:
        raise errors.UsageError(
            "Optimisation algorithm must be specified through 'alg' parameter")
    elif alg_up == 'GRAPE':
        if optim_method is None or optim_method.upper() == 'DEF':
            optim_method = 'FMIN_L_BFGS_B'
        if init_pulse_type is None or init_pulse_type.upper() == 'DEF':
            init_pulse_type = 'RND'
    elif alg_up == 'CRAB':
        if optim_method is None or optim_method.upper() == 'DEF':
            optim_method = 'FMIN'
        if prop_type is None or prop_type.upper() == 'DEF':
            prop_type = 'APPROX'
        if init_pulse_type is None or init_pulse_type.upper() == 'DEF':
            init_pulse_type = None
    else:
        raise errors.UsageError(
            "No option for pulse optimisation algorithm alg={}".format(alg))

    cfg = optimconfig.OptimConfig()
    cfg.optim_method = optim_method
    cfg.dyn_type = dyn_type
    cfg.prop_type = prop_type
    cfg.fid_type = fid_type
    cfg.init_pulse_type = init_pulse_type

    if log_level == logging.NOTSET:
        log_level = logger.getEffectiveLevel()
    else:
        logger.setLevel(log_level)

    cfg.log_level = log_level

    # Create the Dynamics instance
    if dyn_type == 'GEN_MAT' or dyn_type is None or dyn_type == '':
        dyn = dynamics.DynamicsGenMat(cfg)
    elif dyn_type == 'UNIT':
        dyn = dynamics.DynamicsUnitary(cfg)
    elif dyn_type == 'SYMPL':
        dyn = dynamics.DynamicsSymplectic(cfg)
    else:
        raise errors.UsageError("No option for dyn_type: " + dyn_type)
    dyn.apply_params(dyn_params)
    dyn._drift_dyn_gen_checked = True
    dyn._ctrl_dyn_gen_checked = True

    # Create the PropagatorComputer instance
    # The default will be typically be the best option
    if prop_type == 'DEF' or prop_type is None or prop_type == '':
        # Do nothing use the default for the Dynamics
        pass
    elif prop_type == 'APPROX':
        if not isinstance(dyn.prop_computer, propcomp.PropCompApproxGrad):
            dyn.prop_computer = propcomp.PropCompApproxGrad(dyn)
    elif prop_type == 'DIAG':
        if not isinstance(dyn.prop_computer, propcomp.PropCompDiag):
            dyn.prop_computer = propcomp.PropCompDiag(dyn)
    elif prop_type == 'AUG_MAT':
        if not isinstance(dyn.prop_computer, propcomp.PropCompAugMat):
            dyn.prop_computer = propcomp.PropCompAugMat(dyn)
    elif prop_type == 'FRECHET':
        if not isinstance(dyn.prop_computer, propcomp.PropCompFrechet):
            dyn.prop_computer = propcomp.PropCompFrechet(dyn)
    else:
        raise errors.UsageError("No option for prop_type: " + prop_type)
    dyn.prop_computer.apply_params(prop_params)

    # Create the FidelityComputer instance
    # The default will be typically be the best option
    # Note: the FidCompTraceDiffApprox is a subclass of FidCompTraceDiff
    # so need to check this type first
    fid_type_up = _upper_safe(fid_type)
    if fid_type_up == 'DEF' or fid_type_up is None or fid_type_up == '':
        # None given, use the default for the Dynamics
        pass
    elif fid_type_up == 'TDAPPROX':
        if not isinstance(dyn.fid_computer, fidcomp.FidCompTraceDiffApprox):
            dyn.fid_computer = fidcomp.FidCompTraceDiffApprox(dyn)
    elif fid_type_up == 'TRACEDIFF':
        if not isinstance(dyn.fid_computer, fidcomp.FidCompTraceDiff):
            dyn.fid_computer = fidcomp.FidCompTraceDiff(dyn)
    elif fid_type_up == 'UNIT':
        if not isinstance(dyn.fid_computer, fidcomp.FidCompUnitary):
            dyn.fid_computer = fidcomp.FidCompUnitary(dyn)
    else:
        raise errors.UsageError("No option for fid_type: " + fid_type)
    dyn.fid_computer.apply_params(fid_params)

    # Currently the only working option for tslot computer is
    # TSlotCompUpdateAll.
    # so just apply the parameters
    dyn.tslot_computer.apply_params(tslot_params)

    # Create the Optimiser instance
    optim_method_up = _upper_safe(optim_method)
    if optim_method is None or optim_method_up == '':
        raise errors.UsageError("Optimisation method must be specified "
                                "via 'optim_method' parameter")
    elif optim_method_up == 'FMIN_BFGS':
        optim = optimizer.OptimizerBFGS(cfg, dyn)
    elif optim_method_up == 'LBFGSB' or optim_method_up == 'FMIN_L_BFGS_B':
        optim = optimizer.OptimizerLBFGSB(cfg, dyn)
    elif optim_method_up == 'FMIN':
        if alg_up == 'CRAB':
            optim = optimizer.OptimizerCrabFmin(cfg, dyn)
        else:
            raise errors.UsageError(
                "Invalid optim_method '{}' for '{}' algorthim".format(
                                    optim_method, alg))
    else:
        # Assume that the optim_method is a valid
        #scipy.optimize.minimize method
        # Choose an optimiser based on the algorithm
        if alg_up == 'CRAB':
            optim = optimizer.OptimizerCrab(cfg, dyn)
        else:
            optim = optimizer.Optimizer(cfg, dyn)

    optim.alg = alg
    optim.method = optim_method
    optim.amp_lbound = amp_lbound
    optim.amp_ubound = amp_ubound
    optim.apply_params(optim_params)

    # Create the TerminationConditions instance
    tc = termcond.TerminationConditions()
    tc.fid_err_targ = fid_err_targ
    tc.min_gradient_norm = min_grad
    tc.max_iterations = max_iter
    tc.max_wall_time = max_wall_time
    optim.termination_conditions = tc

    optim.apply_method_params(method_params)

    if gen_stats:
        # Create a stats object
        # Note that stats object is optional
        # if the Dynamics and Optimizer stats attribute is not set
        # then no stats will be collected, which could improve performance
        if amp_update_mode == 'DYNAMIC':
            sts = stats.StatsDynTsUpdate()
        else:
            sts = stats.Stats()

        dyn.stats = sts
        optim.stats = sts

    # Configure the dynamics
    dyn.drift_dyn_gen = drift
    dyn.ctrl_dyn_gen = ctrls
    dyn.initial = initial
    dyn.target = target
    if tau is None:
        # Check that parameters have been supplied to generate the
        # timeslot durations
        try:
            evo_time / num_tslots
        except:
            raise errors.UsageError(
                "Either the timeslot durations should be supplied as an "
                "array 'tau' or the number of timeslots 'num_tslots' "
                "and the evolution time 'evo_time' must be given.")

        dyn.num_tslots = num_tslots
        dyn.evo_time = evo_time
    else:
        dyn.tau = tau

    # this function is called, so that the num_ctrls attribute will be set
    n_ctrls = dyn.num_ctrls

    ramping_pgen = None
    if ramping_pulse_type:
        ramping_pgen = pulsegen.create_pulse_gen(
                            pulse_type=ramping_pulse_type, dyn=dyn,
                            pulse_params=ramping_pulse_params)
    if alg_up == 'CRAB':
        # Create a pulse generator for each ctrl
        crab_pulse_params = None
        num_coeffs = None
        init_coeff_scaling = None
        if isinstance(alg_params, dict):
            num_coeffs = alg_params.get('num_coeffs')
            init_coeff_scaling = alg_params.get('init_coeff_scaling')
            if 'crab_pulse_params' in alg_params:
                crab_pulse_params = alg_params.get('crab_pulse_params')

        guess_pulse_type = init_pulse_type
        if guess_pulse_type:
            guess_pulse_action = None
            guess_pgen = pulsegen.create_pulse_gen(
                                pulse_type=guess_pulse_type, dyn=dyn)
            guess_pgen.scaling = pulse_scaling
            guess_pgen.offset = pulse_offset
            if init_pulse_params is not None:
                guess_pgen.apply_params(init_pulse_params)
                guess_pulse_action = init_pulse_params.get('pulse_action')

        optim.pulse_generator = []
        for j in range(n_ctrls):
            crab_pgen = pulsegen.PulseGenCrabFourier(
                                dyn=dyn, num_coeffs=num_coeffs)
            if init_coeff_scaling is not None:
                crab_pgen.scaling = init_coeff_scaling
            if isinstance(crab_pulse_params, dict):
                crab_pgen.apply_params(crab_pulse_params)

            lb = None
            if amp_lbound:
                if isinstance(amp_lbound, np.ndarray):
                    raise ValueError("Time dependent bounds are not \
                                     supported for the CRAB algorithm")
                elif isinstance(amp_lbound, list):
                    try:
                        lb = amp_lbound[j]
                    except:
                        lb = amp_lbound[-1]
                else:
                    lb = amp_lbound
            ub = None
            if amp_ubound:
                if isinstance(amp_ubound, np.ndarray):
                    raise ValueError("Time dependent bounds are not \
                                     supported for the CRAB algorithm")
                elif isinstance(amp_ubound, list):
                    try:
                        ub = amp_ubound[j]
                    except:
                        ub = amp_ubound[-1]
                else:
                    ub = amp_ubound
            crab_pgen.lbound = lb
            crab_pgen.ubound = ub

            if guess_pulse_type:
                guess_pgen.lbound = lb
                guess_pgen.ubound = ub
                crab_pgen.guess_pulse = guess_pgen.gen_pulse(ctrl_index=j)
                if guess_pulse_action:
                    crab_pgen.guess_pulse_action = guess_pulse_action

            if ramping_pgen:
                crab_pgen.ramping_pulse = ramping_pgen.gen_pulse(ctrl_index=j)

            optim.pulse_generator.append(crab_pgen)
        #This is just for the debug message now
        pgen = optim.pulse_generator[0]

    else:
        # Create a pulse generator of the type specified
        pgen = pulsegen.create_pulse_gen(pulse_type=init_pulse_type, dyn=dyn,
                                        pulse_params=init_pulse_params)
        pgen.scaling = pulse_scaling
        pgen.offset = pulse_offset
        pgen.lbound = amp_lbound
        pgen.ubound = amp_ubound

        optim.pulse_generator = pgen

    if log_level <= logging.DEBUG:
        logger.debug(
            "Optimisation config summary...\n"
            "  object classes:\n"
            "    optimizer: " + optim.__class__.__name__ +
            "\n    dynamics: " + dyn.__class__.__name__ +
            "\n    tslotcomp: " + dyn.tslot_computer.__class__.__name__ +
            "\n    fidcomp: " + dyn.fid_computer.__class__.__name__ +
            "\n    propcomp: " + dyn.prop_computer.__class__.__name__ +
            "\n    pulsegen: " + pgen.__class__.__name__)
    return optim<|MERGE_RESOLUTION|>--- conflicted
+++ resolved
@@ -151,19 +151,6 @@
         ``evo_time`` are derived from it.  ``None`` implies that timeslot
         durations will be equal and calculated as ``evo_time/num_tslots``.
 
-<<<<<<< HEAD
-    amp_lbound : float or list of floats or ndarray of floats
-        lower boundaries for the control amplitudes
-        Can be a scalar value applied to all controls
-        or a list of bounds for each control
-        or an ndarray of bounds for each control at each time slot
-
-    amp_ubound : float or list of floats or ndarray of floats
-        upper boundaries for the control amplitudes
-        Can be a scalar value applied to all controls
-        or a list of bounds for each control
-        or an ndarray of bounds for each control at each time slot
-=======
     amp_lbound : float or list of floats
         Lower boundaries for the control amplitudes.  Can be a scalar value
         applied to all controls or a list of bounds for each control.
@@ -171,7 +158,6 @@
     amp_ubound : float or list of floats
         Upper boundaries for the control amplitudes.  Can be a scalar value
         applied to all controls or a list of bounds for each control.
->>>>>>> a202a3e0
 
     fid_err_targ : float
         Fidelity error target. Pulse optimisation will terminate when the
@@ -437,13 +423,8 @@
     else:
         pgen = optim.pulse_generator
         for j in range(dyn.num_ctrls):
-<<<<<<< HEAD
             init_amps[:, j] = pgen.gen_pulse(ctrl_index=j)
     
-=======
-            init_amps[:, j] = pgen.gen_pulse()
-
->>>>>>> a202a3e0
     # Initialise the starting amplitudes
     dyn.initialize_controls(init_amps)
 
@@ -549,19 +530,6 @@
         ``evo_time`` are derived from it.  ``None`` implies that timeslot
         durations will be equal and calculated as ``evo_time/num_tslots``.
 
-<<<<<<< HEAD
-    amp_lbound : float or list of floats or ndarray of floats
-        lower boundaries for the control amplitudes
-        Can be a scalar value applied to all controls
-        or a list of bounds for each control
-        or an ndarray of bounds for each control at each time slot
-
-    amp_ubound : float or list of floats or ndarray of floats
-        upper boundaries for the control amplitudes
-        Can be a scalar value applied to all controls
-        or a list of bounds for each control
-        or an ndarray of bounds for each control at each time slot
-=======
     amp_lbound : float or list of floats
         Lower boundaries for the control amplitudes.  Can be a scalar value
         applied to all controls or a list of bounds for each control.
@@ -569,7 +537,6 @@
     amp_ubound : float or list of floats
         Upper boundaries for the control amplitudes.  Can be a scalar value
         applied to all controls or a list of bounds for each control.
->>>>>>> a202a3e0
 
     fid_err_targ : float
         Fidelity error target. Pulse optimisation will terminate when the
@@ -1382,19 +1349,6 @@
         ``evo_time`` are dervived from it.  ``None`` implies that timeslot
         durations will be equal and calculated as ``evo_time/num_tslots``.
 
-<<<<<<< HEAD
-    amp_lbound : float or list of floats or ndarray of floats
-        lower boundaries for the control amplitudes
-        Can be a scalar value applied to all controls
-        or a list of bounds for each control
-        or an ndarray of bounds for each control at each time slot
-
-    amp_ubound : float or list of floats or ndarray of floats
-        upper boundaries for the control amplitudes
-        Can be a scalar value applied to all controls
-        or a list of bounds for each control
-        or an ndarray of bounds for each control at each time slot
-=======
     amp_lbound : float or list of floats
         Lower boundaries for the control amplitudes.  Can be a scalar value
         applied to all controls or a list of bounds for each control.
@@ -1402,7 +1356,6 @@
     amp_ubound : float or list of floats
         Upper boundaries for the control amplitudes.  Can be a scalar value
         applied to all controls or a list of bounds for each control.
->>>>>>> a202a3e0
 
     fid_err_targ : float
         Fidelity error target. Pulse optimisation will terminate when the
