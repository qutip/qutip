--- conflicted
+++ resolved
@@ -210,13 +210,8 @@
         that is call logger.setLevel(lvl)
         """
         logger.setLevel(lvl)
-<<<<<<< HEAD
         
     def gen_pulse(self, ctrl_index=None):
-=======
-
-    def gen_pulse(self):
->>>>>>> a202a3e0
         """
         returns the pulse as an array of values for each timeslot
         Must be implemented by subclass
@@ -256,17 +251,11 @@
         if isinstance(self.ubound, float):
             if np.isinf(self.ubound):
                 self.ubound = None
-<<<<<<< HEAD
         elif isinstance(self.ubound, np.ndarray):
             if (self.ubound==None).any():
                 raise ValueError("Use np.inf instead of None in bound arrays")
 
-        if (isinstance(self.lbound, float) and 
-                isinstance(self.ubound, float)):
-=======
-
         if not self.ubound is None and not self.lbound is None:
->>>>>>> a202a3e0
             if self.ubound < self.lbound:
                 raise ValueError("ubound cannot be less the lbound")
         elif (isinstance(self.lbound, float) and
@@ -904,13 +893,9 @@
             pulse[k] = self.scaling*y
             t = t + self.tau[k]
 
-<<<<<<< HEAD
         return self._apply_bounds_and_offset(pulse, ctrl_index=ctrl_index)
         
-=======
-        return self._apply_bounds_and_offset(pulse)
-
->>>>>>> a202a3e0
+
 class PulseGenGaussian(PulseGen):
     """
     Generates pulses with a Gaussian profile
@@ -924,13 +909,8 @@
         self.mean = 0.5*self.pulse_time
         self.variance = 0.5*self.pulse_time
         self.apply_params()
-<<<<<<< HEAD
         
     def gen_pulse(self, ctrl_index=None, mean=None, variance=None):
-=======
-
-    def gen_pulse(self, mean=None, variance=None):
->>>>>>> a202a3e0
         """
         Generate a pulse with Gaussian shape. The peak is centre around the
         mean and the variance determines the breadth
@@ -1322,13 +1302,8 @@
 
         if self.randomize_freqs:
             self.freqs += np.random.random(self.num_coeffs) - 0.5
-<<<<<<< HEAD
         
     def gen_pulse(self, ctrl_index=None, coeffs=None):
-=======
-
-    def gen_pulse(self, coeffs=None):
->>>>>>> a202a3e0
         """
         Generate a pulse using the Fourier basis with the freqs and
         coeffs attributes.
