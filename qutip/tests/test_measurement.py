# This file is part of QuTiP: Quantum Toolbox in Python.
#
#    Copyright (c) 2011 and later, The QuTiP Project
#    All rights reserved.
#
#    Redistribution and use in source and binary forms, with or without
#    modification, are permitted provided that the following conditions are
#    met:
#
#    1. Redistributions of source code must retain the above copyright notice,
#       this list of conditions and the following disclaimer.
#
#    2. Redistributions in binary form must reproduce the above copyright
#       notice, this list of conditions and the following disclaimer in the
#       documentation and/or other materials provided with the distribution.
#
#    3. Neither the name of the QuTiP: Quantum Toolbox in Python nor the names
#       of its contributors may be used to endorse or promote products derived
#       from this software without specific prior written permission.
#
#    THIS SOFTWARE IS PROVIDED BY THE COPYRIGHT HOLDERS AND CONTRIBUTORS
#    "AS IS" AND ANY EXPRESS OR IMPLIED WARRANTIES, INCLUDING, BUT NOT
#    LIMITED TO, THE IMPLIED WARRANTIES OF MERCHANTABILITY AND FITNESS FOR A
#    PARTICULAR PURPOSE ARE DISCLAIMED. IN NO EVENT SHALL THE COPYRIGHT
#    HOLDER OR CONTRIBUTORS BE LIABLE FOR ANY DIRECT, INDIRECT, INCIDENTAL,
#    SPECIAL, EXEMPLARY, OR CONSEQUENTIAL DAMAGES (INCLUDING, BUT NOT
#    LIMITED TO, PROCUREMENT OF SUBSTITUTE GOODS OR SERVICES; LOSS OF USE,
#    DATA, OR PROFITS; OR BUSINESS INTERRUPTION) HOWEVER CAUSED AND ON ANY
#    THEORY OF LIABILITY, WHETHER IN CONTRACT, STRICT LIABILITY, OR TORT
#    (INCLUDING NEGLIGENCE OR OTHERWISE) ARISING IN ANY WAY OUT OF THE USE
#    OF THIS SOFTWARE, EVEN IF ADVISED OF THE POSSIBILITY OF SUCH DAMAGE.
###############################################################################

import numpy as np
import scipy
import pytest
from math import sqrt
from qutip.qip.circuit import Measurement
from qutip import (Qobj, basis, isequal, ket2dm,
                    sigmax, sigmay, sigmaz, identity, tensor, rand_ket)
from qutip.measurement import (measure_povm, measurement_statistics_povm,
                                measure_observable,
                                measurement_statistics_observable)


class EigenPairs:
    """ Manage pairs of eigenvalues and eigenstates for an operator. """
    def __init__(self, pairs):
        self.pairs = pairs
        self.eigenvalues = [p[0] for p in pairs]
        self.eigenstates = [p[1] for p in pairs]
        self.projectors = [v * v.dag() for v in self.eigenstates]

    def __getitem__(self, i):
        return self.pairs[i]

    def __contains__(self, other):
        for i, val in enumerate(self.eigenvalues):
            if abs(val - other[0]) < 1e-8:
                break
        else:
            return False
        return _equivalent(other[1], self.eigenstates[i])


def pairs2dm(pairs):
    """ Convert eigenpair entries into eigenvalue and density matrix pairs. """
    return [(v, ket2dm(e)) for v, e in pairs]


SIGMAZ = EigenPairs([
    (-1.0, -basis(2, 1)),
    (1.0, -basis(2, 0)),
])

SIGMAX = EigenPairs([
    (-1.0, (-basis(2, 0) + basis(2, 1)).unit()),
    (1.0, (basis(2, 0) + basis(2, 1)).unit()),
])

SIGMAY = EigenPairs([
    (-1.0, (-basis(2, 0) + 1j * basis(2, 1)).unit()),
    (1.0, (-basis(2, 0) - 1j * basis(2, 1)).unit()),
])

state0 = basis(2, 0)
state1 = basis(2, 1)
stateplus = (basis(2, 0) + basis(2, 1)).unit()
stateminus = (basis(2, 0) - basis(2, 1)).unit()
stateR = (basis(2, 0) + 1j * basis(2, 1)).unit()
stateL = (basis(2, 0) - 1j * basis(2, 1)).unit()
PZ = [ket2dm(state0), ket2dm(state1)]
PX = [ket2dm(stateplus), ket2dm(stateminus)]
PY = [ket2dm(stateR), ket2dm(stateL)]
PZ_ket = [state0, state1]

<<<<<<< HEAD
def _equivalent(left, right, tol=1e-8):
    """ Equal up to a phase """
    return 1 - abs( (left.dag() * right).tr()) < tol


def check_measurement_statistics(
        op, state, pairs, probabilities):
    evs, ess_or_projs, probs = measurement_statistics(op, state)
    assert_almost_equal(evs, pairs.eigenvalues, decimal=1e-14)
=======

@pytest.mark.parametrize(["op", "state", "pairs", "probabilities"], [
                    pytest.param(sigmaz(), basis(2, 0),
                            SIGMAZ, [0, 1], id="sigmaz_ket"),
                    pytest.param(sigmaz(), ket2dm(basis(2, 0)),
                            SIGMAZ, [0, 1], id="sigmaz_dm"),
                    pytest.param(sigmax(), basis(2, 0),
                            SIGMAX, [0.5, 0.5], id="sigmax_ket"),
                    pytest.param(sigmax(), ket2dm(basis(2, 0)),
                            SIGMAX, [0.5, 0.5], id="sigmax_dm"),
                    pytest.param(sigmay(), basis(2, 0),
                            SIGMAY, [0.5, 0.5], id="sigmay_ket"),
                    pytest.param(sigmay(), ket2dm(basis(2, 0)),
                            SIGMAY, [0.5, 0.5], id="sigmay_dm")])
def test_measurement_statistics_observable(op, state, pairs, probabilities):
    """ measurement_statistics_observable: observables on basis states. """

    evs, ess_or_projs, probs = measurement_statistics_observable(state, op)
    np.testing.assert_array_equal(evs, pairs.eigenvalues)
>>>>>>> d359d9b1
    if state.isket:
        ess = ess_or_projs
        assert len(ess) == len(pairs.eigenstates)
        for a, b in zip(ess, pairs.eigenstates):
<<<<<<< HEAD
            assert_(_equivalent(a, b))
=======
            assert isequal(a, b)
>>>>>>> d359d9b1
    else:
        projs = ess_or_projs
        assert len(projs) == len(pairs.projectors)
        for a, b in zip(projs, pairs.projectors):
<<<<<<< HEAD
            assert_(_equivalent(a, b))
    assert_almost_equal(probs, probabilities)


def test_measurement_statistics_sigmaz():
    """ measurement statistics: sigmaz applied to basis states. """
    check_measurement_statistics(
        sigmaz(), basis(2, 0), SIGMAZ, [0, 1],
    )
    check_measurement_statistics(
        sigmaz(), ket2dm(basis(2, 0)), SIGMAZ, [0, 1],
    )


def test_measurement_statistics_sigmax():
    """ measurement statistics: sigmax applied to basis states. """
    check_measurement_statistics(
        sigmax(), basis(2, 0), SIGMAX, [0.5, 0.5],
    )
    check_measurement_statistics(
        sigmax(), ket2dm(basis(2, 0)), SIGMAX, [0.5, 0.5],
    )


def test_measurement_statistics_sigmay():
    """ measurement statistics: sigmay applied to basis states. """
    check_measurement_statistics(
        sigmay(), basis(2, 0), SIGMAY, [0.5, 0.5],
    )
    check_measurement_statistics(
        sigmay(), ket2dm(basis(2, 0)), SIGMAY, [0.5, 0.5],
    )


def test_measurement_statistics_input_errors():
    """ measurement_statistics: check input errors """
    assert_raises_regex(
=======
            assert isequal(a, b)
    np.testing.assert_almost_equal(probs, probabilities)


@pytest.mark.parametrize(["op", "state"], [
                    pytest.param(sigmax(), tensor(basis(2, 0), basis(2, 0)),
                                id="partial_ket_observable"),
                    pytest.param(sigmaz(), tensor(ket2dm(basis(2, 0)),
                                                    ket2dm(basis(2, 0))),
                                id="partial_dm_observable")])
def test_measurement_statistics_observable_ind(op, state):
    """ measurement_statistics_observable: observables on basis
        states with targets. """

    evs1, ess_or_projs1, probs1 = measurement_statistics_observable(
                                                state, tensor(op, identity(2)))
    evs2, ess_or_projs2, probs2 = measurement_statistics_observable(
                                                state, op, targets=[0])
    np.testing.assert_array_equal(evs1, evs2)
    for a, b in zip(ess_or_projs1, ess_or_projs2):
        assert isequal(a, b)
    np.testing.assert_almost_equal(probs1, probs2)


@pytest.mark.parametrize(["ops", "state", "final_states", "probabilities"], [
                    pytest.param(PZ, basis(2, 0),
                            [state0, None], [1, 0], id="PZ_ket"),
                    pytest.param(PZ, ket2dm(basis(2, 0)),
                            [ket2dm(state0), None], [1, 0], id="PZ_dm"),
                    pytest.param(PZ_ket, basis(2, 0),
                            [state0, None], [1, 0], id="PZket_ket"),
                    pytest.param(PZ_ket, ket2dm(basis(2, 0)),
                            [ket2dm(state0), None], [1, 0], id="PZket_dm"),
                    pytest.param(PX, basis(2, 0),
                            [stateplus, stateminus], [0.5, 0.5], id="PX_ket"),
                    pytest.param(PX, ket2dm(basis(2, 0)),
                            [ket2dm(stateplus), ket2dm(stateminus)],
                            [0.5, 0.5], id="PX_dm"),
                    pytest.param(PY, basis(2, 0),
                            [stateR, stateL], [0.5, 0.5], id="PY_ket"),
                    pytest.param(PY, ket2dm(basis(2, 0)),
                            [ket2dm(stateR), ket2dm(stateL)],
                            [0.5, 0.5], id="PY_dm")])
def test_measurement_statistics_povm(ops, state, final_states, probabilities):
    """ measurement_statistics_povm: projectors applied to basis states. """

    collapsed_states, probs = measurement_statistics_povm(state, ops)
    for i, final_state in enumerate(final_states):
        collapsed_state = collapsed_states[i]
        if final_state:
            assert isequal(collapsed_state, final_state)
        else:
            assert collapsed_state is None
    np.testing.assert_almost_equal(probs, probabilities)


@pytest.mark.parametrize(["ops", "state"], [
                    pytest.param(PX, tensor(basis(2, 0), basis(2, 0)),
                                id="partial_ket"),
                    pytest.param(PX,
                                tensor(ket2dm(basis(2, 0)),
                                        ket2dm(basis(2, 0))),
                                id="partial_dm")])
def test_measurement_statistics_ind(ops, state):
    """ measurement_statistics_povm: projectors on basis states with targets. """

    states1, probs1 = measurement_statistics_povm(
                                    state,
                                    [tensor(op, identity(2)) for op in ops])
    states2, probs2 = measurement_statistics_povm(state, ops, targets=[0])

    for a, b in zip(states1, states2):
        assert isequal(a, b)
    np.testing.assert_almost_equal(probs1, probs2)


def test_measurement_statistics_povm_input_errors():
    """ measurement_statistics_povm: check input errors """

    np.testing.assert_raises_regex(
        ValueError, "op must be all operators or all kets",
        measurement_statistics_povm,
        basis(2, 0), [basis(2, 0), ket2dm(basis(2, 0))])
    np.testing.assert_raises_regex(
        TypeError, "state must be a Qobj",
        measurement_statistics_povm, "notqobj", [sigmaz()])
    np.testing.assert_raises_regex(
        ValueError, "state must be a ket or a density matrix",
        measurement_statistics_povm, basis(2, 0).dag(), [sigmaz()])
    np.testing.assert_raises_regex(
        ValueError,
        "op and state dims should be compatible when state is a ket",
        measurement_statistics_povm, basis(3, 0), [sigmaz()])
    np.testing.assert_raises_regex(
        ValueError,
        "op and state dims should match when state is a density matrix",
        measurement_statistics_povm, ket2dm(basis(3, 0)), [sigmaz()])
    np.testing.assert_raises_regex(
        ValueError,
        "measurement operators must sum to identity",
        measurement_statistics_povm, basis(2, 0), [basis(2, 0)])
    np.testing.assert_raises_regex(
        ValueError,
        "measurement operators must sum to identity",
        measurement_statistics_povm, basis(2, 0), [ket2dm(basis(2, 0))])


def test_measurement_statistics_observable_input_errors():
    """ measurement_statistics_observable: check input errors """

    np.testing.assert_raises_regex(
>>>>>>> d359d9b1
        TypeError, "op must be a Qobj",
        measurement_statistics_observable, basis(2, 0), "notqobj")
    np.testing.assert_raises_regex(
        ValueError, "op must be all operators or all kets",
        measurement_statistics_observable, basis(2, 0), basis(2, 1))
    np.testing.assert_raises_regex(
        TypeError, "state must be a Qobj",
        measurement_statistics_observable, "notqobj",  sigmaz())
    np.testing.assert_raises_regex(
        ValueError, "state must be a ket or a density matrix",
        measurement_statistics_observable, basis(2, 0).dag(), sigmaz())
    np.testing.assert_raises_regex(
        ValueError,
        "op and state dims should be compatible when state is a ket",
        measurement_statistics_observable, basis(3, 0), sigmaz())
    np.testing.assert_raises_regex(
        ValueError,
        "op and state dims should match when state is a density matrix",
        measurement_statistics_observable, ket2dm(basis(3, 0)), sigmaz())


@pytest.mark.parametrize(["op", "state", "expected_measurements", "seed"], [
                    pytest.param(sigmaz(), basis(2, 0),
                            [SIGMAZ[1]] * 5, 0, id="sigmaz_ket1"),
                    pytest.param(sigmaz(), basis(2, 1),
                            [SIGMAZ[0]] * 5, 0, id="sigmaz_ket2"),
                    pytest.param(sigmaz(), ket2dm(basis(2, 0)),
                            pairs2dm([SIGMAZ[1]] * 5), 0, id="sigmaz_dm1"),
                    pytest.param(sigmaz(), ket2dm(basis(2, 1)),
                            pairs2dm([SIGMAZ[0]] * 5), 0, id="sigmaz_dm2"),

                    pytest.param(sigmax(), basis(2, 0),
                    [SIGMAX[1], SIGMAX[1], SIGMAX[1], SIGMAX[1], SIGMAX[0]], 0,
                    id="sigmax_ket1"),
                    pytest.param(sigmax(), basis(2, 1),
                    [SIGMAX[1], SIGMAX[1], SIGMAX[1], SIGMAX[1], SIGMAX[0]], 0,
                    id="sigmax_ket2"),
                    pytest.param(sigmax(), basis(2, 0),
                    [SIGMAX[0], SIGMAX[1], SIGMAX[1], SIGMAX[1], SIGMAX[0]], 42,
                    id="sigmax_ket3"),
                    pytest.param(sigmax(), ket2dm(basis(2, 0)),
                    pairs2dm([SIGMAX[1], SIGMAX[1], SIGMAX[1], SIGMAX[1],
                            SIGMAX[0]]), 0,
                    id="sigmax_dm"),

                    pytest.param(sigmay(), basis(2, 0),
                    [SIGMAY[1], SIGMAY[1], SIGMAY[1], SIGMAY[1], SIGMAY[0]], 0,
                    id="sigmay_ket1"),
                    pytest.param(sigmay(), basis(2, 1),
                    [SIGMAY[1], SIGMAY[1], SIGMAY[1], SIGMAY[1], SIGMAY[0]], 0,
                    id="sigmax_ket2"),
                    pytest.param(sigmay(), basis(2, 1),
                    [SIGMAY[0], SIGMAY[1], SIGMAY[1], SIGMAY[1], SIGMAY[0]], 42,
                    id="sigmay_ket3"),
                    pytest.param(sigmay(), ket2dm(basis(2, 1)),
                    pairs2dm([SIGMAY[0], SIGMAY[1], SIGMAY[1], SIGMAY[1],
                            SIGMAY[0]]), 42,
                            id="sigmay_dm")])
def test_measure_observable(op, state, expected_measurements, seed):
    """ measure_observable: basis states using different observables """

<<<<<<< HEAD
def check_measure(op, state):
    """ Check that all measure results are in measurement_statistics which
    was previously tested.
    This removes the dependance on the prng.
    """
    evs, ess_or_projs, prob = measurement_statistics(op, state)
    expected_measurements = EigenPairs(list(zip(evs, ess_or_projs)))
    for _ in range(10):
        assert_(measure(op, state) in expected_measurements)


def test_measure_sigmaz():
    """ measure: basis states using sigmaz """
    check_measure(sigmaz(), basis(2, 0) )
    check_measure(sigmaz(), basis(2, 1) )
    check_measure(sigmaz(), ket2dm(basis(2, 0)) )
    check_measure(sigmaz(), ket2dm(basis(2, 1)) )


def test_measure_sigmax():
    """ measure: basis states using sigmax """
    check_measure( sigmax(), basis(2, 0) )
    check_measure( sigmax(), basis(2, 1) )
    check_measure( sigmax(), ket2dm(basis(2, 0)) )


def test_measure_sigmay():
    """ measure: basis states using sigmay """
    check_measure( sigmay(), basis(2, 0) )
    check_measure( sigmay(), basis(2, 1) )
    check_measure( sigmay(), ket2dm(basis(2, 0)) )
=======
    np.random.seed(seed)
    measurements = []
    for _ in expected_measurements:
        value, new_state = measure_observable(state, op)
        measurements.append((value, new_state))
    assert measurements == expected_measurements


@pytest.mark.parametrize(["ops", "state"], [

                    pytest.param(PZ, basis(2, 0), id="PZ_ket1"),
                    pytest.param(PZ, basis(2, 1), id="PZ_ket2"),
                    pytest.param(PZ, ket2dm(basis(2, 0)), id="PZ_dm1"),
                    pytest.param(PZ, ket2dm(basis(2, 1)), id="PZ_dm2"),

                    pytest.param(PZ_ket, basis(2, 0), id="PZket_ket1"),
                    pytest.param(PZ_ket, basis(2, 1), id="PZket_ket2"),
                    pytest.param(PZ_ket, ket2dm(basis(2, 0)), id="PZket_dm1"),
                    pytest.param(PZ_ket, ket2dm(basis(2, 1)), id="PZket_dm2"),

                    pytest.param(PX, basis(2, 0), id="PX_ket1"),
                    pytest.param(PX, basis(2, 1), id="PX_ket2"),
                    pytest.param(PX, ket2dm(basis(2, 0)), id="PX_dm"),

                    pytest.param(PY, basis(2, 0), id="PY_ket1"),
                    pytest.param(PY, basis(2, 1), id="PY_ket2"),
                    pytest.param(PY, ket2dm(basis(2, 1)), id="PY_dm")])
def test_measure(ops, state):
    """measure_povm: test on basis states using different projectors """

    collapsed_states, _ = measurement_statistics_povm(state, ops)
    for _ in range(10):
        index, final_state = measure_povm(state, ops)
        assert isequal(final_state, collapsed_states[index])
>>>>>>> d359d9b1


def test_measure_input_errors():
    """ measure_povm: check input errors """
    np.testing.assert_raises_regex(
        ValueError, "op must be all operators or all kets",
        measure_povm, basis(2, 0), [basis(2, 0), ket2dm(basis(2, 0))])
    np.testing.assert_raises_regex(
        TypeError, "state must be a Qobj",
        measure_povm, "notqobj", [sigmaz()])
    np.testing.assert_raises_regex(
        ValueError, "state must be a ket or a density matrix",
        measure_povm, basis(2, 0).dag(), [sigmaz()])
    np.testing.assert_raises_regex(
        ValueError,
        "op and state dims should be compatible when state is a ket",
        measure_povm, basis(3, 0), [sigmaz()])
    np.testing.assert_raises_regex(
        ValueError,
        "op and state dims should match when state is a density matrix",
        measure_povm, ket2dm(basis(3, 0)), [sigmaz()])
    np.testing.assert_raises_regex(
        ValueError,
        "measurement operators must sum to identity",
        measure_povm, basis(2, 0), [basis(2, 0)])
    np.testing.assert_raises_regex(
        ValueError,
        "measurement operators must sum to identity",
        measure_povm, basis(2, 0), [ket2dm(basis(2, 0))])


def test_measure_observable_input_errors():
    """ measure_observable: check input errors """
    np.testing.assert_raises_regex(
        TypeError, "op must be a Qobj",
        measure_observable, basis(2, 0), "notqobj")
    np.testing.assert_raises_regex(
        ValueError, "op must be all operators or all kets",
        measure_observable, basis(2, 0),  basis(2, 1))
    np.testing.assert_raises_regex(
        TypeError, "state must be a Qobj",
        measure_observable, "notqobj", sigmaz())
    np.testing.assert_raises_regex(
        ValueError, "state must be a ket or a density matrix",
        measure_observable, basis(2, 0).dag(), sigmaz())
    np.testing.assert_raises_regex(
        ValueError,
        "op and state dims should be compatible when state is a ket",
        measure_observable, basis(3, 0), sigmaz())
    np.testing.assert_raises_regex(
        ValueError,
        "op and state dims should match when state is a density matrix",
        measure_observable, ket2dm(basis(3, 0)), sigmaz())


def test_povm():
    """
    Test if povm formulation works correctly by checking probabilities for
    the quantum state discrimination example
    """

    coeff = (sqrt(2)/(1+sqrt(2)))

    E_1 = coeff * ket2dm(basis(2, 1))
    E_2 = coeff * ket2dm((basis(2, 0) - basis(2, 1))/(sqrt(2)))
    E_3 = identity(2) - E_1 - E_2

    M_1 = Qobj(scipy.linalg.sqrtm(E_1))
    M_2 = Qobj(scipy.linalg.sqrtm(E_2))
    M_3 = Qobj(scipy.linalg.sqrtm(E_3))

    ket1 = basis(2, 0)
    ket2 = (basis(2, 0) + basis(2, 1))/(sqrt(2))

    dm1 = ket2dm(ket1)
    dm2 = ket2dm(ket2)

    M = [M_1, M_2, M_3]

    _, probabilities = measurement_statistics_povm(ket1, M)
    np.testing.assert_allclose(probabilities, [0, 0.293, 0.707], 0.001)

    _, probabilities = measurement_statistics_povm(ket2, M)
    np.testing.assert_allclose(probabilities, [0.293, 0, 0.707], 0.001)

    _, probabilities = measurement_statistics_povm(dm1, M)
    np.testing.assert_allclose(probabilities, [0, 0.293, 0.707], 0.001)

    _, probabilities = measurement_statistics_povm(dm2, M)
    np.testing.assert_allclose(probabilities, [0.293, 0, 0.707], 0.001)


@pytest.mark.repeat(10)
def test_measurement_comp_basis():
    """
    Test measurements to test probability calculation in
    computational basis measurments on a 3 qubit state
    """

    qubit_kets = [rand_ket(2), rand_ket(2), rand_ket(2)]
    qubit_dms = [ket2dm(qubit_kets[i]) for i in range(3)]

    state = tensor(qubit_kets)
    density_mat = tensor(qubit_dms)

    for i in range(3):
        m_i = Measurement("M" + str(i), i)
        final_states, probabilities_state = m_i.measurement_comp_basis(state)
        final_dms, probabilities_dm = m_i.measurement_comp_basis(density_mat)

        amps = qubit_kets[i].full()
        probabilities_i = [np.abs(amps[0][0])**2, np.abs(amps[1][0])**2]

        np.testing.assert_allclose(probabilities_state, probabilities_dm)
        np.testing.assert_allclose(probabilities_state, probabilities_i)
        for j, final_state in enumerate(final_states):
            np.testing.assert_allclose(final_dms[j], ket2dm(final_state))


@pytest.mark.parametrize("index", [0, 1])
def test_measurement_collapse(index):
    """
    Test if correct state is created after measurement using the example of
    the Bell state
    """

    state_00 = tensor(basis(2, 0), basis(2, 0))
    state_11 = tensor(basis(2, 1), basis(2, 1))

    bell_state = (state_00 + state_11)/sqrt(2)
    M = Measurement("BM", targets=[index])

    states, probabilities = M.measurement_comp_basis(bell_state)
    np.testing.assert_allclose(probabilities, [0.5, 0.5])

    for i, state in enumerate(states):
        if i == 0:
            Mprime = Measurement("00", targets=[1-index])
            states_00, probability_00 = Mprime.measurement_comp_basis(state)
            assert probability_00[0] == 1
            assert states_00[1] is None
        else:
            Mprime = Measurement("11", targets=[1-index])
            states_11, probability_11 = Mprime.measurement_comp_basis(state)
            assert probability_11[1] == 1
            assert states_11[0] is None<|MERGE_RESOLUTION|>--- conflicted
+++ resolved
@@ -94,17 +94,10 @@
 PY = [ket2dm(stateR), ket2dm(stateL)]
 PZ_ket = [state0, state1]
 
-<<<<<<< HEAD
 def _equivalent(left, right, tol=1e-8):
     """ Equal up to a phase """
     return 1 - abs( (left.dag() * right).tr()) < tol
 
-
-def check_measurement_statistics(
-        op, state, pairs, probabilities):
-    evs, ess_or_projs, probs = measurement_statistics(op, state)
-    assert_almost_equal(evs, pairs.eigenvalues, decimal=1e-14)
-=======
 
 @pytest.mark.parametrize(["op", "state", "pairs", "probabilities"], [
                     pytest.param(sigmaz(), basis(2, 0),
@@ -123,61 +116,18 @@
     """ measurement_statistics_observable: observables on basis states. """
 
     evs, ess_or_projs, probs = measurement_statistics_observable(state, op)
-    np.testing.assert_array_equal(evs, pairs.eigenvalues)
->>>>>>> d359d9b1
+    np.testing.assert_almost_equal(evs, pairs.eigenvalues)
     if state.isket:
         ess = ess_or_projs
         assert len(ess) == len(pairs.eigenstates)
         for a, b in zip(ess, pairs.eigenstates):
-<<<<<<< HEAD
-            assert_(_equivalent(a, b))
-=======
-            assert isequal(a, b)
->>>>>>> d359d9b1
+            assert (_equivalent(a, b))
+
     else:
         projs = ess_or_projs
         assert len(projs) == len(pairs.projectors)
         for a, b in zip(projs, pairs.projectors):
-<<<<<<< HEAD
-            assert_(_equivalent(a, b))
-    assert_almost_equal(probs, probabilities)
-
-
-def test_measurement_statistics_sigmaz():
-    """ measurement statistics: sigmaz applied to basis states. """
-    check_measurement_statistics(
-        sigmaz(), basis(2, 0), SIGMAZ, [0, 1],
-    )
-    check_measurement_statistics(
-        sigmaz(), ket2dm(basis(2, 0)), SIGMAZ, [0, 1],
-    )
-
-
-def test_measurement_statistics_sigmax():
-    """ measurement statistics: sigmax applied to basis states. """
-    check_measurement_statistics(
-        sigmax(), basis(2, 0), SIGMAX, [0.5, 0.5],
-    )
-    check_measurement_statistics(
-        sigmax(), ket2dm(basis(2, 0)), SIGMAX, [0.5, 0.5],
-    )
-
-
-def test_measurement_statistics_sigmay():
-    """ measurement statistics: sigmay applied to basis states. """
-    check_measurement_statistics(
-        sigmay(), basis(2, 0), SIGMAY, [0.5, 0.5],
-    )
-    check_measurement_statistics(
-        sigmay(), ket2dm(basis(2, 0)), SIGMAY, [0.5, 0.5],
-    )
-
-
-def test_measurement_statistics_input_errors():
-    """ measurement_statistics: check input errors """
-    assert_raises_regex(
-=======
-            assert isequal(a, b)
+            assert (_equivalent(a, b))
     np.testing.assert_almost_equal(probs, probabilities)
 
 
@@ -195,7 +145,7 @@
                                                 state, tensor(op, identity(2)))
     evs2, ess_or_projs2, probs2 = measurement_statistics_observable(
                                                 state, op, targets=[0])
-    np.testing.assert_array_equal(evs1, evs2)
+    np.testing.assert_almost_equal(evs1, evs2)
     for a, b in zip(ess_or_projs1, ess_or_projs2):
         assert isequal(a, b)
     np.testing.assert_almost_equal(probs1, probs2)
@@ -288,7 +238,6 @@
     """ measurement_statistics_observable: check input errors """
 
     np.testing.assert_raises_regex(
->>>>>>> d359d9b1
         TypeError, "op must be a Qobj",
         measurement_statistics_observable, basis(2, 0), "notqobj")
     np.testing.assert_raises_regex(
@@ -310,85 +259,30 @@
         measurement_statistics_observable, ket2dm(basis(3, 0)), sigmaz())
 
 
-@pytest.mark.parametrize(["op", "state", "expected_measurements", "seed"], [
-                    pytest.param(sigmaz(), basis(2, 0),
-                            [SIGMAZ[1]] * 5, 0, id="sigmaz_ket1"),
-                    pytest.param(sigmaz(), basis(2, 1),
-                            [SIGMAZ[0]] * 5, 0, id="sigmaz_ket2"),
+@pytest.mark.parametrize(["op", "state"], [
+                    pytest.param(sigmaz(), basis(2, 0), id="sigmaz_ket1"),
+                    pytest.param(sigmaz(), basis(2, 1), id="sigmaz_ket2"),
                     pytest.param(sigmaz(), ket2dm(basis(2, 0)),
-                            pairs2dm([SIGMAZ[1]] * 5), 0, id="sigmaz_dm1"),
+                                 id="sigmaz_dm1"),
                     pytest.param(sigmaz(), ket2dm(basis(2, 1)),
-                            pairs2dm([SIGMAZ[0]] * 5), 0, id="sigmaz_dm2"),
-
-                    pytest.param(sigmax(), basis(2, 0),
-                    [SIGMAX[1], SIGMAX[1], SIGMAX[1], SIGMAX[1], SIGMAX[0]], 0,
-                    id="sigmax_ket1"),
-                    pytest.param(sigmax(), basis(2, 1),
-                    [SIGMAX[1], SIGMAX[1], SIGMAX[1], SIGMAX[1], SIGMAX[0]], 0,
-                    id="sigmax_ket2"),
-                    pytest.param(sigmax(), basis(2, 0),
-                    [SIGMAX[0], SIGMAX[1], SIGMAX[1], SIGMAX[1], SIGMAX[0]], 42,
-                    id="sigmax_ket3"),
+                                 id="sigmaz_dm2"),
+
+                    pytest.param(sigmax(), basis(2, 0), id="sigmax_ket1"),
+                    pytest.param(sigmax(), basis(2, 1), id="sigmax_ket2"),
                     pytest.param(sigmax(), ket2dm(basis(2, 0)),
-                    pairs2dm([SIGMAX[1], SIGMAX[1], SIGMAX[1], SIGMAX[1],
-                            SIGMAX[0]]), 0,
-                    id="sigmax_dm"),
-
-                    pytest.param(sigmay(), basis(2, 0),
-                    [SIGMAY[1], SIGMAY[1], SIGMAY[1], SIGMAY[1], SIGMAY[0]], 0,
-                    id="sigmay_ket1"),
-                    pytest.param(sigmay(), basis(2, 1),
-                    [SIGMAY[1], SIGMAY[1], SIGMAY[1], SIGMAY[1], SIGMAY[0]], 0,
-                    id="sigmax_ket2"),
-                    pytest.param(sigmay(), basis(2, 1),
-                    [SIGMAY[0], SIGMAY[1], SIGMAY[1], SIGMAY[1], SIGMAY[0]], 42,
-                    id="sigmay_ket3"),
+                                 id="sigmax_dm"),
+
+                    pytest.param(sigmay(), basis(2, 0), id="sigmay_ket1"),
+                    pytest.param(sigmay(), basis(2, 1), id="sigmax_ket2"),
                     pytest.param(sigmay(), ket2dm(basis(2, 1)),
-                    pairs2dm([SIGMAY[0], SIGMAY[1], SIGMAY[1], SIGMAY[1],
-                            SIGMAY[0]]), 42,
-                            id="sigmay_dm")])
-def test_measure_observable(op, state, expected_measurements, seed):
+                                 id="sigmay_dm")])
+def test_measure_observable(op, state):
     """ measure_observable: basis states using different observables """
-
-<<<<<<< HEAD
-def check_measure(op, state):
-    """ Check that all measure results are in measurement_statistics which
-    was previously tested.
-    This removes the dependance on the prng.
-    """
-    evs, ess_or_projs, prob = measurement_statistics(op, state)
+    evs, ess_or_projs, prob = measurement_statistics_observable(state, op)
+
     expected_measurements = EigenPairs(list(zip(evs, ess_or_projs)))
     for _ in range(10):
-        assert_(measure(op, state) in expected_measurements)
-
-
-def test_measure_sigmaz():
-    """ measure: basis states using sigmaz """
-    check_measure(sigmaz(), basis(2, 0) )
-    check_measure(sigmaz(), basis(2, 1) )
-    check_measure(sigmaz(), ket2dm(basis(2, 0)) )
-    check_measure(sigmaz(), ket2dm(basis(2, 1)) )
-
-
-def test_measure_sigmax():
-    """ measure: basis states using sigmax """
-    check_measure( sigmax(), basis(2, 0) )
-    check_measure( sigmax(), basis(2, 1) )
-    check_measure( sigmax(), ket2dm(basis(2, 0)) )
-
-
-def test_measure_sigmay():
-    """ measure: basis states using sigmay """
-    check_measure( sigmay(), basis(2, 0) )
-    check_measure( sigmay(), basis(2, 1) )
-    check_measure( sigmay(), ket2dm(basis(2, 0)) )
-=======
-    np.random.seed(seed)
-    measurements = []
-    for _ in expected_measurements:
-        value, new_state = measure_observable(state, op)
-        measurements.append((value, new_state))
-    assert measurements == expected_measurements
+        assert (measure_observable(state, op) in expected_measurements)
 
 
 @pytest.mark.parametrize(["ops", "state"], [
@@ -417,7 +311,6 @@
     for _ in range(10):
         index, final_state = measure_povm(state, ops)
         assert isequal(final_state, collapsed_states[index])
->>>>>>> d359d9b1
 
 
 def test_measure_input_errors():
