--- conflicted
+++ resolved
@@ -32,10 +32,7 @@
 ###############################################################################
 from qutip import *
 from qutip.qobjevofunc import QobjEvoFunc
-<<<<<<< HEAD
-=======
 from qutip.qobjevo_maker import qobjevo_maker
->>>>>>> b67c101f
 import numpy as np
 from numpy.testing import (assert_equal, assert_, assert_almost_equal,
                             run_module_suite, assert_allclose)
@@ -67,13 +64,8 @@
 
 
 def _rand_cqobjevo(N=5, argsonly=False):
-<<<<<<< HEAD
-    tlist=np.linspace(0,10,10001)
-    tlistlog=np.logspace(-3,1,10001)
-=======
     tlist = np.linspace(0,10,10001)
     tlistlog = np.logspace(-3,1,10001)
->>>>>>> b67c101f
     O0, O1, O2 = rand_herm(N), rand_herm(N), rand_herm(N)
     cte = [QobjEvo([O0])]
     wargs = [QobjEvo([O0,[O1,_f1],[O2,_f2]], args={"w1":1,"w2":2}),
