--- conflicted
+++ resolved
@@ -33,238 +33,6 @@
 
 import scipy
 import numpy as np
-<<<<<<< HEAD
-from numpy.testing import assert_equal, run_module_suite, assert_
-import unittest
-
-from qutip import num, rand_herm, expect, rand_unitary
-
-
-def test_SparseHermValsVecs():
-    """
-    Sparse eigs Hermitian
-    """
-
-    # check using number operator
-    N = num(10)
-    spvals, spvecs = N.eigenstates(sparse=True)
-    for k in range(10):
-        # check that eigvals are in proper order
-        assert_equal(abs(spvals[k] - k) <= 1e-13, True)
-        # check that eigenvectors are right and in right order
-        assert_equal(abs(expect(N, spvecs[k]) - spvals[k]) < 5e-14, True)
-
-    # check ouput of only a few eigenvals/vecs
-    spvals, spvecs = N.eigenstates(sparse=True, eigvals=7)
-    assert_equal(len(spvals), 7)
-    assert_equal(spvals[0] <= spvals[-1], True)
-    for k in range(7):
-        assert_equal(abs(spvals[k] - k) < 1e-12, True)
-        assert_equal(abs(expect(N, spvecs[k]) - spvals[k]) < 1e-12, True)
-
-    spvals, spvecs = N.eigenstates(sparse=True, sort='high', eigvals=5)
-    assert_equal(len(spvals), 5)
-    assert_equal(spvals[0] >= spvals[-1], True)
-    vals = np.arange(9, 4, -1)
-    for k in range(5):
-        # check that eigvals are ordered from high to low
-        assert_equal(abs(spvals[k] - vals[k]) < 5e-14, True)
-        assert_equal(abs(expect(N, spvecs[k]) - vals[k]) < 1e-14, True)
-    # check using random Hermitian
-    H = rand_herm(10)
-    spvals, spvecs = H.eigenstates(sparse=True)
-    # check that sorting is lowest eigval first
-    assert_equal(spvals[0] <= spvals[-1], True)
-    # check that spvals equal expect vals
-    for k in range(10):
-        assert_equal(abs(expect(H, spvecs[k]) - spvals[k]) < 5e-14, True)
-        # check that ouput is real for Hermitian operator
-        assert_equal(np.isreal(spvals[k]), True)
-
-
-def test_SparseValsVecs():
-    """
-    Sparse eigs non-Hermitian
-    """
-    U = rand_unitary(10)
-    spvals, spvecs = U.eigenstates(sparse=True)
-    assert_equal(np.real(spvals[0]) <= np.real(spvals[-1]), True)
-    for k in range(10):
-        # check that eigenvectors are right and in right order
-        assert_equal(abs(expect(U, spvecs[k]) - spvals[k]) < 5e-14, True)
-        assert_equal(np.iscomplex(spvals[k]), True)
-
-    # check sorting
-    spvals, spvecs = U.eigenstates(sparse=True, sort='high')
-    assert_equal(np.real(spvals[0]) >= np.real(spvals[-1]), True)
-
-    # check for N-1 eigenvals
-    U = rand_unitary(10)
-    spvals, spvecs = U.eigenstates(sparse=True, eigvals=9)
-    assert_equal(len(spvals), 9)
-
-
-def test_SparseValsOnly():
-    """
-    Sparse eigvals only Hermitian.
-    """
-    H = rand_herm(10)
-    spvals = H.eigenenergies(sparse=True)
-    assert_equal(len(spvals), 10)
-    # check that sorting is lowest eigval first
-    assert_equal(spvals[0] <= spvals[-1], True)
-    # check that spvals equal expect vals
-    for k in range(10):
-        # check that ouput is real for Hermitian operator
-        assert_equal(np.isreal(spvals[k]), True)
-    spvals = H.eigenenergies(sparse=True, sort='high')
-    # check that sorting is lowest eigval first
-    assert_equal(spvals[0] >= spvals[-1], True)
-    spvals = H.eigenenergies(sparse=True, sort='high', eigvals=4)
-    assert_equal(len(spvals), 4)
-
-    U = rand_unitary(10)
-    spvals = U.eigenenergies(sparse=True)
-    assert_equal(len(spvals), 10)
-    # check that sorting is lowest eigval first
-    assert_equal(spvals[0] <= spvals[-1], True)
-    # check that spvals equal expect vals
-    for k in range(10):
-        # check that ouput is real for Hermitian operator
-        assert_equal(np.iscomplex(spvals[k]), True)
-    spvals = U.eigenenergies(sparse=True, sort='high')
-    # check that sorting is lowest eigval first
-    assert_equal(spvals[0] >= spvals[-1], True)
-    spvals = U.eigenenergies(sparse=True, sort='high', eigvals=4)
-    assert_equal(len(spvals), 4)
-
-
-def test_SparseFewState():
-    H = rand_herm(10, dtype='csr')
-    all_spvals, all_spvecs = H.eigenstates(sparse=True, sort='low',)
-    for i in range(1, 10):
-        spvals, spvecs = H.eigenstates(sparse=True, sort='high', eigvals=i)
-        assert np.allclose(all_spvals[:-i-1:-1], spvals)
-        for val, vec in zip(spvals, spvecs):
-            assert abs(expect(H, vec) - val) < 1e-13
-    for i in range(1, 10):
-        spvals, spvecs = H.eigenstates(sparse=True, sort='low', eigvals=i)
-        assert np.allclose(all_spvals[:i], spvals)
-        for val, vec in zip(spvals, spvecs):
-            assert abs(expect(H, vec) - val) < 1e-13
-
-
-def test_DenseHermValsVecs():
-    """
-    Dense eigs Hermitian.
-    """
-    # check using number operator
-    N = num(10)
-    spvals, spvecs = N.eigenstates(sparse=False)
-    for k in range(10):
-        # check that eigvals are in proper order
-        assert_equal(abs(spvals[k] - k) < 1e-14, True)
-        # check that eigenvectors are right and in right order
-        assert_equal(abs(expect(N, spvecs[k]) - spvals[k]) < 5e-14, True)
-
-    # check ouput of only a few eigenvals/vecs
-    spvals, spvecs = N.eigenstates(sparse=False, eigvals=7)
-    assert_equal(len(spvals), 7)
-    assert_equal(spvals[0] <= spvals[-1], True)
-    for k in range(7):
-        assert_equal(abs(spvals[k] - k) < 1e-14, True)
-
-    spvals, spvecs = N.eigenstates(sparse=False, sort='high', eigvals=5)
-    assert_equal(len(spvals), 5)
-    assert_equal(spvals[0] >= spvals[-1], True)
-    vals = np.arange(9, 4, -1)
-    for k in range(5):
-        # check that eigvals are ordered from high to low
-        assert_equal(abs(spvals[k] - vals[k]) < 5e-14, True)
-        assert_equal(abs(expect(N, spvecs[k]) - vals[k]) < 5e-14, True)
-    # check using random Hermitian
-    H = rand_herm(10)
-    spvals, spvecs = H.eigenstates(sparse=False)
-    # check that sorting is lowest eigval first
-    assert_equal(spvals[0] <= spvals[-1], True)
-    # check that spvals equal expect vals
-    for k in range(10):
-        assert_equal(abs(expect(H, spvecs[k]) - spvals[k]) < 5e-14, True)
-        # check that ouput is real for Hermitian operator
-        assert_equal(np.isreal(spvals[k]), True)
-
-
-def test_DenseValsVecs():
-    """
-    Dense eigs non-Hermitian
-    """
-    W = rand_herm(10,0.5) + 1j*rand_herm(10,0.5)
-    spvals, spvecs = W.eigenstates(sparse=False)
-    assert_equal(np.real(spvals[0]) <= np.real(spvals[-1]), True)
-    for k in range(10):
-        # check that eigenvectors are right and in right order
-        assert_equal(abs(expect(W, spvecs[k]) - spvals[k]) < 1e-14, True)
-        assert_(np.iscomplex(spvals[k]))
-
-    # check sorting
-    spvals, spvecs = W.eigenstates(sparse=False, sort='high')
-    assert_equal(np.real(spvals[0]) >= np.real(spvals[-1]), True)
-
-    # check for N-1 eigenvals
-    W = rand_unitary(10)
-    spvals, spvecs = W.eigenstates(sparse=False, eigvals=9)
-    assert_equal(len(spvals), 9)
-
-
-def test_DenseValsOnly():
-    """
-    Dense eigvals only Hermitian
-    """
-    H = rand_herm(10)
-    spvals = H.eigenenergies(sparse=False)
-    assert_equal(len(spvals), 10)
-    # check that sorting is lowest eigval first
-    assert_equal(spvals[0] <= spvals[-1], True)
-    # check that spvals equal expect vals
-    for k in range(10):
-        # check that ouput is real for Hermitian operator
-        assert_equal(np.isreal(spvals[k]), True)
-    spvals = H.eigenenergies(sparse=False, sort='high')
-    # check that sorting is lowest eigval first
-    assert_equal(spvals[0] >= spvals[-1], True)
-    spvals = H.eigenenergies(sparse=False, sort='high', eigvals=4)
-    assert_equal(len(spvals), 4)
-
-    U = rand_unitary(10)
-    spvals = U.eigenenergies(sparse=False)
-    assert_equal(len(spvals), 10)
-    # check that sorting is lowest eigval first
-    assert_equal(spvals[0] <= spvals[-1], True)
-    # check that spvals equal expect vals
-    for k in range(10):
-        # check that ouput is real for Hermitian operator
-        assert_equal(np.iscomplex(spvals[k]), True)
-    spvals = U.eigenenergies(sparse=False, sort='high')
-    # check that sorting is lowest eigval first
-    assert_equal(spvals[0] >= spvals[-1], True)
-    spvals = U.eigenenergies(sparse=False, sort='high', eigvals=4)
-    assert_equal(len(spvals), 4)
-
-
-def test_DenseFewState():
-    H = rand_herm(10, dtype='dense')
-    all_spvals, all_spvecs = H.eigenstates(sort='low',)
-    for i in range(1, 10):
-        spvals, spvecs = H.eigenstates(sort='high', eigvals=i)
-        assert np.allclose(all_spvals[:-i-1:-1], spvals)
-        for val, vec in zip(spvals, spvecs):
-            assert abs(expect(H, vec) - val) < 1e-13
-    for i in range(1, 10):
-        spvals, spvecs = H.eigenstates(sort='low', eigvals=i)
-        assert np.allclose(all_spvals[:i], spvals)
-        for val, vec in zip(spvals, spvecs):
-            assert abs(expect(H, vec) - val) < 1e-13
-=======
 import pytest
 import qutip
 
@@ -363,5 +131,4 @@
     all_spvals = H.eigenenergies(sparse=sparse)
     spvals, spvecs = H.eigenstates(sparse=sparse, eigvals=1)
     assert np.abs(all_spvals[0] - spvals[0]) <= 1e-14
-    is_eigen_set(H, spvals, spvecs)
->>>>>>> 56284e50
+    is_eigen_set(H, spvals, spvecs)