import pytest
import numpy as np
import qutip


@pytest.mark.parametrize('num_mat', [1, 2, 3, 5])
def test_simdiag(num_mat):
    N = 10

    U = qutip.rand_unitary(N)
    commuting_matrices = [U * qutip.qdiags(np.random.rand(N), 0) * U.dag()
                          for _ in range(num_mat)]
    all_evals, evecs = qutip.simdiag(commuting_matrices)

    for matrix, evals in zip(commuting_matrices, all_evals):
        for eval, evec in zip(evals, evecs):
            assert matrix * evec == evec * eval


@pytest.mark.parametrize('num_mat', [1, 2, 3, 5])
def test_simdiag_no_evals(num_mat):
    N = 10

    U = qutip.rand_unitary(N)
    commuting_matrices = [U * qutip.qdiags(np.random.rand(N), 0) * U.dag()
                          for _ in range(num_mat)]
    evecs = qutip.simdiag(commuting_matrices, evals=False)

    for matrix in commuting_matrices:
        for evec in evecs:
            Mvec = matrix * evec
            eval = Mvec.norm() / evec.norm()
            assert matrix * evec == evec * eval


def test_simdiag_degen():
    N = 10
    U = qutip.rand_unitary(N)
<<<<<<< HEAD
    matrices = [
        U * qutip.qdiags([0,0,0,1,1,1,2,2,3,4], 0) * U.dag(),
        U * qutip.qdiags([1,3,4,2,4,0,0,3,0,1], 0) * U.dag(),
    ]
    evals, evecs = qutip.simdiag(matrices)
=======
    matrix = U * qutip.qdiags([0,0,0,1,1,1,2,2,3,4], 0) * U.dag()
    evals, evecs = qutip.simdiag([matrix])
>>>>>>> a9e5c88d

    for eval, evec in zip(evals[0], evecs):
        assert matrix * evec == evec * eval


def test_simdiag_no_input():
    with pytest.raises(ValueError):
        qutip.simdiag([])


@pytest.mark.parametrize(['ops', 'error'], [
    pytest.param([qutip.basis(5,0)], 'square', id="Not square"),
    pytest.param([qutip.qeye(5), qutip.qeye(3)], 'shape', id="shape mismatch"),
    pytest.param([qutip.destroy(5)], 'Hermitian', id="Non Hermitian"),
    pytest.param([qutip.sigmax(), qutip.sigmay()], 'commute', id="Not commuting"),
])
def test_simdiag_errors(ops, error):
    with pytest.raises(TypeError) as err:
        qutip.simdiag(ops)
    assert error in str(err.value)<|MERGE_RESOLUTION|>--- conflicted
+++ resolved
@@ -36,16 +36,8 @@
 def test_simdiag_degen():
     N = 10
     U = qutip.rand_unitary(N)
-<<<<<<< HEAD
-    matrices = [
-        U * qutip.qdiags([0,0,0,1,1,1,2,2,3,4], 0) * U.dag(),
-        U * qutip.qdiags([1,3,4,2,4,0,0,3,0,1], 0) * U.dag(),
-    ]
-    evals, evecs = qutip.simdiag(matrices)
-=======
     matrix = U * qutip.qdiags([0,0,0,1,1,1,2,2,3,4], 0) * U.dag()
     evals, evecs = qutip.simdiag([matrix])
->>>>>>> a9e5c88d
 
     for eval, evec in zip(evals[0], evecs):
         assert matrix * evec == evec * eval
