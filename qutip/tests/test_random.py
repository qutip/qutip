--- conflicted
+++ resolved
@@ -124,50 +124,11 @@
     """
     Random Qobjs: Tests that BCSZ-random superoperators are CPTP.
     """
-<<<<<<< HEAD
-    S = rand_super_bcsz(5)
-    assert_(S.iscptp)
-
-def check_func_dims(func, args, kwargs, dims):
-    # TODO: promote this out of test_random, as it's generically useful
-    #       in writing tests.
-    resdims = func(*args, **kwargs).dims
-    assert_(resdims == dims, "Checking {}; epected dimensions of {}, got {}.".format(func.__name__, dims, resdims))
-
-def test_rand_vector_dims():
-    FUNCS = [rand_ket, rand_ket_haar]
-    for func in FUNCS:
-        check_func_dims( func, (7, ), {}, [[7], [1]])
-        check_func_dims( func, (6, ), {'dims': [[2, 3], [1]]}, [[2, 3], [1]])
-
-def test_rand_oper_dims():
-    FUNCS = [rand_unitary, rand_herm, rand_dm, rand_unitary_haar, rand_dm_ginibre, rand_dm_hs]
-    for func in FUNCS:
-        check_func_dims( func, (7, ), {}, [[7], [7]])
-        check_func_dims( func, (6, ), {'dims': [[2, 3], [2, 3]]}, [[2, 3], [2, 3]])
-
-def test_rand_super_dims():
-    FUNCS = [rand_super, rand_super_bcsz]
-    for func in FUNCS:
-        check_func_dims(func, (7, ), {}, [[[7], [7]]] * 2)
-        check_func_dims(func, (6, ), {'dims': [[[2, 3], [2, 3]], [[2, 3], [2, 3]]]}, [[[2, 3], [2, 3]], [[2, 3], [2, 3]]])
-
-if __name__ == "__main__":
-    run_module_suite()
-
-# random object accept `str` and base.Data
-# Obtain all valid dtype from `to`
-dtype_names = list(_data.to._str2type.keys()) + list(_data.to.dtypes)
-dtype_types = list(_data.to._str2type.values()) + list(_data.to.dtypes)
-@pytest.mark.parametrize(['alias', 'dtype'], zip(dtype_names, dtype_types),
-                         ids=[str(dtype) for dtype in dtype_names])
-=======
     random_qobj = rand_super_bcsz(5)
     assert random_qobj.issuper
     assert random_qobj.iscptp
 
 
->>>>>>> bc9b27f0
 @pytest.mark.parametrize('func', [
     rand_unitary, rand_unitary_haar, rand_herm,
     rand_dm, rand_dm_hs, rand_dm_ginibre,
@@ -189,8 +150,8 @@
 @pytest.mark.parametrize('func', [rand_ket, rand_ket_haar])
 @pytest.mark.parametrize(('args', 'kwargs', 'dims'), [
     pytest.param((6,), {}, [[6], [1]], id="N"),
-    pytest.param((), {'dims': [[2, 3], [1, 1]]}, [[2, 3], [1, 1]], id="dims"),
-    pytest.param((6,), {'dims': [[2, 3], [1, 1]]}, [[2, 3], [1, 1]],
+    pytest.param((), {'dims': [[2, 3], [1]]}, [[2, 3], [1]], id="dims"),
+    pytest.param((6,), {'dims': [[2, 3], [1]]}, [[2, 3], [1]],
                  id="both"),
 ])
 def test_rand_vector_dims(func, args, kwargs, dims):
@@ -202,7 +163,7 @@
 
 @pytest.mark.parametrize('func', [rand_ket, rand_ket_haar])
 def test_rand_ket_raises_if_no_args(func):
-    with pytest.raises(ValueError):
+    with pytest.raises(TypeError):
         func()
 
 
