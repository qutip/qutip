--- conflicted
+++ resolved
@@ -2,7 +2,7 @@
 import pytest
 
 import qutip
-from qutip.solver import SolverResultsOptions
+from qutip.solver import SolverOptions
 from qutip.solver.result import (
     Result, MultiTrajResult, MultiTrajResultAveraged,
 )
@@ -13,83 +13,6 @@
     return t * state
 
 
-<<<<<<< HEAD
-def test_result_states():
-    N = 10
-    res = Result([], qutip.solver.SolverOptions(),
-                 _super=False, oper_state=False)
-    for i in range(N):
-        res.add(i, qutip.basis(N,i))
-    for i in range(N):
-        assert res.states[i] == qutip.basis(N, i)
-    assert res.final_state == qutip.basis(N, N-1)
-    np.testing.assert_allclose(np.array(res.times), np.arange(N))
-
-def test_result_expect():
-    N = 10
-    res = Result(
-        [qutip.num(N), qutip.qeye(N)],
-        qutip.solver.SolverOptions(store_final_state=False,
-                                   store_states=False),
-        _super=False, oper_state=False
-    )
-    for i in range(N):
-        res.add(i, qutip.basis(N,i))
-    np.testing.assert_allclose(res.expect[0], np.arange(N))
-    np.testing.assert_allclose(res.expect[1], np.ones(N))
-    assert res.final_state is None
-    assert not res.states
-
-def test_result_normalize():
-    N = 10
-    res = Result([qutip.num(N), qutip.qeye(N)],
-                 qutip.solver.SolverOptions(store_states=True,
-                                            normalize_output=True),
-                 _super=False, oper_state=False)
-    for i in range(N):
-        res.add(i, qutip.basis(N,i)/2)
-    np.testing.assert_allclose(res.expect[0], np.arange(N))
-    np.testing.assert_allclose(res.expect[1], np.ones(N))
-    assert res.final_state == qutip.basis(N, N-1)
-    for i in range(N):
-        assert res.states[i] == qutip.basis(N, i)
-
-def test_multitraj_results():
-    N = 10
-    e_ops = [qutip.num(N), qutip.qeye(N)]
-    m_res = MultiTrajResult(3)
-    opt = qutip.solver.SolverOptions(store_states=True,
-                                     normalize_output=True)
-    for _ in range(5):
-        res = Result(e_ops, opt, _super=False, oper_state=False)
-        res.collapse = []
-        for i in range(N):
-            res.add(i, qutip.basis(N, i) / 2)
-            res.collapse.append((i+0.5, i%2))
-        m_res.add(res)
-
-    np.testing.assert_allclose(m_res.average_expect[0], np.arange(N))
-    np.testing.assert_allclose(m_res.average_expect[1], np.ones(N))
-    np.testing.assert_allclose(m_res.std_expect[1], np.zeros(N))
-    for i in range(N):
-        assert m_res.average_states[i] == qutip.fock_dm(N, i)
-    assert m_res.average_final_state == qutip.fock_dm(N, N-1)
-    assert len(m_res.runs_states) == 5
-    assert len(m_res.runs_states[0]) == N
-    for i in range(5):
-        assert m_res.runs_final_states[i] == qutip.basis(N, N-1)
-    assert np.all(np.array(m_res.col_which) < 2)
-
-def test_multitrajavg_results():
-    N = 10
-    e_ops = [qutip.num(N), qutip.qeye(N)]
-    m_res = MultiTrajResultAveraged(3)
-    opt = qutip.solver.SolverOptions(store_final_state=True,
-                                     normalize_output=True)
-    for _ in range(5):
-        res = Result(e_ops, opt, _super=False, oper_state=False)
-        res.collapse = []
-=======
 class TestResult:
     @pytest.mark.parametrize(["N", "e_ops", "options"], [
         pytest.param(10, (), {}, id="no-e-ops"),
@@ -98,7 +21,7 @@
         )
     ])
     def test_states(self, N, e_ops, options):
-        res = Result(e_ops, SolverResultsOptions(**options))
+        res = Result(e_ops, SolverOptions(**options))
         for i in range(N):
             res.add(i, qutip.basis(N, i))
         np.testing.assert_allclose(np.array(res.times), np.arange(N))
@@ -114,7 +37,7 @@
         }, id="with-eops"),
     ])
     def test_final_state_only(self, N, e_ops, options):
-        res = Result(e_ops, SolverResultsOptions(**options))
+        res = Result(e_ops, SolverOptions(**options))
         for i in range(N):
             res.add(i, qutip.basis(N, i))
         np.testing.assert_allclose(np.array(res.times), np.arange(N))
@@ -149,7 +72,7 @@
     def test_expect_and_e_ops(self, N, e_ops, results):
         res = Result(
             e_ops,
-            SolverResultsOptions(
+            SolverOptions(
                 store_final_state=False,
                 store_states=False),
         )
@@ -159,7 +82,6 @@
             raw_ops = dict(enumerate(e_ops))
         else:
             raw_ops = {0: e_ops}
->>>>>>> 98a8e7d4
         for i in range(N):
             res.add(i, qutip.basis(N, i))
         np.testing.assert_allclose(np.array(res.times), np.arange(N))
@@ -180,7 +102,7 @@
                 np.testing.assert_allclose(e_op_call_values, results[k])
 
     def test_add_processor(self):
-        res = Result([], SolverResultsOptions(store_states=False))
+        res = Result([], SolverOptions(store_states=False))
         a = []
         b = []
         states = [{"t": 0}, {"t": 1}]
@@ -202,7 +124,7 @@
     def test_repr_minimal(self):
         res = Result(
             [],
-            SolverResultsOptions(store_final_state=False, store_states=False),
+            SolverOptions(store_final_state=False, store_states=False),
         )
         assert repr(res) == "\n".join([
             "<Result",
@@ -215,7 +137,7 @@
     def test_repr_full(self):
         res = Result(
             [qutip.num(5), qutip.qeye(5)],
-            SolverResultsOptions(store_states=True),
+            SolverOptions(store_states=True),
             solver="test-solver",
             stats={"stat-a": 1, "stat-b": 2},
         )
@@ -239,7 +161,7 @@
         N = 10
         e_ops = [qutip.num(N), qutip.qeye(N)]
         m_res = MultiTrajResult(3)
-        opt = SolverResultsOptions(store_states=True)
+        opt = SolverOptions(store_states=True)
         for _ in range(5):
             res = Result(e_ops, opt)
             res.collapse = []
@@ -266,7 +188,7 @@
         N = 10
         e_ops = [qutip.num(N), qutip.qeye(N)]
         m_res = MultiTrajResultAveraged(3)
-        opt = SolverResultsOptions(
+        opt = SolverOptions(
             store_final_state=True,
         )
         for _ in range(5):
