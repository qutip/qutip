# This file is part of QuTiP: Quantum Toolbox in Python.
#
#    Copyright (c) 2011 and later, Paul D. Nation and Robert J. Johansson.
#    All rights reserved.
#
#    Redistribution and use in source and binary forms, with or without
#    modification, are permitted provided that the following conditions are
#    met:
#
#    1. Redistributions of source code must retain the above copyright notice,
#       this list of conditions and the following disclaimer.
#
#    2. Redistributions in binary form must reproduce the above copyright
#       notice, this list of conditions and the following disclaimer in the
#       documentation and/or other materials provided with the distribution.
#
#    3. Neither the name of the QuTiP: Quantum Toolbox in Python nor the names
#       of its contributors may be used to endorse or promote products derived
#       from this software without specific prior written permission.
#
#    THIS SOFTWARE IS PROVIDED BY THE COPYRIGHT HOLDERS AND CONTRIBUTORS
#    "AS IS" AND ANY EXPRESS OR IMPLIED WARRANTIES, INCLUDING, BUT NOT
#    LIMITED TO, THE IMPLIED WARRANTIES OF MERCHANTABILITY AND FITNESS FOR A
#    PARTICULAR PURPOSE ARE DISCLAIMED. IN NO EVENT SHALL THE COPYRIGHT
#    HOLDER OR CONTRIBUTORS BE LIABLE FOR ANY DIRECT, INDIRECT, INCIDENTAL,
#    SPECIAL, EXEMPLARY, OR CONSEQUENTIAL DAMAGES (INCLUDING, BUT NOT
#    LIMITED TO, PROCUREMENT OF SUBSTITUTE GOODS OR SERVICES; LOSS OF USE,
#    DATA, OR PROFITS; OR BUSINESS INTERRUPTION) HOWEVER CAUSED AND ON ANY
#    THEORY OF LIABILITY, WHETHER IN CONTRACT, STRICT LIABILITY, OR TORT
#    (INCLUDING NEGLIGENCE OR OTHERWISE) ARISING IN ANY WAY OUT OF THE USE
#    OF THIS SOFTWARE, EVEN IF ADVISED OF THE POSSIBILITY OF SUCH DAMAGE.
###############################################################################

import numpy as np
import scipy.linalg
import pytest
import qutip
from qutip.cy.brtools_checks import (
    _test_zheevr, _test_diag_liou_mult, _test_dense_to_eigbasis,
    _test_vec_to_eigbasis, _test_eigvec_to_fockbasis, _test_vector_roundtrip,
    _cop_super_mult, _test_br_term_mult
)
from qutip.settings import debug
from qutip.sparse import eigh


def test_zheevr():
    """
    zheevr: store eigenvalues in the passed array, and return the eigenvectors
    of a complex Hermitian matrix.
    """
    # This really test that our lapack wrapper give the same result as numpy
    # The order and phase of the eigenvectors, must be the same.
    for dimension in range(2, 100):
        H = qutip.rand_herm(dimension, 1/dimension)
<<<<<<< HEAD
        our_evals = np.zeros(dimension, dtype=np.float64)
        our_evecs = _test_zheevr(H.full('F'), our_evals)
        scipy_evals, scipy_evecs = eigh(H.full())
        np.testing.assert_allclose(scipy_evals, our_evals, atol=1e-12)
        np.testing.assert_allclose(scipy_evecs, our_evecs, atol=1e-12)
=======
        Hf = H.full()
        evals = np.zeros(dimension, dtype=np.float64)
        # This routine modifies its arguments inplace, so we must make a copy.
        evecs = _test_zheevr(Hf.copy(order='F'), evals).T
        # Assert linear independence of all the eigenvectors.
        assert abs(scipy.linalg.det(evecs)) > 1e-12
        for value, vector in zip(evals, evecs):
            # Assert the eigenvector satisfies the eigenvalue equation.
            unit = vector / scipy.linalg.norm(vector)
            test_value = np.conj(unit.T) @ Hf @ unit
            assert abs(test_value.imag) < 1e-12
            assert abs(test_value - value) < 1e-12
>>>>>>> 52c1925a


@pytest.mark.parametrize("operator", [
        pytest.param(lambda n: qutip.rand_herm(n, 0.5), id='random Hermitian'),
        pytest.param(qutip.destroy, id='annihilation'),
    ])
def test_dense_operator_to_eigbasis(operator):
    "BR Tools : dense operator to eigenbasis"
    dimension = 10
    operator = operator(dimension)
    for _ in range(50):
        H = qutip.rand_herm(dimension, 0.5)
        basis = H.eigenstates()[1]
        target = operator.transform(basis).full()
        _eigenvalues = np.empty((dimension,), dtype=np.float64)
        basis_zheevr = _test_zheevr(H.full('F'), _eigenvalues)
        calculated = _test_dense_to_eigbasis(operator.full('F'), basis_zheevr,
                                             dimension, qutip.settings.atol)
        np.testing.assert_allclose(target, calculated, atol=1e-12)


def test_vec_to_eigbasis():
    "BR Tools : vector to eigenbasis"
    dimension = 10
    for _ in range(50):
        H = qutip.rand_herm(dimension, 0.5)
        basis = H.eigenstates()[1]
        R = qutip.rand_dm(dimension, 0.5)
        target = qutip.mat2vec(R.transform(basis).full()).ravel()
        flat_vector = qutip.mat2vec(R.full()).ravel()
        calculated = _test_vec_to_eigbasis(H.full('F'), flat_vector)
        np.testing.assert_allclose(target, calculated, atol=1e-12)


def test_eigvec_to_fockbasis():
    "BR Tools : eigvector to fockbasis"
    dimension = 10
    for _ in range(50):
        H = qutip.rand_herm(dimension, 0.5)
        basis = H.eigenstates()[1]
        R = qutip.rand_dm(dimension, 0.5)
        target = qutip.mat2vec(R.full()).ravel()
        _eigenvalues = np.empty((dimension,), dtype=np.float64)
        evecs_zheevr = _test_zheevr(H.full('F'), _eigenvalues)
        flat_eigenvectors = qutip.mat2vec(R.transform(basis).full()).ravel()
        calculated = _test_eigvec_to_fockbasis(flat_eigenvectors, evecs_zheevr,
                                               dimension)
        np.testing.assert_allclose(target, calculated, atol=1e-12)


def test_vector_roundtrip():
    "BR Tools : vector roundtrip transform"
    dimension = 10
    for _ in range(50):
        H = qutip.rand_herm(dimension, 0.5).full('F')
        vector = qutip.mat2vec(qutip.rand_dm(dimension, 0.5).full()).ravel()
        np.testing.assert_allclose(vector, _test_vector_roundtrip(H, vector),
                                   atol=1e-12)


def test_diag_liou_mult():
    "BR Tools : Diagonal Liouvillian mult"
    for dimension in range(2, 100):
        H = qutip.rand_dm(dimension, 0.5)
        evals, evecs = H.eigenstates()
        L = qutip.liouvillian(H.transform(evecs))
        coefficients = np.ones((dimension*dimension,), dtype=np.complex128)
        calculated = np.zeros_like(coefficients)
        target = L.data.dot(coefficients)
        _test_diag_liou_mult(evals, coefficients, calculated, dimension)
        np.testing.assert_allclose(target, calculated, atol=1e-12)


def test_cop_super_mult():
    "BR Tools : cop_super_mult"
    dimension = 10
    for _ in range(50):
        H = qutip.rand_herm(dimension, 0.5)
        basis = H.eigenstates()[1]
        a = qutip.destroy(dimension)
        L = qutip.liouvillian(None, [a.transform(basis)])
        vec = np.ones((dimension*dimension,), dtype=np.complex128)
        target = L.data.dot(vec)
        calculated = np.zeros_like(target)
        _eigenvalues = np.empty((dimension,), dtype=np.float64)
        _cop_super_mult(a.full('F'), _test_zheevr(H.full('F'), _eigenvalues),
                        vec, 1, calculated, dimension, qutip.settings.atol)
        np.testing.assert_allclose(target, calculated, atol=1e-12)


@pytest.mark.parametrize("secular",
                         [True, False], ids=["secular", "non-secular"])
def test_br_term_mult(secular):
    "BR Tools : br_term_mult"
    dimension = 10
    time = 1.0
    atol = 1e-12
    for _ in range(10):
        H = qutip.rand_herm(dimension, 0.5)
        basis = H.eigenstates()[1]
        L_diagonal = qutip.liouvillian(H.transform(basis))
        evals = np.empty((dimension,), dtype=np.float64)
        evecs = _test_zheevr(H.full('F'), evals)
        operator = qutip.rand_herm(dimension, 0.5)
        a_ops = [[operator, lambda w: 1.0]]
        vec = np.ones((dimension*dimension,), dtype=np.complex128)
        br_tensor, _ = qutip.bloch_redfield_tensor(H, a_ops,
                                                   use_secular=secular)
        target = (br_tensor - L_diagonal).data.dot(vec)
        calculated = np.zeros_like(target)
        _test_br_term_mult(time, operator.full('F'), evecs, evals, vec,
                           calculated, secular, 0.1, atol)
        np.testing.assert_allclose(target, calculated, atol=atol)<|MERGE_RESOLUTION|>--- conflicted
+++ resolved
@@ -53,13 +53,6 @@
     # The order and phase of the eigenvectors, must be the same.
     for dimension in range(2, 100):
         H = qutip.rand_herm(dimension, 1/dimension)
-<<<<<<< HEAD
-        our_evals = np.zeros(dimension, dtype=np.float64)
-        our_evecs = _test_zheevr(H.full('F'), our_evals)
-        scipy_evals, scipy_evecs = eigh(H.full())
-        np.testing.assert_allclose(scipy_evals, our_evals, atol=1e-12)
-        np.testing.assert_allclose(scipy_evecs, our_evecs, atol=1e-12)
-=======
         Hf = H.full()
         evals = np.zeros(dimension, dtype=np.float64)
         # This routine modifies its arguments inplace, so we must make a copy.
@@ -72,7 +65,6 @@
             test_value = np.conj(unit.T) @ Hf @ unit
             assert abs(test_value.imag) < 1e-12
             assert abs(test_value - value) < 1e-12
->>>>>>> 52c1925a
 
 
 @pytest.mark.parametrize("operator", [
