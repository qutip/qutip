# This file is part of QuTiP: Quantum Toolbox in Python.
#
#    Copyright (c) 2011 and later, Paul D. Nation and Robert J. Johansson.
#    All rights reserved.
#
#    Redistribution and use in source and binary forms, with or without
#    modification, are permitted provided that the following conditions are
#    met:
#
#    1. Redistributions of source code must retain the above copyright notice,
#       this list of conditions and the following disclaimer.
#
#    2. Redistributions in binary form must reproduce the above copyright
#       notice, this list of conditions and the following disclaimer in the
#       documentation and/or other materials provided with the distribution.
#
#    3. Neither the name of the QuTiP: Quantum Toolbox in Python nor the names
#       of its contributors may be used to endorse or promote products derived
#       from this software without specific prior written permission.
#
#    THIS SOFTWARE IS PROVIDED BY THE COPYRIGHT HOLDERS AND CONTRIBUTORS
#    "AS IS" AND ANY EXPRESS OR IMPLIED WARRANTIES, INCLUDING, BUT NOT
#    LIMITED TO, THE IMPLIED WARRANTIES OF MERCHANTABILITY AND FITNESS FOR A
#    PARTICULAR PURPOSE ARE DISCLAIMED. IN NO EVENT SHALL THE COPYRIGHT
#    HOLDER OR CONTRIBUTORS BE LIABLE FOR ANY DIRECT, INDIRECT, INCIDENTAL,
#    SPECIAL, EXEMPLARY, OR CONSEQUENTIAL DAMAGES (INCLUDING, BUT NOT
#    LIMITED TO, PROCUREMENT OF SUBSTITUTE GOODS OR SERVICES; LOSS OF USE,
#    DATA, OR PROFITS; OR BUSINESS INTERRUPTION) HOWEVER CAUSED AND ON ANY
#    THEORY OF LIABILITY, WHETHER IN CONTRACT, STRICT LIABILITY, OR TORT
#    (INCLUDING NEGLIGENCE OR OTHERWISE) ARISING IN ANY WAY OUT OF THE USE
#    OF THIS SOFTWARE, EVEN IF ADVISED OF THE POSSIBILITY OF SUCH DAMAGE.
###############################################################################
"""
This module contains a collection of graph theory routines used mainly
to reorder matrices for iterative steady state solvers.
"""

import numpy as np
import scipy.sparse as sp
from qutip.cy.graph_utils import (
<<<<<<< HEAD
    _pseudo_peripheral_node, _breadth_first_search, _node_degrees,
    _rcm, _bfs_matching, _weighted_bfs_matching)
=======
        _pseudo_peripheral_node, _breadth_first_search, _node_degrees,
        _reverse_cuthill_mckee, _maximum_bipartite_matching, 
        _weighted_bipartite_matching)
>>>>>>> 076c596b
from qutip.settings import debug
from warnings import warn

if debug:
    import inspect


def graph_degree(A):
    """
    Returns the degree for the nodes (rows) of a symmetric
    graph in sparse CSR or CSC format, or a qobj.

    Parameters
    ----------
    A : qobj, csr_matrix, csc_matrix
        Input quantum object or csr_matrix.

    Returns
    -------
    degree : array
        Array of integers giving the degree for each node (row).

    """
    if not (sp.isspmatrix_csc(A) or sp.isspmatrix_csr(A)):
        raise TypeError('Input must be CSC or CSR sparse matrix.')
    return _node_degrees(A.indices, A.indptr, A.shape[0])


def breadth_first_search(A, start):
    """
    Breadth-First-Search (BFS) of a graph in CSR or CSC matrix format starting
    from a given node (row).  Takes Qobjs and CSR or CSC matrices as inputs.

    This function requires a matrix with symmetric structure.
    Use A+trans(A) if original matrix is not symmetric or not sure.

    Parameters
    ----------
    A : csc_matrix, csr_matrix
        Input graph in CSC or CSR matrix format
    start : int
        Staring node for BFS traversal.

    Returns
    -------
    order : array
        Order in which nodes are traversed from starting node.
    levels : array
        Level of the nodes in the order that they are traversed.

    """
    if not (sp.isspmatrix_csc(A) or sp.isspmatrix_csr(A)):
        raise TypeError('Input must be CSC or CSR sparse matrix.')

    num_rows = A.shape[0]
    start = int(start)
    order, levels = _breadth_first_search(A.indices, A.indptr, num_rows, start)
    # since maybe not all nodes are in search, check for unused entires in
    # arrays
    return order[order != -1], levels[levels != -1]


def reverse_cuthill_mckee(A, sym=False):
    """
    Returns the permutation array that orders a sparse CSR or CSC matrix
    in Reverse-Cuthill McKee ordering. Since the input matrix must be
    symmetric, this routine works on the matrix A+Trans(A) if the sym flag is
    set to False (Default).

    It is assumed by default (*sym=False*) that the input matrix is not
    symmetric. This is because it is faster to do A+Trans(A) than it is to
    check for symmetry for a generic matrix. If you are guaranteed that the
    matrix is symmetric in structure (values of matrix element do not matter)
    then set *sym=True*

    Parameters
    ----------
    A : csc_matrix, csr_matrix
        Input sparse CSC or CSR sparse matrix format.
    sym : bool {False, True}
        Flag to set whether input matrix is symmetric.

    Returns
    -------
    perm : array
        Array of permuted row and column indices.

    Notes
    -----
    This routine is used primarily for internal reordering of Lindblad
    superoperators for use in iterative solver routines.

    References
    ----------
    E. Cuthill and J. McKee, "Reducing the Bandwidth of Sparse Symmetric
    Matrices", ACM '69 Proceedings of the 1969 24th national conference,
    (1969).
    """
    if not (sp.isspmatrix_csc(A) or sp.isspmatrix_csr(A)):
        raise TypeError('Input must be CSC or CSR sparse matrix.')

    nrows = A.shape[0]

    if not sym:
<<<<<<< HEAD
        A = A+A.transpose()

    return _rcm(A.indices, A.indptr, nrows)
=======
        A=A+A.transpose()
    return _reverse_cuthill_mckee(A.indices, A.indptr, nrows)
>>>>>>> 076c596b


def maximum_bipartite_matching(A, perm_type='row'):
    """
<<<<<<< HEAD
    Returns an array of row permutations that removes nonzero elements
    from the diagonal of a nonsingular square CSC sparse matrix.  Such
    a permutation is always possible provided that the matrix is
    nonsingular.

    This function looks at the structure of the matrix only.

=======
    Returns an array of row or column permutations that removes 
    nonzero elements from the diagonal of a nonsingular square 
    CSC sparse matrix.  Such a permutation is always possible 
    provided that the matrix is nonsingular. This function looks 
    at the structure of the matrix only.
    
    The input matrix will be converted to CSC matrix format if
    necessary.
    
>>>>>>> 076c596b
    Parameters
    ----------
    A : sparse matrix
        Input matrix
<<<<<<< HEAD

    Returns
    -------
    perm : array
        Array of row permutations.

=======
    perm_type : str {'row', 'column'}
        Type of permutation to generate.
    
    Returns
    -------
    perm : array
        Array of row or column permutations.
    
>>>>>>> 076c596b
    Notes
    -----
    This function relies on a maximum cardinality bipartite matching algorithm
    based on a breadth-first search (BFS) of the underlying graph[1]_.

    References
    ----------
    .. [1] I. S. Duff, K. Kaya, and B. Ucar, "Design, Implementation, and
    Analysis of Maximum Transversal Algorithms", ACM Trans. Math. Softw.
    38, no. 2, (2011).

    """
    nrows = A.shape[0]
<<<<<<< HEAD
    if A.shape[0] != A.shape[1]:
        raise ValueError('bfs_matching requires a square matrix.')

    if A.__class__.__name__ == 'Qobj':
        A = A.data.tocsc()
    elif not sp.isspmatrix_csc(A):
        A = sp.csc_matrix(A)
        warn('bfs_matching requires CSC matrix format.',
             sp.SparseEfficiencyWarning)

    perm = _bfs_matching(A.indices, A.indptr, nrows)
    if np.any(perm == -1):
=======
    if A.shape[0]!=A.shape[1]:
        raise ValueError('Maximum bipartite matching requires a square matrix.')
    if sp.isspmatrix_csr(A) or sp.isspmatrix_coo(A):
        A = A.tocsc()
    elif not sp.isspmatrix_csc(A):
        raise TypeError("matrix must be in CSC, CSR, or COO format.")
    if perm_type == 'column':
        A = A.transpose().tocsc()
    perm = _maximum_bipartite_matching(A.indices, A.indptr, nrows)
    if np.any(perm==-1):
>>>>>>> 076c596b
        raise Exception('Possibly singular input matrix.')

    return perm


def weighted_bipartite_matching(A, perm_type='row'):
    """
    Returns an array of row permutations that attempts to maximize
    the product of the ABS values of the diagonal elements in
    a nonsingular square CSC sparse matrix. Such a permutation is
    always possible provided that the matrix is nonsingular.

    This function looks at both the structure and ABS values of the
    underlying matrix.

    Parameters
    ----------
    A : csc_matrix
        Input matrix
<<<<<<< HEAD

    Returns
    -------
    perm : array
        Array of row permutations.

=======
    perm_type : str {'row', 'column'}
        Type of permutation to generate.
    
    Returns
    -------
    perm : array
        Array of row or column permutations.
    
>>>>>>> 076c596b
    Notes
    -----
    This function uses a weighted maximum cardinality bipartite matching
    algorithm based on breadth-first search (BFS).  The columns are weighted
    according to the element of max ABS value in the associated rows and
    are traversed in descending order by weight.  When performing the BFS
    traversal, the row associated to a given column is the one with maximum
    weight. Unlike other techniques[1]_, this algorithm does not guarantee the
    product of the diagonal is maximized.  However, this limitation is offset
    by the substantially faster runtime of this method.

    References
    ----------
    .. [1] I. S. Duff and J. Koster, "The design and use of algorithms for
    permuting large entries to the diagonal of sparse matrices", SIAM J.
    Matrix Anal. and Applics. 20, no. 4, 889 (1997).

    """
    nrows = A.shape[0]
    if A.shape[0] != A.shape[1]:
        raise ValueError('weighted_bfs_matching requires a square matrix.')
<<<<<<< HEAD

    if not sp.isspmatrix_csc(A):
        A = sp.csc_matrix(A)
        warn('weighted_bfs_matching requires CSC matrix format',
             sp.SparseEfficiencyWarning)

    perm = _weighted_bfs_matching(np.asarray(np.abs(A.data), dtype=float),
                                  A.indices, A.indptr, nrows)

    if np.any(perm == -1):
=======
    if sp.isspmatrix_csr(A) or sp.isspmatrix_coo(A):
        A = A.tocsc()
    elif not sp.isspmatrix_csc(A):
        raise TypeError("matrix must be in CSC, CSR, or COO format.")
    if perm_type == 'column':
        A = A.transpose().tocsc()
    perm = _weighted_bipartite_matching(
            np.asarray(np.abs(A.data), dtype=float),
            A.indices, A.indptr, nrows)
    if np.any(perm==-1):
>>>>>>> 076c596b
        raise Exception('Possibly singular input matrix.')

    return perm<|MERGE_RESOLUTION|>--- conflicted
+++ resolved
@@ -38,14 +38,9 @@
 import numpy as np
 import scipy.sparse as sp
 from qutip.cy.graph_utils import (
-<<<<<<< HEAD
     _pseudo_peripheral_node, _breadth_first_search, _node_degrees,
-    _rcm, _bfs_matching, _weighted_bfs_matching)
-=======
-        _pseudo_peripheral_node, _breadth_first_search, _node_degrees,
-        _reverse_cuthill_mckee, _maximum_bipartite_matching, 
-        _weighted_bipartite_matching)
->>>>>>> 076c596b
+    _reverse_cuthill_mckee, _maximum_bipartite_matching, 
+    _weighted_bipartite_matching)
 from qutip.settings import debug
 from warnings import warn
 
@@ -150,49 +145,26 @@
     nrows = A.shape[0]
 
     if not sym:
-<<<<<<< HEAD
-        A = A+A.transpose()
-
-    return _rcm(A.indices, A.indptr, nrows)
-=======
-        A=A+A.transpose()
+        A = A + A.transpose()
+
     return _reverse_cuthill_mckee(A.indices, A.indptr, nrows)
->>>>>>> 076c596b
 
 
 def maximum_bipartite_matching(A, perm_type='row'):
     """
-<<<<<<< HEAD
-    Returns an array of row permutations that removes nonzero elements
-    from the diagonal of a nonsingular square CSC sparse matrix.  Such
-    a permutation is always possible provided that the matrix is
-    nonsingular.
-
+    Returns an array of row or column permutations that removes nonzero
+    elements from the diagonal of a nonsingular square CSC sparse matrix. Such
+    a permutation is always possible provided that the matrix is nonsingular.
     This function looks at the structure of the matrix only.
-
-=======
-    Returns an array of row or column permutations that removes 
-    nonzero elements from the diagonal of a nonsingular square 
-    CSC sparse matrix.  Such a permutation is always possible 
-    provided that the matrix is nonsingular. This function looks 
-    at the structure of the matrix only.
     
     The input matrix will be converted to CSC matrix format if
     necessary.
     
->>>>>>> 076c596b
     Parameters
     ----------
     A : sparse matrix
         Input matrix
-<<<<<<< HEAD
-
-    Returns
-    -------
-    perm : array
-        Array of row permutations.
-
-=======
+
     perm_type : str {'row', 'column'}
         Type of permutation to generate.
     
@@ -201,7 +173,6 @@
     perm : array
         Array of row or column permutations.
     
->>>>>>> 076c596b
     Notes
     -----
     This function relies on a maximum cardinality bipartite matching algorithm
@@ -215,31 +186,20 @@
 
     """
     nrows = A.shape[0]
-<<<<<<< HEAD
-    if A.shape[0] != A.shape[1]:
-        raise ValueError('bfs_matching requires a square matrix.')
-
-    if A.__class__.__name__ == 'Qobj':
-        A = A.data.tocsc()
-    elif not sp.isspmatrix_csc(A):
-        A = sp.csc_matrix(A)
-        warn('bfs_matching requires CSC matrix format.',
-             sp.SparseEfficiencyWarning)
-
-    perm = _bfs_matching(A.indices, A.indptr, nrows)
-    if np.any(perm == -1):
-=======
     if A.shape[0]!=A.shape[1]:
         raise ValueError('Maximum bipartite matching requires a square matrix.')
+
     if sp.isspmatrix_csr(A) or sp.isspmatrix_coo(A):
         A = A.tocsc()
     elif not sp.isspmatrix_csc(A):
         raise TypeError("matrix must be in CSC, CSR, or COO format.")
+
     if perm_type == 'column':
         A = A.transpose().tocsc()
+
     perm = _maximum_bipartite_matching(A.indices, A.indptr, nrows)
+
     if np.any(perm==-1):
->>>>>>> 076c596b
         raise Exception('Possibly singular input matrix.')
 
     return perm
@@ -259,14 +219,7 @@
     ----------
     A : csc_matrix
         Input matrix
-<<<<<<< HEAD
-
-    Returns
-    -------
-    perm : array
-        Array of row permutations.
-
-=======
+
     perm_type : str {'row', 'column'}
         Type of permutation to generate.
     
@@ -275,7 +228,6 @@
     perm : array
         Array of row or column permutations.
     
->>>>>>> 076c596b
     Notes
     -----
     This function uses a weighted maximum cardinality bipartite matching
@@ -297,29 +249,20 @@
     nrows = A.shape[0]
     if A.shape[0] != A.shape[1]:
         raise ValueError('weighted_bfs_matching requires a square matrix.')
-<<<<<<< HEAD
-
-    if not sp.isspmatrix_csc(A):
-        A = sp.csc_matrix(A)
-        warn('weighted_bfs_matching requires CSC matrix format',
-             sp.SparseEfficiencyWarning)
-
-    perm = _weighted_bfs_matching(np.asarray(np.abs(A.data), dtype=float),
-                                  A.indices, A.indptr, nrows)
-
-    if np.any(perm == -1):
-=======
+
     if sp.isspmatrix_csr(A) or sp.isspmatrix_coo(A):
         A = A.tocsc()
     elif not sp.isspmatrix_csc(A):
         raise TypeError("matrix must be in CSC, CSR, or COO format.")
+
     if perm_type == 'column':
         A = A.transpose().tocsc()
+
     perm = _weighted_bipartite_matching(
             np.asarray(np.abs(A.data), dtype=float),
             A.indices, A.indptr, nrows)
+
     if np.any(perm==-1):
->>>>>>> 076c596b
         raise Exception('Possibly singular input matrix.')
 
     return perm