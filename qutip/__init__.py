# This file is part of QuTiP: Quantum Toolbox in Python.
#
#    Copyright (c) 2011 and later, Paul D. Nation and Robert J. Johansson.
#    All rights reserved.
#
#    Redistribution and use in source and binary forms, with or without
#    modification, are permitted provided that the following conditions are
#    met:
#
#    1. Redistributions of source code must retain the above copyright notice,
#       this list of conditions and the following disclaimer.
#
#    2. Redistributions in binary form must reproduce the above copyright
#       notice, this list of conditions and the following disclaimer in the
#       documentation and/or other materials provided with the distribution.
#
#    3. Neither the name of the QuTiP: Quantum Toolbox in Python nor the names
#       of its contributors may be used to endorse or promote products derived
#       from this software without specific prior written permission.
#
#    THIS SOFTWARE IS PROVIDED BY THE COPYRIGHT HOLDERS AND CONTRIBUTORS
#    "AS IS" AND ANY EXPRESS OR IMPLIED WARRANTIES, INCLUDING, BUT NOT
#    LIMITED TO, THE IMPLIED WARRANTIES OF MERCHANTABILITY AND FITNESS FOR A
#    PARTICULAR PURPOSE ARE DISCLAIMED. IN NO EVENT SHALL THE COPYRIGHT
#    HOLDER OR CONTRIBUTORS BE LIABLE FOR ANY DIRECT, INDIRECT, INCIDENTAL,
#    SPECIAL, EXEMPLARY, OR CONSEQUENTIAL DAMAGES (INCLUDING, BUT NOT
#    LIMITED TO, PROCUREMENT OF SUBSTITUTE GOODS OR SERVICES; LOSS OF USE,
#    DATA, OR PROFITS; OR BUSINESS INTERRUPTION) HOWEVER CAUSED AND ON ANY
#    THEORY OF LIABILITY, WHETHER IN CONTRACT, STRICT LIABILITY, OR TORT
#    (INCLUDING NEGLIGENCE OR OTHERWISE) ARISING IN ANY WAY OUT OF THE USE
#    OF THIS SOFTWARE, EVEN IF ADVISED OF THE POSSIBILITY OF SUCH DAMAGE.
###############################################################################
from __future__ import division, print_function, absolute_import
import os
import sys
import warnings

import qutip.settings
import qutip.version
from qutip.version import version as __version__
from qutip.utilities import _version2int

# -----------------------------------------------------------------------------
# Check if we're in IPython.
try:
    __IPYTHON__
    qutip.settings.ipython = True
except:
    qutip.settings.ipython = False

# -----------------------------------------------------------------------------
# Check for minimum requirements of dependencies, give the user a warning
# if the requirements aren't fulfilled
#

numpy_requirement = "1.12.0"
try:
    import numpy
    if _version2int(numpy.__version__) < _version2int(numpy_requirement):
        print("QuTiP warning: old version of numpy detected " +
              ("(%s), requiring %s." %
               (numpy.__version__, numpy_requirement)))
except:
    warnings.warn("numpy not found.")

scipy_requirement = "1.0.0"
try:
    import scipy
    if _version2int(scipy.__version__) < _version2int(scipy_requirement):
        print("QuTiP warning: old version of scipy detected " +
              ("(%s), requiring %s." %
               (scipy.__version__, scipy_requirement)))
except:
    warnings.warn("scipy not found.")

# -----------------------------------------------------------------------------
# check to see if running from install directory for released versions.
#
top_path = os.path.dirname(os.path.dirname(__file__))
try:
    setup_file = open(top_path + '/setup.py', 'r')
except:
    pass
else:
    if ('QuTiP' in setup_file.readlines()[1][3:]) and qutip.version.release:
        print("You are in the installation directory. " +
              "Change directories before running QuTiP.")
    setup_file.close()

del top_path


# -----------------------------------------------------------------------------
# Look to see if we are running with OPENMP
#
# Set environ variable to determin if running in parallel mode
# (i.e. in parfor or parallel_map)
os.environ['QUTIP_IN_PARALLEL'] = 'FALSE'

try:
    from qutip.cy.openmp.parfuncs import spmv_csr_openmp
except:
    qutip.settings.has_openmp = False
else:
    qutip.settings.has_openmp = True
    # See Pull #652 for why this is here.
    os.environ['KMP_DUPLICATE_LIB_OK'] = 'True'


# -----------------------------------------------------------------------------
# setup the cython environment
#
_cython_requirement = "0.21.0"
try:
    import Cython
    if _version2int(Cython.__version__) < _version2int(_cython_requirement):
        print("QuTiP warning: old version of cython detected " +
              ("(%s), requiring %s." %
               (Cython.__version__, _cython_requirement)))
    # Setup pyximport
    import qutip.cy.pyxbuilder as pbldr
    pbldr.install(setup_args={'include_dirs': [numpy.get_include()]})
    del pbldr
except Exception as e:
    pass
else:
    del Cython


# -----------------------------------------------------------------------------
# cpu/process configuration
#
import multiprocessing

# Check if environ flag for qutip processes is set
if 'QUTIP_NUM_PROCESSES' in os.environ:
    qutip.settings.num_cpus = int(os.environ['QUTIP_NUM_PROCESSES'])
else:
    os.environ['QUTIP_NUM_PROCESSES'] = str(qutip.settings.num_cpus)

if qutip.settings.num_cpus == 0:
    # if num_cpu is 0 set it to the available number of cores
    import qutip.hardware_info
    info =  qutip.hardware_info.hardware_info()
    if 'cpus' in info:
        qutip.settings.num_cpus = info['cpus']
    else:
        try:
            qutip.settings.num_cpus = multiprocessing.cpu_count()
        except:
            qutip.settings.num_cpus = 1


# Find MKL library if it exists
import qutip._mkl


# -----------------------------------------------------------------------------
# Check that import modules are compatible with requested configuration
#

# Check for Matplotlib
try:
    import matplotlib
except:
    warnings.warn("matplotlib not found: Graphics will not work.")
else:
    del matplotlib


# -----------------------------------------------------------------------------
# Load modules
#

# core
from qutip.qobj import *
from qutip.qobjevo import *
from qutip.states import *
from qutip.operators import *
from qutip.expect import *
from qutip.tensor import *
from qutip.superoperator import *
from qutip.superop_reps import *
from qutip.subsystem_apply import *
from qutip.graph import *

# graphics
from qutip.bloch import *
from qutip.visualization import *
from qutip.orbital import *
from qutip.bloch3d import *
from qutip.matplotlib_utilities import *

# library functions
from qutip.tomography import *
from qutip.wigner import *
from qutip.random_objects import *
from qutip.simdiag import *
from qutip.entropy import *
from qutip.metrics import *
from qutip.partial_transpose import *
from qutip.permute import *
from qutip.continuous_variables import *
from qutip.distributions import *
from qutip.three_level_atom import *

# evolution
from qutip.solver import *
from qutip.rhs_generate import *
from qutip.mesolve import *
from qutip.sesolve import *
from qutip.mcsolve import *
from qutip.stochastic import *
from qutip.essolve import *
from qutip.eseries import *
from qutip.propagator import *
from qutip.floquet import *
from qutip.bloch_redfield import *
from qutip.cy.br_tensor import bloch_redfield_tensor
from qutip.steadystate import *
from qutip.correlation import *
from qutip.countstat import *
from qutip.rcsolve import *
from qutip.nonmarkov import *
from qutip.interpolate import *
from qutip.scattering import *

<<<<<<< HEAD
########################################################################
# This section exists only for the deprecation warning of qip importation.
# It can be deleted for a major release.
=======
# lattice models
from qutip.lattice import *
from qutip.topology import *
>>>>>>> df306011

# quantum information
from qutip.qip import *
########################################################################

# utilities
from qutip.parallel import *
from qutip.utilities import *
from qutip.fileio import *
from qutip.about import *
from qutip.cite import *

# Remove -Wstrict-prototypes from cflags
import distutils.sysconfig
cfg_vars = distutils.sysconfig.get_config_vars()
if "CFLAGS" in cfg_vars:
    cfg_vars["CFLAGS"] = cfg_vars["CFLAGS"].replace("-Wstrict-prototypes", "")

# -----------------------------------------------------------------------------
# Load user configuration if present: override defaults.
#
import qutip.configrc
has_rc, rc_file = qutip.configrc.has_qutip_rc()

# Make qutiprc and benchmark OPENMP if has_rc = False
if qutip.settings.has_openmp and (not has_rc):
    qutip.configrc.generate_qutiprc()
    has_rc, rc_file = qutip.configrc.has_qutip_rc()
    if has_rc and qutip.settings.num_cpus > 1:
        from qutip.cy.openmp.bench_openmp import calculate_openmp_thresh
        #bench OPENMP
        print('Calibrating OPENMP threshold...')
        thrsh = calculate_openmp_thresh()
        qutip.configrc.write_rc_key(rc_file, 'openmp_thresh', thrsh)
# Make OPENMP if has_rc but 'openmp_thresh' not in keys
elif qutip.settings.has_openmp and has_rc:
    has_omp_key = qutip.configrc.has_rc_key(rc_file, 'openmp_thresh')
    if not has_omp_key and qutip.settings.num_cpus > 1:
        from qutip.cy.openmp.bench_openmp import calculate_openmp_thresh
        print('Calibrating OPENMP threshold...')
        thrsh = calculate_openmp_thresh()
        qutip.configrc.write_rc_key(rc_file, 'openmp_thresh', thrsh)

# Load the config file
if has_rc:
    qutip.configrc.load_rc_config(rc_file)

# -----------------------------------------------------------------------------
# Clean name space
#
del os, sys, numpy, scipy, multiprocessing, distutils<|MERGE_RESOLUTION|>--- conflicted
+++ resolved
@@ -225,15 +225,13 @@
 from qutip.interpolate import *
 from qutip.scattering import *
 
-<<<<<<< HEAD
+# lattice models
+from qutip.lattice import *
+from qutip.topology import *
+
 ########################################################################
 # This section exists only for the deprecation warning of qip importation.
 # It can be deleted for a major release.
-=======
-# lattice models
-from qutip.lattice import *
-from qutip.topology import *
->>>>>>> df306011
 
 # quantum information
 from qutip.qip import *
