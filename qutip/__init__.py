--- conflicted
+++ resolved
@@ -183,31 +183,6 @@
 from .distributions import *
 from .three_level_atom import *
 
-<<<<<<< HEAD
-# evolution
-from .solver import *
-from .rhs_generate import *
-from .mesolve import *
-from .sesolve import *
-from .mcsolve import *
-from .stochastic import *
-from .essolve import *
-from .propagator import *
-from .floquet import *
-from .bloch_redfield import *
-from .cy.br_tensor import bloch_redfield_tensor
-from .steadystate import *
-from .correlation import *
-from .countstat import *
-from .rcsolve import *
-from .nonmarkov import *
-from .scattering import *
-=======
-# lattice models
-from .lattice import *
-from .topology import *
->>>>>>> 26ba875e
-
 ########################################################################
 # This section exists only for the deprecation warning of qip importation.
 # It can be deleted for a major release.
