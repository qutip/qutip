--- conflicted
+++ resolved
@@ -40,15 +40,15 @@
 
 
 def isbra(x):
-    return isinstance(x, Qobj) and x.type == 'bra'
+    return isinstance(x, Qobj) and x.type in ['bra', 'scalar']
 
 
 def isket(x):
-    return isinstance(x, Qobj) and x.type == 'ket'
+    return isinstance(x, Qobj) and x.type in ['ket', 'scalar']
 
 
 def isoper(x):
-    return isinstance(x, Qobj) and x.type == 'oper'
+    return isinstance(x, Qobj) and x.type in ['oper', 'scalar']
 
 
 def isoperbra(x):
@@ -1565,21 +1565,11 @@
 
         if safe:
             tol = tol or settings.core['atol']
-<<<<<<< HEAD
-            if (evals[1]-evals[0]) <= 10*tol:
-                print("WARNING: Ground state may be degenerate. "
-                        "Use Q.eigenstates()")
-        new_dims = [self._dims[0], [1]]
-        grndvec = Qobj(evecs[0], dims=new_dims)
-        grndvec = grndvec / grndvec.norm()
-        return evals[0], grndvec
-=======
             # This tol should be less strick than the tol for the eigensolver
             # so it's numerical errors are not seens as degenerate states.
             if (evals[1]-evals[0]) <= 10 * tol:
                 warnings.warn("Ground state may be degenerate.", UserWarning)
         return evals[0], evecs[0]
->>>>>>> bc9b27f0
 
     def dnorm(self, B=None):
         """Calculates the diamond norm, or the diamond distance to another
