# This file is part of QuTiP: Quantum Toolbox in Python.
#
#    Copyright (c) 2011 and later, Paul D. Nation and Robert J. Johansson.
#    All rights reserved.
#
#    Redistribution and use in source and binary forms, with or without
#    modification, are permitted provided that the following conditions are
#    met:
#
#    1. Redistributions of source code must retain the above copyright notice,
#       this list of conditions and the following disclaimer.
#
#    2. Redistributions in binary form must reproduce the above copyright
#       notice, this list of conditions and the following disclaimer in the
#       documentation and/or other materials provided with the distribution.
#
#    3. Neither the name of the QuTiP: Quantum Toolbox in Python nor the names
#       of its contributors may be used to endorse or promote products derived
#       from this software without specific prior written permission.
#
#    THIS SOFTWARE IS PROVIDED BY THE COPYRIGHT HOLDERS AND CONTRIBUTORS
#    "AS IS" AND ANY EXPRESS OR IMPLIED WARRANTIES, INCLUDING, BUT NOT
#    LIMITED TO, THE IMPLIED WARRANTIES OF MERCHANTABILITY AND FITNESS FOR A
#    PARTICULAR PURPOSE ARE DISCLAIMED. IN NO EVENT SHALL THE COPYRIGHT
#    HOLDER OR CONTRIBUTORS BE LIABLE FOR ANY DIRECT, INDIRECT, INCIDENTAL,
#    SPECIAL, EXEMPLARY, OR CONSEQUENTIAL DAMAGES (INCLUDING, BUT NOT
#    LIMITED TO, PROCUREMENT OF SUBSTITUTE GOODS OR SERVICES; LOSS OF USE,
#    DATA, OR PROFITS; OR BUSINESS INTERRUPTION) HOWEVER CAUSED AND ON ANY
#    THEORY OF LIABILITY, WHETHER IN CONTRACT, STRICT LIABILITY, OR TORT
#    (INCLUDING NEGLIGENCE OR OTHERWISE) ARISING IN ANY WAY OUT OF THE USE
#    OF THIS SOFTWARE, EVEN IF ADVISED OF THE POSSIBILITY OF SUCH DAMAGE.
###############################################################################
"""Time-dependent Quantum Object (Qobj) class.
"""
__all__ = ['QobjEvo']

import functools
import numbers
import os
import re
import sys
from types import FunctionType, BuiltinFunctionType

import numpy as np
import scipy
from scipy.interpolate import CubicSpline, interp1d

from .qobj import Qobj
<<<<<<< HEAD
=======
from .qobjevo_codegen import (
    _compile_str_single, _compiled_coeffs, _compiled_coeffs_python,
)
from .superoperator import stack_columns, unstack_columns
>>>>>>> b2a2cb73
from .cy.spmatfuncs import (
    cy_expect_rho_vec, cy_expect_psi, spmv,
)
from .cy.cqobjevo import CQobjEvo
from .coefficient import coefficient

from .. import settings as qset
if qset.has_openmp:
    from .cy.openmp.cqobjevo_omp import (
        CQobjCteOmp, CQobjEvoTdOmp, CQobjEvoTdMatchedOmp,
    )

from . import data as _data

try:
    import cython
    use_cython = [True]
    del cython
except ImportError:
    use_cython = [False]

# %%%%%%%%%%%%%%%%%%%%%%%%%%%%%%%%%%%%%%%%%%
# object for each time dependent element of the QobjEvo
# qobj : the Qobj of element ([*Qobj*, f])
# get_coeff : a callable that take (t, args) and return the coeff at that t
# coeff : The coeff as a string, array or function as provided by the user.
# type : flag for the type of coeff
class EvoElement:
    def __init__(self, qobj, coeff):
        self.qobj = qobj
        self.coeff = coeff


class QobjEvo:
    """A class for representing time-dependent quantum objects,
    such as quantum operators and states.

    The QobjEvo class is a representation of time-dependent Qutip quantum
    objects (Qobj). This class implements math operations :
        +,- : QobjEvo, Qobj
        * : Qobj, C-number
        / : C-number
    and some common linear operator/state operations. The QobjEvo
    are constructed from a nested list of Qobj with their time-dependent
    coefficients. The time-dependent coefficients are either a funciton, a
    string or a numpy array.

    For function format, the function signature must be f(t, args).
    *Examples*
        def f1_t(t, args):
            return np.exp(-1j * t * args["w1"])

        def f2_t(t, args):
            return np.cos(t * args["w2"])

        H = QobjEvo([H0, [H1, f1_t], [H2, f2_t]], args={"w1":1., "w2":2.})

    For string based coeffients, the string must be a compilable python code
    resulting in a complex. The following symbols are defined:
        sin cos tan asin acos atan pi
        sinh cosh tanh asinh acosh atanh
        exp log log10 erf zerf sqrt
        real imag conj abs norm arg proj
        numpy as np, and scipy.special as spe.
    *Examples*
        H = QobjEvo([H0, [H1, 'exp(-1j*w1*t)'], [H2, 'cos(w2*t)']],
                    args={"w1":1.,"w2":2.})

    For numpy array format, the array must be an 1d of dtype float or complex.
    A list of times (float64) at which the coeffients must be given (tlist).
    The coeffients array must have the same len as the tlist.
    The time of the tlist do not need to be equidistant, but must be sorted.
    By default, a cubic spline interpolation will be used for the coefficient
    at time t.
    If the coefficients are to be treated as step function, use the arguments
    args = {"_step_func_coeff": True}
    *Examples*
        tlist = np.logspace(-5,0,100)
        H = QobjEvo([H0, [H1, np.exp(-1j*tlist)], [H2, np.cos(2.*tlist)]],
                    tlist=tlist)

    args is a dict of (name:object). The name must be a valid variables string.
    Some solvers support arguments that update at each call:
    sesolve, mesolve, mcsolve:
        state can be obtained with:
            "state_vec":psi0, args["state_vec"] = state as 1D np.ndarray
            "state_mat":psi0, args["state_mat"] = state as 2D np.ndarray
            "state":psi0, args["state"] = state as Qobj

            This Qobj is the initial value.

        expectation values:
            "expect_op_n":0, args["expect_op_n"] = expect(e_ops[int(n)], state)
            expect is <phi|O|psi> or tr(state * O) depending on state
            dimensions

    mcsolve:
        collapse can be obtained with:
            "collapse":list => args[name] == list of collapse
            each collapse will be appended to the list as (time, which c_ops)

    Mixing the formats is possible, but not recommended.
    Mixing tlist will cause problem.

    Parameters
    ----------
    QobjEvo(Q_object=[], args={}, tlist=None)

    Q_object : array_like
        Data for vector/matrix representation of the quantum object.

    args : dictionary that contain the arguments for

    tlist : array_like
        List of times at which the numpy-array coefficients are applied. Times
        must be equidistant and start from 0.

    Attributes
    ----------
    cte : Qobj
        Constant part of the QobjEvo

    ops : list of EvoElement
        List of Qobj and the coefficients.
        [(Qobj, coefficient as a function, original coefficient,
            type, local arguments ), ... ]
        type :
            1: function
            2: string
            3: np.array
            4: Cubic_Spline

    args : map
        arguments of the coefficients

    dynamics_args : list
        arguments that change during evolution

    tlist : array_like
        List of times at which the numpy-array coefficients are applied.

    compiled : string
        Has the cython version of the QobjEvo been created

    compiled_qobjevo : cy_qobj (CQobjCte or CQobjEvoTd)
        Cython version of the QobjEvo

    coeff_get : callable object
        object called to obtain a list of coefficient at t

    coeff_files : list
        runtime created files to delete with the instance

    dummy_cte : bool
        is self.cte a empty Qobj

    const : bool
        Indicates if quantum object is Constant

    type : string
        information about the type of coefficient
            "string", "func", "array",
            "spline", "mixed_callable", "mixed_compilable"

    num_obj : int
        number of Qobj in the QobjEvo : len(ops) + (1 if not dummy_cte)

    use_cython : bool
        flag to compile string to cython or python


    Methods
    -------
    copy() :
        Create copy of Qobj

    arguments(new_args):
        Update the args of the object

    Math:
        +/- QobjEvo, Qobj, scalar:
            Addition is possible between QobjEvo and with Qobj or scalar
        -:
            Negation operator
        * Qobj, scalar:
            Product is possible with Qobj or scalar
        / scalar:
            It is possible to divide by scalar only
    conj()
        Return the conjugate of quantum object.

    dag()
        Return the adjoint (dagger) of quantum object.

    trans()
        Return the transpose of quantum object.

    _cdc()
        Return self.dag() * self.

    permute(order)
        Returns composite qobj with indices reordered.

    apply(f, *args, **kw_args)
        Apply the function f to every Qobj. f(Qobj) -> Qobj
        Return a modified QobjEvo and let the original one untouched

    apply_decorator(decorator, *args, str_mod=None,
                    inplace_np=False, **kw_args):
        Apply the decorator to each function of the ops.
        The *args and **kw_args are passed to the decorator.
        new_coeff_function = decorator(coeff_function, *args, **kw_args)
        str_mod : list of 2 elements
            replace the string : str_mod[0] + original_string + str_mod[1]
            *exemple: str_mod = ["exp(",")"]
        inplace_np:
            Change the numpy array instead of applying the decorator to the
            function reading the array. Some decorators create incorrect array.
            Transformations f'(t) = f(g(t)) create a missmatch between the
            array and the associated time list.

    tidyup(atol=1e-12)
        Removes small elements from quantum object.

    compress():
        Merge ops which are based on the same quantum object and coeff type.

    compile(code=False, matched=False, dense=False, omp=0):
        Create the associated cython object for faster usage.
        code: return the code generated for compilation of the strings.
        matched: the compiled object use sparse matrix with matching indices.
                    (experimental, no real advantage)
        dense: the compiled object use dense matrix.
        omp: (int) number of thread: the compiled object use spmvpy_openmp.

    __call__(t, data=False, state=None, args={}):
        Return the Qobj at time t.
        *Faster after compilation

    mul_mat(t, mat):
        Product of this at t time with the dense matrix mat.
        *Faster after compilation

    mul_vec(t, psi):
        Apply the quantum object (if operator, no check) to psi.
        More generaly, return the product of the object at t with psi.
        *Faster after compilation

    expect(t, psi, herm=False):
        Calculates the expectation value for the quantum object (if operator,
            no check) and state psi.
        Return only the real part if herm.
        *Faster after compilation

    to_list():
        Return the time-dependent quantum object as a list
    """
    def __init__(self, Q_object=[], args={}, copy=True,
                 tlist=None, state0=None, e_ops=[]):
        if isinstance(Q_object, QobjEvo):
            if copy:
                self._inplace_copy(Q_object)
            else:
                self.__dict__ = Q_object.__dict__
            if args:
                self.arguments(args)
                for i, dargs in enumerate(self.dynamics_args):
                    e_int = dargs[1] == "expect" and isinstance(dargs[2], int)
                    if e_ops and e_int:
                        self.dynamics_args[i] = (dargs[0], "expect",
                                                 e_ops[dargs[2]])
                if state0 is not None:
                    self._dynamics_args_update(0., state0)
            return

        self.const = False
        self.dummy_cte = False
        self.args = args.copy()
        self.dynamics_args = []
        self.cte = None
        self.tlist = tlist
        self.compiled = ""
        self.compiled_qobjevo = None
        self.type = "none"
        self.omp = 0
        self.coeff_files = []
        self.use_cython = use_cython[0]

        if isinstance(Q_object, list) and len(Q_object) == 2:
            if isinstance(Q_object[0], Qobj) and not isinstance(Q_object[1],
                                                                (Qobj, list)):
                # The format is [Qobj, f/str]
                Q_object = [Q_object]

        self.ops = []

        if isinstance(Q_object, Qobj):
            self.cte = Q_object
            self.const = True
            self.type = "cte"
        else:
            try:
                use_step_func = self.args["_step_func_coeff"]
            except KeyError:
                use_step_func = 0

            for op in Q_object:
                if isinstance(op, Qobj):
                    if self.cte is None:
                        self.cte = op
                    else:
                        self.cte += op
                else:
                    self.ops.append(
                        EvoElement(op[0],
                                   coefficient(
                                        op[1],
                                        tlist=tlist,
                                        args=args,
                                        _stepInterpolation=use_step_func
                        )))

            if self.cte is None:
                self.cte = self.ops[0].qobj * 0
                self.dummy_cte = True

            try:
                cte_copy = self.cte.copy()
                # test is all qobj are compatible (shape, dims)
                for op in self.ops:
                    cte_copy += op.qobj
            except Exception as e:
                raise TypeError("Qobj not compatible.") from e

            if not self.ops:
                self.const = True

        self._args_checks()
        if e_ops:
            for i, dargs in enumerate(self.dynamics_args):
                if dargs[1] == "expect" and isinstance(dargs[2], int):
                    self.dynamics_args[i] = (dargs[0], "expect",
                                             QobjEvo(e_ops[dargs[2]]))
        if state0 is not None:
            self._dynamics_args_update(0., state0)

    def _args_checks(self):
<<<<<<< HEAD
        # TODO: all dynamic_arguments to be moved elsewhere
        return
=======
        statedims = [self.cte.dims[1], [1]]
        for key in self.args:
            if key == "state" or key == "state_qobj":
                self.dynamics_args += [(key, "Qobj", None)]
                if self.args[key] is None:
                    self.args[key] = Qobj(dims=statedims)

            if key == "state_mat":
                self.dynamics_args += [("state_mat", "mat", None)]
                if isinstance(self.args[key], Qobj):
                    self.args[key] = self.args[key].full()
                if self.args[key] is None:
                    self.args[key] = Qobj(dims=statedims).full()

            if key == "state_vec":
                self.dynamics_args += [("state_vec", "vec", None)]
                if isinstance(self.args[key], Qobj):
                    self.args[key] = self.args[key].full().ravel("F")
                if self.args[key] is None:
                    self.args[key] = Qobj(dims=statedims).full().ravel("F")

            if key.startswith("expect_op_"):
                e_op_num = int(key[10:])
                self.dynamics_args += [(key, "expect", e_op_num)]

            if isinstance(self.args[key], StateArgs):
                self.dynamics_args += [(key, *self.args[key]())]
                self.args[key] = 0.

    def _check_old_with_state(self):
        add_vec = False
        for op in self.ops:
            if op.type == "func":
                try:
                    op.get_coeff(0., self.args)
                except TypeError:
                    nfunc = _StateAsArgs(self.coeff)
                    op = EvoElement(op.qobj, nfunc, nfunc, "func")
                    add_vec = True
        if add_vec:
            self.dynamics_args += [("_state_vec", "vec", None)]

    def __del__(self):
        for file_ in self.coeff_files:
            try:
                os.remove(file_)
            except:
                pass
>>>>>>> b2a2cb73

    def __call__(self, t, data=False, state=None, args={}):
        try:
            t = float(t)
        except Exception as e:
            raise TypeError("t should be a real scalar.") from e

        if state is not None:
            self._dynamics_args_update(t, state)

        if args:
            if not isinstance(args, dict):
                raise TypeError("The new args must be in a dict")
            old_args = self.args.copy()
            self.args.update(args)
            self.arguments(self.args)
            op_t = self.__call__(t, data=data)
            self.args = old_args
            self.arguments(self.args)
        elif self.const:
            if data:
                op_t = self.cte.data.copy()
            else:
                op_t = self.cte.copy()
        elif self.compiled:
            op_t = self.compiled_qobjevo.call(t, data=data)
        elif data:
            op_t = self.cte.data.copy()
            for part in self.ops:
                op_t += part.qobj.data * part.coeff(t)
        else:
            op_t = self.cte.copy()
            for part in self.ops:
                op_t += part.qobj * part.coeff(t)

        return op_t

    def _dynamics_args_update(self, t, state: _data.Data):
        for name, what, e_op in self.dynamics_args:
            self.args[name] = _dynamic_argument(t, self.cte, state, what, e_op)

    @property
    def num_obj(self):
        return (len(self.ops) if self.dummy_cte else len(self.ops) + 1)

    def copy(self):
        new = QobjEvo(self.cte.copy())
        new.const = self.const
        new.args = self.args.copy()
        new.dynamics_args = self.dynamics_args.copy()
        new.tlist = self.tlist
        new.dummy_cte = self.dummy_cte
        new.type = self.type
        new.compiled = False
        new.compiled_qobjevo = None
        new.coeff_files = []
        new.use_cython = self.use_cython

        for op in self.ops:
            new.ops.append(EvoElement(op.qobj.copy(), op.coeff.copy()))

        return new

    def _inplace_copy(self, other):
        self.cte = other.cte
        self.const = other.const
        self.args = other.args.copy()
        self.dynamics_args = other.dynamics_args
        self.tlist = other.tlist
        self.dummy_cte = other.dummy_cte
        self.type = other.type
        self.compiled = ""
        self.compiled_qobjevo = None
        self.ops = []
        self.coeff_files = []
        self.use_cython = other.use_cython

        for op in other.ops:
            self.ops.append(EvoElement(op.qobj.copy(), op.coeff.copy()))

    def arguments(self, new_args):
        if not isinstance(new_args, dict):
            raise TypeError("The new args must be in a dict")
        self.args.update(new_args)
        for op in self.ops:
            op.coeff.arguments(self.args)
        return

<<<<<<< HEAD
    def solver_set_args(self, new_args, state, e_ops):
        self.arguments(new_args)
        return
        # TODO: all this is to be moved in a new object in solver
=======
    def solver_set_args(self, new_args, state: _data.Data, e_ops):
        if not isinstance(state, _data.Data):
            raise TypeError("state should be a data-layer object")
>>>>>>> b2a2cb73
        self.dynamics_args = []
        self.args.update(new_args)
        self._args_checks()
        for i, dargs in enumerate(self.dynamics_args):
            if dargs[1] == "expect" and isinstance(dargs[2], int):
                self.dynamics_args[i] = (dargs[0], "expect",
                                         QobjEvo(e_ops[dargs[2]]))
                if self.compiled:
                    self.dynamics_args[i][2].compile()
        self._dynamics_args_update(0., state)
        if self.compiled and self.compiled.split()[2] != "cte":
            if isinstance(self.coeff_get, StrCoeff):
                self.coeff_get.set_args(self.args)
                self.coeff_get._set_dyn_args(self.dynamics_args)
            elif isinstance(self.coeff_get, _UnitedFuncCaller):
                self.coeff_get.set_args(self.args, self.dynamics_args)

    def to_list(self):
        list_qobj = []
        if not self.dummy_cte:
            list_qobj.append(self.cte)
        for op in self.ops:
            list_qobj.append([op.qobj, op.coeff])
        return list_qobj

    # Math function
    def __add__(self, other):
        res = self.copy()
        res += other
        return res

    def __radd__(self, other):
        res = self.copy()
        res += other
        return res

    def __iadd__(self, other):
        if isinstance(other, QobjEvo):
            self.cte += other.cte
            l = len(self.ops)
            for op in other.ops:
                self.ops.append(EvoElement(op.qobj.copy(), op.coeff.copy()))
                l += 1
            self.args.update(**other.args)
            self.dynamics_args += other.dynamics_args
            self.const = self.const and other.const
            self.dummy_cte = self.dummy_cte and other.dummy_cte
            self.compiled = ""
            self.compiled_qobjevo = None
        else:
            self.cte += other
            self.dummy_cte = False
        return self

    def __sub__(self, other):
        res = self.copy()
        res -= other
        return res

    def __rsub__(self, other):
        res = -self.copy()
        res += other
        return res

    def __isub__(self, other):
        self += (-other)
        return self

    def __mul__(self, other):
        res = self.copy()
        res *= other
        return res

    def __rmul__(self, other):
        res = self.copy()
        if isinstance(other, Qobj):
            res.cte = other * res.cte
            for op in res.ops:
                op.qobj = other * op.qobj
            return res
        else:
            res *= other
            return res

    def __imul__(self, other):
        if isinstance(other, Qobj) or isinstance(other, numbers.Number):
            self.cte *= other
            for op in self.ops:
                op.qobj *= other
        elif isinstance(other, QobjEvo):
            if other.const:
                self.cte *= other.cte
                for op in self.ops:
                    op.qobj *= other.cte
            elif self.const:
                cte = self.cte.copy()
                self = other.copy()
                self.cte = cte * self.cte
                for op in self.ops:
                    op.qobj = cte*op.qobj
            else:
                cte = self.cte.copy()
                self.cte *= other.cte
                new_terms = []
                old_ops = self.ops
                if not other.dummy_cte:
                    for op in old_ops:
                        new_terms.append(EvoElement(op.qobj * other.cte,
                                                    op.coeff))
                if not self.dummy_cte:
                    for op in other.ops:
                        new_terms.append(EvoElement(cte * op.qobj,
                                                    op.coeff))
                for op_L in old_ops:
                    for op_R in other.ops:
                        new_terms.append(EvoElement(op_L.qobj * op_R.qobj,
                                                    op_L.coeff * op_R.coeff))
                self.ops = new_terms
                self.args.update(other.args)
                self.dynamics_args += other.dynamics_args
                self.dummy_cte = self.dummy_cte and other.dummy_cte

        else:
            raise TypeError("QobjEvo can only be multiplied"
                            " with QobjEvo, Qobj or numbers")
        return self

    def __div__(self, other):
        if isinstance(other, numbers.Number):
            res = self.copy()
            res *= 1 / complex(other)
            return res
        raise TypeError('Incompatible object for division')

    def __idiv__(self, other):
        if not isinstance(other, numbers.Number):
            raise TypeError('Incompatible object for division')
        self *= 1 / complex(other)
        return self

    def __truediv__(self, other):
        return self.__div__(other)

    def __neg__(self):
        res = self.copy()
        res.cte = -res.cte
        for op in res.ops:
            op.qobj = -op.qobj
        return res

    # Transformations
    def trans(self):
        res = self.copy()
        res.cte = res.cte.trans()
        for op in res.ops:
            op.qobj = op.qobj.trans()
        return res

    def conj(self):
        res = self.copy()
        res.cte = res.cte.conj()
        res.ops = [EvoElement(op.qobj.conj(), op.coeff.conj())
                   for op in self.ops]
        return res

    def dag(self):
        res = self.copy()
        res.cte = res.cte.dag()
        res.ops = [EvoElement(op.qobj.dag(), op.coeff.conj())
                   for op in self.ops]
        return res

    def _cdc(self):
        """return a.dag * a """
        if not self.num_obj == 1:
            res = self.dag()
            res *= self
        else:
            res = self.copy()
            res.cte = res.cte.dag() * res.cte
            res.ops = [EvoElement(op.qobj.dag() * op.qobj, op.coeff._cdc())
                       for op in self.ops]
        return res

    def _shift(self):
        self.compiled = ""
        self.args.update({"_t0": 0})
        self.ops = [EvoElement(op.qobj, op.coeff._shift()) for op in self.ops]
        return self

    # Unitary function of Qobj
    def tidyup(self, atol=1e-12):
        self.cte = self.cte.tidyup(atol)
        for op in self.ops:
            op.qobj = op.qobj.tidyup(atol)
        return self

    def _compress_make_set(self):
        sets = []
        callable_flags = ["func", "spline"]
        for i, op1 in enumerate(self.ops):
            already_matched = any(i in _set for _set in sets)
            if not already_matched:
                this_set = [i]
                for j, op2 in enumerate(self.ops[i+1:]):
                    if op1.qobj == op2.qobj:
                        this_set.append(j+i+1)
                sets.append(this_set)

        fsets = []
        for i, op1 in enumerate(self.ops):
            already_matched = any(i in _set for _set in fsets)
            if not already_matched:
                this_set = [i]
                for j, op2 in enumerate(self.ops[i+1:]):
                    if op1.coeff is op2.coeff:
                        this_set.append(j+i+1)
                fsets.append(this_set)
        return sets, fsets

    def _compress_merge_qobj(self, sets):
        callable_flags = ["func", "spline"]
        new_ops = []
        for _set in sets:
            if len(_set) == 1:
                new_ops.append(self.ops[_set[0]])
            else:
                # Would be nice but need to defined addition with 0 (int)
                # new_coeff = sum(self.ops[i].coeff for i in _set)
                new_coeff = self.ops[_set[0]].coeff
                for i in _set[1:]:
                    new_coeff += self.ops[i].coeff
                new_ops.append(EvoElement(self.ops[_set[0]].qobj, new_coeff))

        self.ops = new_ops

    def _compress_merge_func(self, fsets):
        new_ops = []
        for _set in fsets:
            base = self.ops[_set[0]]
            new_op = [None, base.coeff]
            if len(_set) == 1:
                new_op[0] = base.qobj
            else:
                new_op[0] = base.qobj.copy()
                for i in _set[1:]:
                    new_op[0] += self.ops[i].qobj
            new_ops.append(EvoElement(*new_op))
        self.ops = new_ops

    def compress(self):
        self.tidyup()
        sets, fsets = self._compress_make_set()
        N_sets = len(sets)
        N_fsets = len(fsets)
        num_ops = len(self.ops)
        self.compiled = ""
        self.compiled_qobjevo = None

        if N_sets < num_ops and N_fsets < num_ops:
            # Both could be better
            if N_sets < N_fsets:
                self._compress_merge_qobj(sets)
            else:
                self._compress_merge_func(fsets)
            sets, fsets = self._compress_make_set()
            N_sets = len(sets)
            N_fsets = len(fsets)
            num_ops = len(self.ops)

        if N_sets < num_ops:
            self._compress_merge_qobj(sets)
        elif N_fsets < num_ops:
            self._compress_merge_func(fsets)

    def permute(self, order):
        res = self.copy()
        res.cte = res.cte.permute(order)
        for op in res.ops:
            op.qobj = op.qobj.permute(order)
        return res

    # function to apply custom transformations
    def apply(self, function, *args, **kw_args):
        self.compiled = ""
        res = self.copy()
        cte_res = function(res.cte, *args, **kw_args)
        if not isinstance(cte_res, Qobj):
            raise TypeError("The function must return a Qobj")
        res.cte = cte_res
        for op in res.ops:
            op.qobj = function(op.qobj, *args, **kw_args)
        return res

    def expect(self, t, state, herm=0):
        if not isinstance(t, numbers.Real):
            raise TypeError("time needs to be a real scalar")
        if isinstance(state, Qobj):
            state = _data.Dense(state.full())
        elif isinstance(state, np.ndarray):
            state = _data.dense.fast_from_numpy(state)
        # TODO: remove shim once dispatch available.
        elif isinstance(state, _data.CSR):
            state = _data.Dense(state.to_array())
        elif isinstance(state, _data.Dense):
            pass
        else:
            raise TypeError("The vector must be an array or Qobj")

        if self.compiled:
            exp = self.compiled_qobjevo.expect(t, state)
        elif self.cte.issuper:
            state = _data.column_stack_dense(state)
            self._dynamics_args_update(t, state)
            exp = _data.expect_super_csr_dense(self.__call__(t, data=True),
                                               state)
        else:
            self._dynamics_args_update(t, state)
            exp = _data.expect_csr_dense(self.__call__(t, data=True), state)
        return exp.real if herm else exp

    def mul_vec(self, t, vec):
        was_Qobj = False
        if not isinstance(t, (int, float)):
            raise TypeError("the time need to be a real scalar")
        if isinstance(vec, Qobj):
            if self.cte.dims[1] != vec.dims[0]:
                raise Exception("Dimensions do not fit")
            was_Qobj = True
            dims = vec.dims
            vec = _data.dense.fast_from_numpy(vec.full())
        elif isinstance(vec, np.ndarray):
            if vec.ndim != 1:
                raise Exception("The vector must be 1d")
            # TODO: do this properly.
            vec = _data.Dense(vec[:, None])
        else:
            raise TypeError("The vector must be an array or Qobj")
        if vec.shape[0] != self.cte.shape[1]:
            raise Exception("The length do not match")

        if self.compiled:
            out = self.compiled_qobjevo.matmul(t, vec).as_ndarray()[:, 0]
        else:
            self._dynamics_args_update(t, vec)
            out = _data.matmul_csr_dense_dense(self.__call__(t, data=True),
                                               vec).as_ndarray()[:, 0]

        if was_Qobj:
            return Qobj(out, dims=dims)
        else:
            return out

    def mul_mat(self, t, mat):
        was_Qobj = False
        if not isinstance(t, (int, float)):
            raise TypeError("the time need to be a real scalar")
        if isinstance(mat, Qobj):
            if self.cte.dims[1] != mat.dims[0]:
                raise Exception("Dimensions do not fit")
            was_Qobj = True
            dims = mat.dims
            mat = _data.dense.fast_from_numpy(mat.full())
        elif isinstance(mat, np.ndarray):
            if mat.ndim != 2:
                raise Exception("The matrice must be 2d")
            mat = _data.Dense(mat)
        else:
            raise TypeError("The vector must be an array or Qobj")
        if mat.shape[0] != self.cte.shape[1]:
            raise Exception("The length do not match")

        if self.compiled:
            out = self.compiled_qobjevo.matmul(t, mat).as_ndarray()
        else:
            self._dynamics_args_update(t, mat)
            out = self.__call__(t, data=True).to_array() @ mat.as_ndarray()

        if was_Qobj:
            return Qobj(out, dims=dims)
        else:
            return out

    def compile(self, code=False, matched=False, dense=False, omp=0):
        # TODO: remove: always compiled
        # string compilation is now done at initialisation
        self.tidyup()
        # matched and dense useless, to remove dense
        # OMP also to move somewhere else (OPM_NUM_THREADS)
        # All ignored.
        # All dyn_args ignored
        self.tidyup()
        if self.compiled:
            return
        self.compiled_qobjevo = CQobjEvo(self.cte, self.ops)
        self.compiled = True

    def _get_coeff(self, t):
<<<<<<< HEAD
        out = []
        for part in self.ops:
            out.append(part.coeff(t))
        return out

    def coeff_get(self, t):
        # TODO: remove once no longer used
        out = []
        for part in self.ops:
            out.append(part.coeff(t))
        return out
=======
        return [part.get_coeff(t, self.args) for part in self.ops]
>>>>>>> b2a2cb73

    def __getstate__(self):
        _dict_ = self.__dict__.copy()
        # TODO: get rid of the separate CQobjEvo for OpenMP or make it
        # pickleable.  The new (regular) CQobjEvo is pickleable itself.
        # if "omp" in self.compiled:
        #     del _dict_['compiled_qobjevo']
        return _dict_

    def __setstate__(self, state):
        self.__dict__ = state
        """
        if "omp" in self.compiled:
            mat_type, _, td = self.compiled.split()
            if mat_type == "csr":
                if td == "cte":
                    self.compiled_qobjevo = CQobjCteOmp()
                    self.compiled_qobjevo.set_data(self.cte)
                    self.compiled_qobjevo.set_threads(self.omp)
                else:
                    self.compiled_qobjevo = CQobjEvoTdOmp()
                    self.compiled_qobjevo.set_data(self.cte, self.ops)
                    self.compiled_qobjevo.set_threads(self.omp)
            elif mat_type == "matched":
                self.compiled_qobjevo = \
                    CQobjEvoTdMatchedOmp.__new__(CQobjEvoTdMatchedOmp)
                self.compiled_qobjevo.set_threads(self.omp)
                self.compiled_qobjevo.__setstate__(state[1])
<<<<<<< HEAD
        """
=======


def _dynamic_argument_raise(op, state):
    raise TypeError(
        "unknown shape for evolution, evolver type "
        + repr(op.type)
        + " shape "
        + repr(op.shape)
        + ", state shape "
        + repr(state.shape)
    )


def _dynamic_argument(t, op, state, what, e_op):
    # Input `state` is either ndarray or data type (_not_ Qobj).  First unify
    # to a data-layer type, then build the object we're asked for.  In the
    # future, "vec" and "matrix" should be data-layer types themselves, not
    # ndarray, but for now we leave them as-is.
    if isinstance(state, np.ndarray):
        state = _data.dense.fast_from_numpy(state)
    if what == "vec":
        out = stack_columns(state)
        return (out.as_ndarray()[:, 0] if isinstance(out, _data.Dense)
                else out.to_array()[:, 0])
    # Otherwise we have to create a proper infer what type of `state` we've
    # been passed, based on the operator doing the evolution.
    if op.issuper:
        if state.shape[0] == op.shape[1]*op.shape[1]:
            # We're evolving a superoperator which has been column-stacked.
            state = unstack_columns(state, (op.shape[1],)*2)
            type = 'super'
        elif state.shape[0] == op.shape[1]:
            state_rows = int(np.sqrt(state.shape[0]))
            if state.shape[1] != 1 or state_rows**2 != state.shape[0]:
                _dynamic_argument_raise(op, state)
            # We're evolving an operator which has been column-stacked.
            state = unstack_columns(state, (state_rows,)*2)
            type = 'oper'
        elif state.shape[0]*state.shape[1] == op.shape[1]:
            # We're evolving an operator which is in the normal format.
            type = 'oper'
        else:
            _dynamic_argument_raise(op, state)
    else:
        if state.shape[0] == state.shape[1] == op.shape[0] == op.shape[1]:
            # Evolving density matrix in 2D format.
            type = 'oper'
        elif state.shape[0] == op.shape[1]*op.shape[1] and state.shape[1] == 1:
            # Evolving column-stacked density matrix with unitary.
            state = unstack_columns(state, (op.shape[1],)*2)
            type = 'oper'
        elif state.shape[0] == op.shape[1] and state.shape[1] == 1:
            # We're evolving a ket with an operator.
            type = 'ket'
        else:
            _dynamic_argument_raise(op, state)

    if what == "mat":
        return (state.as_ndarray() if isinstance(state, _data.Dense)
                else state.to_array())
    if what == "expect":
        return e_op.expect(t, state)
    if what == "Qobj":
        if type == 'super':
            dims = op.dims
        elif type == 'oper':
            dims = op.dims[1] if op.issuper else op.dims
        elif type == 'ket':
            dims = [op.dims[1], [1]*len(op.dims[1])]
        else:
            raise RuntimeError("internal logic error, type=" + repr(type))
        # TODO: allow arbitrary data-layer types.
        return Qobj(state.to_array(), dims=dims, type=type, copy=False)
    raise RuntimeError("unexpected what=" + repr(what))


# Function defined inside another function cannot be pickled,
# Using class instead
class _UnitedFuncCaller:
    def __init__(self, funclist, args, dynamics_args, cte):
        self.funclist = funclist
        self.args = args
        self.dynamics_args = dynamics_args
        self.issuper = cte.issuper
        self.dims = cte.dims
        self.shape = cte.shape

    def set_args(self, args, dynamics_args):
        self.args = args
        self.dynamics_args = dynamics_args

    def dyn_args(self, t, state, shape):
        for name, what, e_op in self.dynamics_args:
            self.args[name] = _dynamic_argument(t, self, state, what, e_op)

    def __call__(self, t, args=None):
        now_args = self.args.copy()
        if args is not None:
            now_args.update(args)
        return [func(t, now_args) for func in self.funclist]

    def get_args(self):
        return self.args


class _Norm2():
    def __init__(self, f):
        self.func = f

    def __call__(self, t, args):
        return self.func(t, args)*np.conj(self.func(t, args))


class _Shift():
    def __init__(self, f):
        self.func = f

    def __call__(self, t, args):
        return np.conj(self.func(t + args["_t0"], args))


class _Conj():
    def __init__(self, f):
        self.func = f

    def __call__(self, t, args):
        return np.conj(self.func(t, args))


class _Prod():
    def __init__(self, f, g):
        self.func_1 = f
        self.func_2 = g

    def __call__(self, t, args):
        return self.func_1(t, args)*self.func_2(t, args)


class _Add():
    def __init__(self, fs):
        self.funcs = fs

    def __call__(self, t, args):
        return np.sum([f(t, args) for f in self.funcs])
>>>>>>> b2a2cb73
<|MERGE_RESOLUTION|>--- conflicted
+++ resolved
@@ -46,19 +46,12 @@
 from scipy.interpolate import CubicSpline, interp1d
 
 from .qobj import Qobj
-<<<<<<< HEAD
-=======
-from .qobjevo_codegen import (
-    _compile_str_single, _compiled_coeffs, _compiled_coeffs_python,
-)
-from .superoperator import stack_columns, unstack_columns
->>>>>>> b2a2cb73
 from .cy.spmatfuncs import (
     cy_expect_rho_vec, cy_expect_psi, spmv,
 )
 from .cy.cqobjevo import CQobjEvo
 from .coefficient import coefficient
-
+from .superoperator import stack_columns, unstack_columns
 from .. import settings as qset
 if qset.has_openmp:
     from .cy.openmp.cqobjevo_omp import (
@@ -66,13 +59,6 @@
     )
 
 from . import data as _data
-
-try:
-    import cython
-    use_cython = [True]
-    del cython
-except ImportError:
-    use_cython = [False]
 
 # %%%%%%%%%%%%%%%%%%%%%%%%%%%%%%%%%%%%%%%%%%
 # object for each time dependent element of the QobjEvo
@@ -167,8 +153,7 @@
     args : dictionary that contain the arguments for
 
     tlist : array_like
-        List of times at which the numpy-array coefficients are applied. Times
-        must be equidistant and start from 0.
+        List of times at which the numpy-array coefficients are applied.
 
     Attributes
     ----------
@@ -191,38 +176,17 @@
     dynamics_args : list
         arguments that change during evolution
 
-    tlist : array_like
-        List of times at which the numpy-array coefficients are applied.
-
-    compiled : string
-        Has the cython version of the QobjEvo been created
-
     compiled_qobjevo : cy_qobj (CQobjCte or CQobjEvoTd)
         Cython version of the QobjEvo
 
-    coeff_get : callable object
-        object called to obtain a list of coefficient at t
-
-    coeff_files : list
-        runtime created files to delete with the instance
-
     dummy_cte : bool
         is self.cte a empty Qobj
 
     const : bool
         Indicates if quantum object is Constant
 
-    type : string
-        information about the type of coefficient
-            "string", "func", "array",
-            "spline", "mixed_callable", "mixed_compilable"
-
     num_obj : int
         number of Qobj in the QobjEvo : len(ops) + (1 if not dummy_cte)
-
-    use_cython : bool
-        flag to compile string to cython or python
-
 
     Methods
     -------
@@ -260,33 +224,14 @@
         Apply the function f to every Qobj. f(Qobj) -> Qobj
         Return a modified QobjEvo and let the original one untouched
 
-    apply_decorator(decorator, *args, str_mod=None,
-                    inplace_np=False, **kw_args):
-        Apply the decorator to each function of the ops.
-        The *args and **kw_args are passed to the decorator.
-        new_coeff_function = decorator(coeff_function, *args, **kw_args)
-        str_mod : list of 2 elements
-            replace the string : str_mod[0] + original_string + str_mod[1]
-            *exemple: str_mod = ["exp(",")"]
-        inplace_np:
-            Change the numpy array instead of applying the decorator to the
-            function reading the array. Some decorators create incorrect array.
-            Transformations f'(t) = f(g(t)) create a missmatch between the
-            array and the associated time list.
-
     tidyup(atol=1e-12)
         Removes small elements from quantum object.
 
     compress():
         Merge ops which are based on the same quantum object and coeff type.
 
-    compile(code=False, matched=False, dense=False, omp=0):
+    compile():
         Create the associated cython object for faster usage.
-        code: return the code generated for compilation of the strings.
-        matched: the compiled object use sparse matrix with matching indices.
-                    (experimental, no real advantage)
-        dense: the compiled object use dense matrix.
-        omp: (int) number of thread: the compiled object use spmvpy_openmp.
 
     __call__(t, data=False, state=None, args={}):
         Return the Qobj at time t.
@@ -333,13 +278,8 @@
         self.args = args.copy()
         self.dynamics_args = []
         self.cte = None
-        self.tlist = tlist
-        self.compiled = ""
         self.compiled_qobjevo = None
-        self.type = "none"
-        self.omp = 0
-        self.coeff_files = []
-        self.use_cython = use_cython[0]
+        self.ops = []
 
         if isinstance(Q_object, list) and len(Q_object) == 2:
             if isinstance(Q_object[0], Qobj) and not isinstance(Q_object[1],
@@ -347,12 +287,9 @@
                 # The format is [Qobj, f/str]
                 Q_object = [Q_object]
 
-        self.ops = []
-
         if isinstance(Q_object, Qobj):
             self.cte = Q_object
             self.const = True
-            self.type = "cte"
         else:
             try:
                 use_step_func = self.args["_step_func_coeff"]
@@ -399,11 +336,9 @@
         if state0 is not None:
             self._dynamics_args_update(0., state0)
 
+        self.compile()
+
     def _args_checks(self):
-<<<<<<< HEAD
-        # TODO: all dynamic_arguments to be moved elsewhere
-        return
-=======
         statedims = [self.cte.dims[1], [1]]
         for key in self.args:
             if key == "state" or key == "state_qobj":
@@ -434,27 +369,11 @@
                 self.args[key] = 0.
 
     def _check_old_with_state(self):
-        add_vec = False
-        for op in self.ops:
-            if op.type == "func":
-                try:
-                    op.get_coeff(0., self.args)
-                except TypeError:
-                    nfunc = _StateAsArgs(self.coeff)
-                    op = EvoElement(op.qobj, nfunc, nfunc, "func")
-                    add_vec = True
-        if add_vec:
-            self.dynamics_args += [("_state_vec", "vec", None)]
-
-    def __del__(self):
-        for file_ in self.coeff_files:
-            try:
-                os.remove(file_)
-            except:
-                pass
->>>>>>> b2a2cb73
+        # Todo: remove, add deprecationwarning in 4.6.0
+        pass
 
     def __call__(self, t, data=False, state=None, args={}):
+        # TODO: no more data option. Always Qobj
         try:
             t = float(t)
         except Exception as e:
@@ -477,7 +396,7 @@
                 op_t = self.cte.data.copy()
             else:
                 op_t = self.cte.copy()
-        elif self.compiled:
+        elif True:
             op_t = self.compiled_qobjevo.call(t, data=data)
         elif data:
             op_t = self.cte.data.copy()
@@ -503,17 +422,12 @@
         new.const = self.const
         new.args = self.args.copy()
         new.dynamics_args = self.dynamics_args.copy()
-        new.tlist = self.tlist
         new.dummy_cte = self.dummy_cte
-        new.type = self.type
-        new.compiled = False
         new.compiled_qobjevo = None
-        new.coeff_files = []
-        new.use_cython = self.use_cython
 
         for op in self.ops:
             new.ops.append(EvoElement(op.qobj.copy(), op.coeff.copy()))
-
+        new.compile()
         return new
 
     def _inplace_copy(self, other):
@@ -521,17 +435,13 @@
         self.const = other.const
         self.args = other.args.copy()
         self.dynamics_args = other.dynamics_args
-        self.tlist = other.tlist
         self.dummy_cte = other.dummy_cte
-        self.type = other.type
-        self.compiled = ""
         self.compiled_qobjevo = None
         self.ops = []
-        self.coeff_files = []
-        self.use_cython = other.use_cython
 
         for op in other.ops:
             self.ops.append(EvoElement(op.qobj.copy(), op.coeff.copy()))
+        self.compile()
 
     def arguments(self, new_args):
         if not isinstance(new_args, dict):
@@ -541,16 +451,9 @@
             op.coeff.arguments(self.args)
         return
 
-<<<<<<< HEAD
-    def solver_set_args(self, new_args, state, e_ops):
-        self.arguments(new_args)
-        return
-        # TODO: all this is to be moved in a new object in solver
-=======
     def solver_set_args(self, new_args, state: _data.Data, e_ops):
         if not isinstance(state, _data.Data):
             raise TypeError("state should be a data-layer object")
->>>>>>> b2a2cb73
         self.dynamics_args = []
         self.args.update(new_args)
         self._args_checks()
@@ -558,15 +461,10 @@
             if dargs[1] == "expect" and isinstance(dargs[2], int):
                 self.dynamics_args[i] = (dargs[0], "expect",
                                          QobjEvo(e_ops[dargs[2]]))
-                if self.compiled:
-                    self.dynamics_args[i][2].compile()
         self._dynamics_args_update(0., state)
-        if self.compiled and self.compiled.split()[2] != "cte":
-            if isinstance(self.coeff_get, StrCoeff):
-                self.coeff_get.set_args(self.args)
-                self.coeff_get._set_dyn_args(self.dynamics_args)
-            elif isinstance(self.coeff_get, _UnitedFuncCaller):
-                self.coeff_get.set_args(self.args, self.dynamics_args)
+        for op in self.ops:
+            op.coeff.arguments(self.args)
+        self.compile()
 
     def to_list(self):
         list_qobj = []
@@ -598,11 +496,11 @@
             self.dynamics_args += other.dynamics_args
             self.const = self.const and other.const
             self.dummy_cte = self.dummy_cte and other.dummy_cte
-            self.compiled = ""
             self.compiled_qobjevo = None
         else:
             self.cte += other
             self.dummy_cte = False
+        self.compile()
         return self
 
     def __sub__(self, other):
@@ -736,9 +634,9 @@
         return res
 
     def _shift(self):
-        self.compiled = ""
         self.args.update({"_t0": 0})
         self.ops = [EvoElement(op.qobj, op.coeff._shift()) for op in self.ops]
+        self.compile()
         return self
 
     # Unitary function of Qobj
@@ -807,7 +705,6 @@
         N_sets = len(sets)
         N_fsets = len(fsets)
         num_ops = len(self.ops)
-        self.compiled = ""
         self.compiled_qobjevo = None
 
         if N_sets < num_ops and N_fsets < num_ops:
@@ -825,6 +722,7 @@
             self._compress_merge_qobj(sets)
         elif N_fsets < num_ops:
             self._compress_merge_func(fsets)
+        self.compile()
 
     def permute(self, order):
         res = self.copy()
@@ -835,7 +733,6 @@
 
     # function to apply custom transformations
     def apply(self, function, *args, **kw_args):
-        self.compiled = ""
         res = self.copy()
         cte_res = function(res.cte, *args, **kw_args)
         if not isinstance(cte_res, Qobj):
@@ -843,6 +740,7 @@
         res.cte = cte_res
         for op in res.ops:
             op.qobj = function(op.qobj, *args, **kw_args)
+        self.compile()
         return res
 
     def expect(self, t, state, herm=0):
@@ -860,7 +758,7 @@
         else:
             raise TypeError("The vector must be an array or Qobj")
 
-        if self.compiled:
+        if True:
             exp = self.compiled_qobjevo.expect(t, state)
         elif self.cte.issuper:
             state = _data.column_stack_dense(state)
@@ -892,7 +790,7 @@
         if vec.shape[0] != self.cte.shape[1]:
             raise Exception("The length do not match")
 
-        if self.compiled:
+        if True:
             out = self.compiled_qobjevo.matmul(t, vec).as_ndarray()[:, 0]
         else:
             self._dynamics_args_update(t, vec)
@@ -923,7 +821,7 @@
         if mat.shape[0] != self.cte.shape[1]:
             raise Exception("The length do not match")
 
-        if self.compiled:
+        if True:
             out = self.compiled_qobjevo.matmul(t, mat).as_ndarray()
         else:
             self._dynamics_args_update(t, mat)
@@ -935,66 +833,21 @@
             return out
 
     def compile(self, code=False, matched=False, dense=False, omp=0):
-        # TODO: remove: always compiled
-        # string compilation is now done at initialisation
         self.tidyup()
-        # matched and dense useless, to remove dense
-        # OMP also to move somewhere else (OPM_NUM_THREADS)
-        # All ignored.
-        # All dyn_args ignored
-        self.tidyup()
-        if self.compiled:
-            return
         self.compiled_qobjevo = CQobjEvo(self.cte, self.ops)
-        self.compiled = True
+        self.compiled_qobjevo.set_dyn_args(self.dynamics_args,
+                                           self.args, self.cte)
 
     def _get_coeff(self, t):
-<<<<<<< HEAD
+        # TODO: remove once no longer used elsewhere
+        return [part.coeff(t) for part in self.ops]
+
+    def coeff_get(self, t):
+        # TODO: remove once no longer used elsewhere
         out = []
         for part in self.ops:
             out.append(part.coeff(t))
         return out
-
-    def coeff_get(self, t):
-        # TODO: remove once no longer used
-        out = []
-        for part in self.ops:
-            out.append(part.coeff(t))
-        return out
-=======
-        return [part.get_coeff(t, self.args) for part in self.ops]
->>>>>>> b2a2cb73
-
-    def __getstate__(self):
-        _dict_ = self.__dict__.copy()
-        # TODO: get rid of the separate CQobjEvo for OpenMP or make it
-        # pickleable.  The new (regular) CQobjEvo is pickleable itself.
-        # if "omp" in self.compiled:
-        #     del _dict_['compiled_qobjevo']
-        return _dict_
-
-    def __setstate__(self, state):
-        self.__dict__ = state
-        """
-        if "omp" in self.compiled:
-            mat_type, _, td = self.compiled.split()
-            if mat_type == "csr":
-                if td == "cte":
-                    self.compiled_qobjevo = CQobjCteOmp()
-                    self.compiled_qobjevo.set_data(self.cte)
-                    self.compiled_qobjevo.set_threads(self.omp)
-                else:
-                    self.compiled_qobjevo = CQobjEvoTdOmp()
-                    self.compiled_qobjevo.set_data(self.cte, self.ops)
-                    self.compiled_qobjevo.set_threads(self.omp)
-            elif mat_type == "matched":
-                self.compiled_qobjevo = \
-                    CQobjEvoTdMatchedOmp.__new__(CQobjEvoTdMatchedOmp)
-                self.compiled_qobjevo.set_threads(self.omp)
-                self.compiled_qobjevo.__setstate__(state[1])
-<<<<<<< HEAD
-        """
-=======
 
 
 def _dynamic_argument_raise(op, state):
@@ -1068,75 +921,4 @@
             raise RuntimeError("internal logic error, type=" + repr(type))
         # TODO: allow arbitrary data-layer types.
         return Qobj(state.to_array(), dims=dims, type=type, copy=False)
-    raise RuntimeError("unexpected what=" + repr(what))
-
-
-# Function defined inside another function cannot be pickled,
-# Using class instead
-class _UnitedFuncCaller:
-    def __init__(self, funclist, args, dynamics_args, cte):
-        self.funclist = funclist
-        self.args = args
-        self.dynamics_args = dynamics_args
-        self.issuper = cte.issuper
-        self.dims = cte.dims
-        self.shape = cte.shape
-
-    def set_args(self, args, dynamics_args):
-        self.args = args
-        self.dynamics_args = dynamics_args
-
-    def dyn_args(self, t, state, shape):
-        for name, what, e_op in self.dynamics_args:
-            self.args[name] = _dynamic_argument(t, self, state, what, e_op)
-
-    def __call__(self, t, args=None):
-        now_args = self.args.copy()
-        if args is not None:
-            now_args.update(args)
-        return [func(t, now_args) for func in self.funclist]
-
-    def get_args(self):
-        return self.args
-
-
-class _Norm2():
-    def __init__(self, f):
-        self.func = f
-
-    def __call__(self, t, args):
-        return self.func(t, args)*np.conj(self.func(t, args))
-
-
-class _Shift():
-    def __init__(self, f):
-        self.func = f
-
-    def __call__(self, t, args):
-        return np.conj(self.func(t + args["_t0"], args))
-
-
-class _Conj():
-    def __init__(self, f):
-        self.func = f
-
-    def __call__(self, t, args):
-        return np.conj(self.func(t, args))
-
-
-class _Prod():
-    def __init__(self, f, g):
-        self.func_1 = f
-        self.func_2 = g
-
-    def __call__(self, t, args):
-        return self.func_1(t, args)*self.func_2(t, args)
-
-
-class _Add():
-    def __init__(self, fs):
-        self.funcs = fs
-
-    def __call__(self, t, args):
-        return np.sum([f(t, args) for f in self.funcs])
->>>>>>> b2a2cb73
+    raise RuntimeError("unexpected what=" + repr(what))