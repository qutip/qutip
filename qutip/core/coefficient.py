--- conflicted
+++ resolved
@@ -20,20 +20,11 @@
 from ..settings import settings as qset
 from ..optionsclass import optionsclass
 from .data import Data
-<<<<<<< HEAD
 from .data.base import idxint_dtype
-from .interpolate import Cubic_Spline
-from .cy.coefficient import (InterpolateCoefficient, InterCoefficient,
-                             StepCoefficient, FunctionCoefficient,
-                             ConjCoefficient, NormCoefficient,
-                             ShiftCoefficient, StrFunctionCoefficient,
-                             Coefficient)
-=======
 from .cy.coefficient import (
     Coefficient, InterCoefficient, FunctionCoefficient, StrFunctionCoefficient,
     ConjCoefficient, NormCoefficient, ShiftCoefficient
 )
->>>>>>> 0503eb03
 
 
 __all__ = ["coefficient", "CompilationOptions", "Coefficient",
@@ -485,13 +476,14 @@
         oldargs = sys.argv
         try:
             sys.argv = ["setup.py", "build_ext", "--inplace"]
-<<<<<<< HEAD
-            coeff_file = Extension(file_name,
-                                   sources=[full_file_name + ".pyx"],
-                                   extra_compile_args=c_opt['compiler_flags'].split(),
-                                   extra_link_args=c_opt['link_flags'].split(),
-                                   include_dirs=[np.get_include()],
-                                   language='c++')
+            coeff_file = Extension(
+                file_name,
+                sources=[full_file_name + ".pyx"],
+                extra_compile_args=c_opt['compiler_flags'].split(),
+                extra_link_args=c_opt['link_flags'].split(),
+                include_dirs=[np.get_include()],
+                language='c++'
+            )
             compile_time_env = {
                 "QUTIP_IDXINT_64": idxint_dtype is np.int64,
             }
@@ -501,17 +493,6 @@
                 force=c_opt['recompile'],
             )
             setup(ext_modules=ext_modules)
-=======
-            coeff_file = Extension(
-                file_name,
-                sources=[full_file_name + ".pyx"],
-                extra_compile_args=c_opt['compiler_flags'].split(),
-                extra_link_args=c_opt['link_flags'].split(),
-                include_dirs=[np.get_include()],
-                language='c++'
-            )
-            setup(ext_modules=cythonize(coeff_file, force=c_opt['recompile']))
->>>>>>> 0503eb03
         except Exception as e:
             raise Exception("Could not compile") from e
         finally:
