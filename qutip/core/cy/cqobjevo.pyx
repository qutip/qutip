#cython: language_level=3
#cython: boundscheck=False, wraparound=False, initializedcheck=False, cdvision=True
# distutils: language = c++

# This file is part of QuTiP: Quantum Toolbox in Python.
#
#    Copyright (c) 2011 and later, Paul D. Nation and Robert J. Johansson.
#    All rights reserved.
#
#    Redistribution and use in source and binary forms, with or without
#    modification, are permitted provided that the following conditions are
#    met:
#
#    1. Redistributions of source code must retain the above copyright notice,
#       this list of conditions and the following disclaimer.
#
#    2. Redistributions in binary form must reproduce the above copyright
#       notice, this list of conditions and the following disclaimer in the
#       documentation and/or other materials provided with the distribution.
#
#    3. Neither the name of the QuTiP: Quantum Toolbox in Python nor the names
#       of its contributors may be used to endorse or promote products derived
#       from this software without specific prior written permission.
#
#    THIS SOFTWARE IS PROVIDED BY THE COPYRIGHT HOLDERS AND CONTRIBUTORS
#    "AS IS" AND ANY EXPRESS OR IMPLIED WARRANTIES, INCLUDING, BUT NOT
#    LIMITED TO, THE IMPLIED WARRANTIES OF MERCHANTABILITY AND FITNESS FOR A
#    PARTICULAR PURPOSE ARE DISCLAIMED. IN NO EVENT SHALL THE COPYRIGHT
#    HOLDER OR CONTRIBUTORS BE LIABLE FOR ANY DIRECT, INDIRECT, INCIDENTAL,
#    SPECIAL, EXEMPLARY, OR CONSEQUENTIAL DAMAGES (INCLUDING, BUT NOT
#    LIMITED TO, PROCUREMENT OF SUBSTITUTE GOODS OR SERVICES; LOSS OF USE,
#    DATA, OR PROFITS; OR BUSINESS INTERRUPTION) HOWEVER CAUSED AND ON ANY
#    THEORY OF LIABILITY, WHETHER IN CONTRACT, STRICT LIABILITY, OR TORT
#    (INCLUDING NEGLIGENCE OR OTHERWISE) ARISING IN ANY WAY OUT OF THE USE
#    OF THIS SOFTWARE, EVEN IF ADVISED OF THE POSSIBILITY OF SUCH DAMAGE.
###############################################################################

from libc.math cimport sqrt, NAN
from cpython.exc cimport PyErr_CheckSignals

cimport numpy as cnp
cnp.import_array()

from ..qobj import Qobj
from .. import data as _data

<<<<<<< HEAD
from qutip.core.data cimport CSR, Dense, CSC, Data
from qutip.core.data.add cimport add_csr, iadd_dense
from qutip.core.data.matmul cimport (matmul_csr, matmul_csr_dense_dense,
                                     matmul_dense, matmul_csc_dense_dense)
# TODO: handle dispatch properly.  We import rather than cimport because we
# have to call with Python semantics.
from qutip.core.data.expect cimport (
    expect_csr, expect_super_csr, expect_csr_dense, expect_super_csr_dense,
    expect_dense_dense, expect_super_dense_dense, expect_super_csc_dense,
    expect_csc_dense
)
from qutip.core.data.reshape cimport (column_stack_csr, column_stack_dense,
                                      column_unstack_dense)
=======
from qutip.core.data cimport CSR, Dense, Data
from qutip.core.data.add cimport iadd_dense
from qutip.core.data.matmul cimport *
#(matmul_csr, matmul_csr_dense_dense, matmul_dense, matmul_data_dense, imatmul_dense_dense)
from qutip.core.data.expect cimport *
#(expect_csr_dense, expect_super_csr_dense, expect_dense, expect_super_dense, expect_data_dense, expect_super_data_dense)
from qutip.core.data.reshape cimport (column_stack_dense, column_unstack_dense)
>>>>>>> 9aabdea8
from qutip.core.cy.coefficient cimport Coefficient


cdef extern from "<complex>" namespace "std" nogil:
    double complex conj(double complex x)


<<<<<<< HEAD
cdef Dense cy_matmul(Data left, Dense right, LTYPE layer_type):
    cdef Dense out
    if layer_type == CSR_TYPE:
        out = matmul_csr_dense_dense(left, right)
    elif layer_type == Dense_TYPE:
        out = matmul_dense(left, right)
    elif layer_type == CSC_TYPE:
        out = matmul_csc_dense_dense(left, right)
    else:
        out = _data.matmul(left, right)
    return out


cdef void cy_matmul_inplace(Data left, Dense right, LTYPE layer_type,
                            double complex scale, Dense out):
    if layer_type == CSR_TYPE:
        matmul_csr_dense_dense(left, right, scale, out)
    elif layer_type == Dense_TYPE:
        matmul_dense(left, right, scale, out)
    elif layer_type == CSC_TYPE:
        matmul_csc_dense_dense(left, right, scale, out)
    else:
        iadd_dense(out, _data.matmul[type(left), Dense, Dense](left, right, scale))


cdef double complex cy_expect(Data left, Dense right, LTYPE layer_type):
    cdef double complex out
    if layer_type == CSR_TYPE:
        out = expect_csr_dense(left, right)
    elif layer_type == Dense_TYPE:
        out = expect_dense_dense(left, right)
    elif layer_type == CSC_TYPE:
        out = expect_csc_dense(left, right)
    else:
        out = _data.expect(left, right)
    return out


cdef double complex cy_expect_super(Data left, Dense right, LTYPE layer_type):
    cdef double complex out
    if layer_type == CSR_TYPE:
        out = expect_super_csr_dense(left, right)
    elif layer_type == Dense_TYPE:
        out = expect_super_dense_dense(left, right)
    elif layer_type == CSC_TYPE:
        out = expect_super_csc_dense(left, right)
    else:
        out = _data.expect_super(left, right)
    return out


def count_types(data_obj, types):
    if isinstance(data_obj, CSR):
        types[0] += 1
    elif isinstance(data_obj, Dense):
        types[1] += 1
    elif isinstance(data_obj, CSC):
        types[2] += 1


def set_types(types):
    if types[1] == 0 and types[2] == 0:
        layer_type = CSR_TYPE
    elif types[0] == 0 and types[2] == 0:
        layer_type = Dense_TYPE
    elif types[1] == 0 and types[0] == 0:
        layer_type = CSC_TYPE
    else:
        layer_type = MIXED_TYPE
    return layer_type


=======
>>>>>>> 9aabdea8
cdef class CQobjEvo:
    """
    Data matmul(double t, Data matrix, Data out=None)
      Get the matrix multiplication of self with matrix and put the result in
      `out`, if supplied.  Always returns the object it stored the output in
      (even if it was passed).

    expect(double t, Data matrix)
      Get the expectation value at a time `t`.
      return expectation value, knows to use the super version or not.

    call(double t, double complex [:] coefficients=None, bint data=False)
      Get the full representation of this operator at time `t`.  If the
      coefficients are given, they are used instead and the underlying
      coefficient-getting functions are not called.  If `data` is True, then
      the data-layer object is returned instead of a full Qobj.
    """
    def __init__(self, constant, ops=None):
        cdef size_t i
        if not isinstance(constant, Qobj):
            raise TypeError("inputs must be Qobj")
        self.shape = constant.shape
        self.dims = constant.dims
        self.type = constant.type
        self.issuper = constant.issuper
        self.constant = constant.data
        self.n_ops = 0 if ops is None else len(ops)
        self.ops = [None] * self.n_ops
        self.coefficients = cnp.PyArray_EMPTY(1, [self.n_ops],
                                              cnp.NPY_COMPLEX128, False)
        self.coeff = [None] * self.n_ops
        for i in range(self.n_ops):
            vary = ops[i]
            qobj = vary.qobj
            if (
                qobj.shape != self.shape
                or qobj.type != self.type
                or qobj.dims != self.dims
            ):
                raise ValueError("not all inputs have the same structure")
            self.ops[i] = qobj.data
            self.coeff[i] = vary.coeff


    def call(self, double t, object coefficients=None, bint data=False):
        cdef Data out = self.constant.copy()
        cdef Py_ssize_t i
        if coefficients is None:
            self._factor(t)
            coefficients = self.coefficients
        elif len(coefficients) != self.n_ops:
            raise TypeError(
                "got " + str(len(coefficients)) + " coefficients,"
                + " but expected " + str(self.n_ops)
            )
        for i in range(len(self.ops)):
            out = _data.add(out, <Data> self.ops[i], scale=coefficients[i])
        if data:
            return out
        return Qobj(out, dims=self.dims, type=self.type,
                    superrep=self.superrep, copy=False)

    cdef void _factor(self, double t) except *:
        cdef size_t i
        cdef Coefficient coeff
        for i in range(self.n_ops):
            coeff = <Coefficient> self.coeff[i]
            self.coefficients[i] = coeff._call(t)
        return

    cpdef Data matmul(self, double t, Data matrix):
        cdef size_t i
        if isinstance(matrix, Dense):
            return self.matmul_dense(t, matrix)
        self._factor(t)
        out = _data.matmul(self.constant, matrix)
        for i in range(self.n_ops):
            out = _data.add(out,
                            _data.matmul(<Data> self.ops[i],
                                         matrix,
                                         self.coefficients[i])
                )
        return out

    cpdef Dense matmul_dense(self, double t, Dense matrix, Dense out=None):
        cdef size_t i
        self._factor(t)
        if out is None:
            out = matmul_data_dense(self.constant, matrix)
        else:
            imatmul_data_dense(self.constant, matrix, 1, out)
        for i in range(self.n_ops):
            imatmul_data_dense(<Data> self.ops[i], matrix,
                               self.coefficients[i], out)
        return out

    cpdef double complex expect(self, double t, Data matrix) except *:
        """
        Expectation is defined as `matrix.adjoint() @ self @ matrix` if
        `matrix` is a vector, or `matrix` is an operator and `self` is a
        superoperator.  If `matrix` is an operator and `self` is an operator,
        then expectation is `trace(self @ matrix)`.
        """
        cdef size_t i
        cdef double complex out
        self._factor(t)
        if self.issuper:
            if matrix.shape[1] != 1:
                matrix = _data.column_stack(matrix)
            out = _data.expect_super(self.constant, matrix)
            for i in range(self.n_ops):
                out += self.coefficients[i] * _data.expect_super(self.ops[i], matrix)
        else:
            out = _data.expect(self.constant, matrix)
            for i in range(self.n_ops):
                out += self.coefficients[i] * _data.expect(self.ops[i], matrix)
        return out

    cpdef double complex expect_dense(self, double t, Dense matrix) except *:
        """
        Expectation is defined as `matrix.adjoint() @ self @ matrix` if
        `matrix` is a vector, or `matrix` is an operator and `self` is a
        superoperator.  If `matrix` is an operator and `self` is an operator,
        then expectation is `trace(self @ matrix)`.
        """
        cdef size_t nrow = matrix.shape[0]
        cdef size_t i
        cdef double complex out
        self._factor(t)
        if self.issuper:
            if matrix.shape[1] != 1:
                matrix = column_stack_dense(matrix, inplace=matrix.fortran)
            out = expect_super_data_dense(self.constant, matrix)
            for i in range(self.n_ops):
                out += self.coefficients[i] * expect_super_data_dense(<Data> self.ops[i], matrix)
            if matrix.fortran:
                column_unstack_dense(matrix, nrow, inplace=matrix.fortran)
        else:
            out = expect_data_dense(self.constant, matrix)
            for i in range(self.n_ops):
                out += self.coefficients[i] * expect_data_dense(<Data> self.ops[i], matrix)
        return out


cdef class CQobjFunc(CQobjEvo):
    cdef object base
    def __init__(self, base):
        self.base = base
        self.reset_shape()

    def reset_shape(self):
        self.shape = self.base.shape
        self.dims = self.base.dims
        self.issuper = self.base.issuper

    def call(self, double t, int data=0):
        return self.base(t, data=data)

    cpdef Data matmul(self, double t, Data matrix):
        cdef Data objdata = self.base(t, data=True)
        out = _data.matmul(objdata, matrix)
        return out

    cpdef Dense matmul_dense(self, double t, Dense matrix, Dense out=None):
        cdef Data objdata = self.base(t).data
        if out is None:
            # out = _data.matmul(objdata, matrix)
            out = matmul_data_dense(objdata, matrix)
        else:
            imatmul_data_dense(objdata, matrix, 1, out)
            #iadd_dense(out, _data.matmul[type(objdata), Dense, Dense](objdata, matrix, 1))
        return out

    cpdef double complex expect(self, double t, Data matrix) except *:
        """
        Expectation is defined as `matrix.adjoint() @ self @ matrix` if
        `matrix` is a vector, or `matrix` is an operator and `self` is a
        superoperator.  If `matrix` is an operator and `self` is an operator,
        then expectation is `trace(self @ matrix)`.
        """
        cdef double complex out
        cdef int nrow
        cdef Data objdata = self.base(t, data=True)
        if self.issuper:
            matrix = _data.column_stack(matrix)
            out = _data.expect_super(objdata, matrix)
        else:
            out = _data.expect(objdata, matrix)
        return out

    cpdef double complex expect_dense(self, double t, Dense matrix) except *:
        """
        Expectation is defined as `matrix.adjoint() @ self @ matrix` if
        `matrix` is a vector, or `matrix` is an operator and `self` is a
        superoperator.  If `matrix` is an operator and `self` is an operator,
        then expectation is `trace(self @ matrix)`.
        """
        cdef double complex out
        cdef int nrow
        cdef Data objdata = self.base(t, data=True)
        if self.issuper:
            matrix = _data.column_stack(matrix)
            out = _data.expect_super(objdata, matrix)
        else:
            out = _data.expect(objdata, matrix)
        return out<|MERGE_RESOLUTION|>--- conflicted
+++ resolved
@@ -44,29 +44,13 @@
 from ..qobj import Qobj
 from .. import data as _data
 
-<<<<<<< HEAD
 from qutip.core.data cimport CSR, Dense, CSC, Data
-from qutip.core.data.add cimport add_csr, iadd_dense
-from qutip.core.data.matmul cimport (matmul_csr, matmul_csr_dense_dense,
-                                     matmul_dense, matmul_csc_dense_dense)
-# TODO: handle dispatch properly.  We import rather than cimport because we
-# have to call with Python semantics.
-from qutip.core.data.expect cimport (
-    expect_csr, expect_super_csr, expect_csr_dense, expect_super_csr_dense,
-    expect_dense_dense, expect_super_dense_dense, expect_super_csc_dense,
-    expect_csc_dense
-)
-from qutip.core.data.reshape cimport (column_stack_csr, column_stack_dense,
-                                      column_unstack_dense)
-=======
-from qutip.core.data cimport CSR, Dense, Data
 from qutip.core.data.add cimport iadd_dense
 from qutip.core.data.matmul cimport *
 #(matmul_csr, matmul_csr_dense_dense, matmul_dense, matmul_data_dense, imatmul_dense_dense)
 from qutip.core.data.expect cimport *
 #(expect_csr_dense, expect_super_csr_dense, expect_dense, expect_super_dense, expect_data_dense, expect_super_data_dense)
 from qutip.core.data.reshape cimport (column_stack_dense, column_unstack_dense)
->>>>>>> 9aabdea8
 from qutip.core.cy.coefficient cimport Coefficient
 
 
@@ -74,81 +58,6 @@
     double complex conj(double complex x)
 
 
-<<<<<<< HEAD
-cdef Dense cy_matmul(Data left, Dense right, LTYPE layer_type):
-    cdef Dense out
-    if layer_type == CSR_TYPE:
-        out = matmul_csr_dense_dense(left, right)
-    elif layer_type == Dense_TYPE:
-        out = matmul_dense(left, right)
-    elif layer_type == CSC_TYPE:
-        out = matmul_csc_dense_dense(left, right)
-    else:
-        out = _data.matmul(left, right)
-    return out
-
-
-cdef void cy_matmul_inplace(Data left, Dense right, LTYPE layer_type,
-                            double complex scale, Dense out):
-    if layer_type == CSR_TYPE:
-        matmul_csr_dense_dense(left, right, scale, out)
-    elif layer_type == Dense_TYPE:
-        matmul_dense(left, right, scale, out)
-    elif layer_type == CSC_TYPE:
-        matmul_csc_dense_dense(left, right, scale, out)
-    else:
-        iadd_dense(out, _data.matmul[type(left), Dense, Dense](left, right, scale))
-
-
-cdef double complex cy_expect(Data left, Dense right, LTYPE layer_type):
-    cdef double complex out
-    if layer_type == CSR_TYPE:
-        out = expect_csr_dense(left, right)
-    elif layer_type == Dense_TYPE:
-        out = expect_dense_dense(left, right)
-    elif layer_type == CSC_TYPE:
-        out = expect_csc_dense(left, right)
-    else:
-        out = _data.expect(left, right)
-    return out
-
-
-cdef double complex cy_expect_super(Data left, Dense right, LTYPE layer_type):
-    cdef double complex out
-    if layer_type == CSR_TYPE:
-        out = expect_super_csr_dense(left, right)
-    elif layer_type == Dense_TYPE:
-        out = expect_super_dense_dense(left, right)
-    elif layer_type == CSC_TYPE:
-        out = expect_super_csc_dense(left, right)
-    else:
-        out = _data.expect_super(left, right)
-    return out
-
-
-def count_types(data_obj, types):
-    if isinstance(data_obj, CSR):
-        types[0] += 1
-    elif isinstance(data_obj, Dense):
-        types[1] += 1
-    elif isinstance(data_obj, CSC):
-        types[2] += 1
-
-
-def set_types(types):
-    if types[1] == 0 and types[2] == 0:
-        layer_type = CSR_TYPE
-    elif types[0] == 0 and types[2] == 0:
-        layer_type = Dense_TYPE
-    elif types[1] == 0 and types[0] == 0:
-        layer_type = CSC_TYPE
-    else:
-        layer_type = MIXED_TYPE
-    return layer_type
-
-
-=======
->>>>>>> 9aabdea8
 cdef class CQobjEvo:
     """
     Data matmul(double t, Data matrix, Data out=None)
