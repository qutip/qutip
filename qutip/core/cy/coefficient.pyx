--- conflicted
+++ resolved
@@ -34,31 +34,19 @@
     def optstr(self):
         return ""
 
-<<<<<<< HEAD
     def __add__(left, right):
         if isinstance(left, Coefficient) and isinstance(right, Coefficient):
-            return SumCoefficient(left, right)
+            return SumCoefficient(left.copy(), right.copy())
         return NotImplemented
 
     def __mul__(left, right):
         if isinstance(left, Coefficient) and isinstance(right, Coefficient):
-            return MulCoefficient(left, right)
+            return MulCoefficient(left.copy(), right.copy())
         if isinstance(left, qutip.Qobj):
-            return qutip.QobjEvo([left, right])
+            return qutip.QobjEvo([left.copy(), right.copy()])
         if isinstance(right, qutip.Qobj):
-            return qutip.QobjEvo([right, left])
+            return qutip.QobjEvo([right.copy(), left.copy()])
         return NotImplemented
-=======
-    def __add__(self, other):
-        if not isinstance(other, Coefficient):
-            return NotImplemented
-        return SumCoefficient(self.copy(), other.copy())
-
-    def __mul__(self, other):
-        if not isinstance(other, Coefficient):
-            return NotImplemented
-        return MulCoefficient(self.copy(), other.copy())
->>>>>>> 39baf669
 
     def copy(self):
         return pickle.loads(pickle.dumps(self))
