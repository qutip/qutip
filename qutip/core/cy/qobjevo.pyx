#cython: language_level=3
#cython: boundscheck=False, wraparound=False, initializedcheck=False, cdvision=True

import numpy as np
import numbers
import itertools
from functools import partial

import qutip
from .. import Qobj
from .. import data as _data
from ..dimensions import Dimensions
from ..coefficient import coefficient, CompilationOptions
from ._element import *
from qutip.settings import settings

from qutip.core.cy._element cimport _BaseElement
from qutip.core.data cimport Dense, Data, dense
from qutip.core.data.expect cimport *
from qutip.core.data.reshape cimport (column_stack_dense, column_unstack_dense)
from qutip.core.cy.coefficient cimport Coefficient
from qutip.core.qobj import _MATMUL_TYPE_LOOKUP
from libc.math cimport fabs

__all__ = ['QobjEvo']

cdef class QobjEvo:
    """
    A class for representing time-dependent quantum objects, such as quantum
    operators and states.

    Importantly, :obj:`~QobjEvo` instances are used to represent such
    time-dependent quantum objects when working with QuTiP solvers.

    A :obj:`~QobjEvo` instance may be constructed from one of the following:

      * a callable ``f(t: double, args: dict) -> Qobj`` that returns the
        value of the quantum object at time ``t``.

      * a ``[Qobj, Coefficient]`` pair, where :obj:`~Coefficient` may also be
        any item that can be used to construct a coefficient (e.g. a function,
        a numpy array of coefficient values, a string expression).

      * a :obj:`~Qobj` (which creates a constant :obj:`~QobjEvo` term).

      * a list of such callables, pairs or :obj:`~Qobj`\s.

      * a :obj:`~QobjEvo` (in which case a copy is created, all other arguments
        are ignored except ``args`` which, if passed, replaces the existing
        arguments).

    Parameters
    ----------
    Q_object : callable, list or Qobj
        A specification of the time-depedent quantum object. See the
        paragraph above for a full description and the examples section below
        for examples.

    args : dict, optional
        A dictionary that contains the arguments for the coefficients.
        Arguments may be omitted if no function or string coefficients that
        require arguments are present.

    tlist : array-like, optional
        A list of times corresponding to the values of the coefficients
        supplied as numpy arrays. If no coefficients are supplied as numpy
        arrays, ``tlist`` may be omitted, otherwise it is required.

        The times in ``tlist`` do not need to be equidistant, but must
        be sorted.

        By default, a cubic spline interpolation will be used to interpolate
        the value of the (numpy array) coefficients at time ``t``. If the
        coefficients are to be treated as step functions, pass the argument
        ``order=0`` (see below).

    order : int, default=3
        Order of the spline interpolation that is to be used to interpolate
        the value of the (numpy array) coefficients at time ``t``.
        ``0`` use previous or left value.

    copy : bool, default=True
        Whether to make a copy of the :obj:`Qobj` instances supplied in
        the ``Q_object`` parameter.

    compress : bool, default=True
        Whether to compress the :obj:`QobjEvo` instance terms after the
        instance has been created.

        This sums the constant terms in a single term and combines
        ``[Qobj, coefficient]`` pairs with the same :obj:`~Qobj` into a single
        pair containing the sum of the coefficients.

        See :meth:`compress`.

    function_style : {None, "pythonic", "dict", "auto"}
        The style of function signature used by callables in ``Q_object``.
        If style is ``None``, the value of
        ``qutip.settings.core["function_coefficient_style"]``
        is used. Otherwise the supplied value overrides the global setting.

    Attributes
    ----------
    dims : list
        List of dimensions keeping track of the tensor structure.

    shape : (int, int)
        List of dimensions keeping track of the tensor structure.

    type : str
        Type of quantum object: 'bra', 'ket', 'oper', 'operator-ket',
        'operator-bra', or 'super'.

    superrep : str
        Representation used if `type` is 'super'. One of 'super'
        (Liouville form) or 'choi' (Choi matrix with tr = dimension).

    Examples
    --------

    A :obj:`~QobjEvo` constructed from a function:

    .. code-block::

        def f(t, args):
            return qutip.qeye(N) * np.exp(args['w'] * t)

        QobjEvo(f, args={'w': 1j})


    For list based :obj:`~QobjEvo`, the list must consist of :obj`~Qobj` or
    ``[Qobj, Coefficient]`` pairs:

    .. code-block::

        QobjEvo([H0, [H1, coeff1], [H2, coeff2]], args=args)

    The coefficients may be specified either using a :obj:`~Coefficient`
    object or by a function, string, numpy array or any object that
    can be passed to the :func:`~coefficient` function. See the documentation
    of :func:`coefficient` for a full description.

    An example of a coefficient specified by a function:

    .. code-block::

        def f1_t(t, args):
            return np.exp(-1j * t * args["w1"])

        QobjEvo([[H1, f1_t]], args={"w1": 1.})

    And of coefficients specified by string expressions:

    .. code-block::

        H = QobjEvo(
            [H0, [H1, 'exp(-1j*w1*t)'], [H2, 'cos(w2*t)']],
            args={"w1": 1., "w2": 2.}
        )

    Coefficients maybe also be expressed as numpy arrays giving a list
    of the coefficient values:

    .. code-block:: python

        tlist = np.logspace(-5, 0, 100)
        H = QobjEvo(
            [H0, [H1, np.exp(-1j * tlist)], [H2, np.cos(2. * tlist)]],
            tlist=tlist
        )

    The coeffients array must have the same len as the tlist.

    A :obj:`~QobjEvo` may also be built using simple arithmetic operations
    combining :obj:`~Qobj` with :obj:`~Coefficient`, for example:

    .. code-block:: python

        coeff = qutip.coefficient("exp(-1j*w1*t)", args={"w1": 1})
        qevo = H0 + H1 * coeff

    """
    def __init__(QobjEvo self, Q_object, args=None, tlist=None,
                 order=3, copy=True, compress=True,
                 function_style=None):
        if isinstance(Q_object, QobjEvo):
            self._dims = Q_object._dims
            self.shape = Q_object.shape
            self.type = Q_object.type
            self._shift_dt = (<QobjEvo> Q_object)._shift_dt
            self._issuper = (<QobjEvo> Q_object)._issuper
            self._isoper = (<QobjEvo> Q_object)._isoper
            self.elements = (<QobjEvo> Q_object).elements.copy()
            if args:
                self.arguments(args)
            if compress:
                self.compress()
            return

        self.elements = []
        self._dims = None
        self.shape = (0, 0)
        self._issuper = -1
        self._isoper = -1
        self._shift_dt = 0
        args = args or {}

        if (
            isinstance(Q_object, list)
            and len(Q_object) == 2
            and isinstance(Q_object[0], Qobj)
            and not isinstance(Q_object[1], (Qobj, list))
        ):
            # The format is [Qobj, coefficient]
            Q_object = [Q_object]

        if isinstance(Q_object, list):
            for op in Q_object:
                self.elements.append(
                    self._read_element(
                        op, copy=copy, tlist=tlist, args=args, order=order,
                        function_style=function_style
                    )
                )
        else:
            self.elements.append(
                self._read_element(
                    Q_object, copy=copy, tlist=tlist, args=args, order=order,
                    function_style=function_style
                )
            )

        if compress:
            self.compress()

    def _read_element(self, op, copy, tlist, args, order, function_style):
        """ Read a Q_object item and return an element for that item. """
        if isinstance(op, Qobj):
            out = _ConstantElement(op.copy() if copy else op)
            qobj = op
        elif isinstance(op, list):
            out = _EvoElement(
                op[0].copy() if copy else op[0],
                coefficient(op[1], tlist=tlist, args=args, order=order)
            )
            qobj = op[0]
        elif isinstance(op, _BaseElement):
            out = op
            qobj = op.qobj(0)
        elif callable(op):
            out = _FuncElement(op, args, style=function_style)
            qobj = out.qobj(0)
            if not isinstance(qobj, Qobj):
                raise TypeError(
                    "Function based time-dependent elements must have the"
                    " signature f(t: double, args: dict) -> Qobj, but"
                    " {!r} returned: {!r}".format(op, qobj)
                )
        else:
            raise TypeError(
                "QobjEvo terms should be Qobjs, a list of [Qobj, coefficient],"
                " or a function f(t: double, args: dict) -> Qobj, but"
                " received: {!r}".format(op)
            )

        if self._dims is None:
            self._dims = qobj._dims
            self.shape = qobj.shape
            self.type = qobj.type
            self.superrep = qobj.superrep
        elif self._dims != qobj._dims or self.shape != qobj.shape:
            raise ValueError(
                f"QobjEvo term {op!r} has dims {qobj.dims!r} and shape"
                f" {qobj.shape!r} but previous terms had dims {self.dims!r}"
                f" and shape {self.shape!r}."
            )
        elif self.type != qobj.type:
            raise ValueError(
                f"QobjEvo term {op!r} has type {qobj.type!r} but "
                f"previous terms had type {self.type!r}."
            )
        elif self.superrep != qobj.superrep:
            raise ValueError(
                f"QobjEvo term {op!r} has superrep {qobj.superrep!r} but "
                f"previous terms had superrep {self.superrep!r}."
            )

        return out

    def __call__(self, double t, dict _args=None, **kwargs):
        """
        Get the :class:`~Qobj` at ``t``.

        Parameters
        ----------
        t : float
            Time at which the ``QobjEvo`` is to be evalued.

        _args : dict [optional]
            New arguments as a dict. Update args with ``arguments(new_args)``.

        **kwargs :
            New arguments as a keywors. Update args with
            ``arguments(**new_args)``.

        .. note::
            If both the positional ``_args`` and keywords are passed new values
            from both will be used. If a key is present with both, the
            ``_args`` dict value will take priority.
        """
        if _args is not None or kwargs:
            if _args is not None:
                kwargs.update(_args)
            return QobjEvo(self, args=kwargs)(t)
        return Qobj(
            self._call(t), dims=self._dims, copy=False,
            type=self.type, superrep=self.superrep
        )

    cpdef Data _call(QobjEvo self, double t):
        t = self._prepare(t, None)
        cdef Data out
        cdef _BaseElement part = self.elements[0]
        out = _data.mul(part.data(t),
                        part.coeff(t))
        for element in self.elements[1:]:
            part = <_BaseElement> element
            out = _data.add(
                out,
                part.data(t),
                part.coeff(t)
            )
        return out

    cdef double _prepare(QobjEvo self, double t, Data state=None):
        """ Precomputation before computing getting the element at `t`"""
        return t + self._shift_dt

    def copy(QobjEvo self):
        """Return a copy of this `QobjEvo`"""
        return QobjEvo(self, compress=False)

    def arguments(QobjEvo self, dict _args=None, **kwargs):
        """
        Update the arguments.

        Parameters
        ----------
        _args : dict [optional]
            New arguments as a dict. Update args with ``arguments(new_args)``.

        **kwargs :
            New arguments as a keywors. Update args with
            ``arguments(**new_args)``.

        .. note::
            If both the positional ``_args`` and keywords are passed new values
            from both will be used. If a key is present with both, the ``_args``
            dict value will take priority.
        """
        if _args is not None:
            kwargs.update(_args)
        cache = []
        self.elements = [
            element.replace_arguments(kwargs, cache=cache)
            for element in self.elements
        ]


    ###########################################################################
    # Math function                                                           #
    ###########################################################################
    def __add__(left, right):
        if isinstance(left, QobjEvo):
            self = left
            other = right
        else:
            self = right
            other = left
        if not isinstance(other, (Qobj, QobjEvo, numbers.Number)):
            return NotImplemented
        res = self.copy()
        res += other
        return res

    def __radd__(self, other):
        if not isinstance(other, (Qobj, QobjEvo, numbers.Number)):
            return NotImplemented
        res = self.copy()
        res += other
        return res

    def __iadd__(QobjEvo self, other):
        cdef _BaseElement element
        if isinstance(other, QobjEvo):
            if other._dims != self._dims:
                raise TypeError("incompatible dimensions" +
                                 str(self.dims) + ", " + str(other.dims))
            for element in (<QobjEvo> other).elements:
                self.elements.append(element)
        elif isinstance(other, Qobj):
            if other._dims != self._dims:
                raise TypeError("incompatible dimensions" +
                                 str(self.dims) + ", " + str(other.dims))
            self.elements.append(_ConstantElement(other))
        elif (
            isinstance(other, numbers.Number) and
            self._dims[0] == self._dims[1]
        ):
            self.elements.append(_ConstantElement(other * qutip.qeye(self.dims[0])))
        else:
            return NotImplemented
        return self

    def __sub__(left, right):
        if isinstance(left, QobjEvo):
            res = left.copy()
            res += -right
            return res
        else:
            res = -right.copy()
            res += left
            return res

    def __rsub__(self, other):
        if not isinstance(other, (Qobj, QobjEvo, numbers.Number)):
            return NotImplemented
        res = -self
        res += other
        return res

    def __isub__(self, other):
        if not isinstance(other, (Qobj, QobjEvo, numbers.Number)):
            return NotImplemented
        self += (-other)
        return self

    def __matmul__(left, right):
        cdef QobjEvo res
        if isinstance(left, QobjEvo):
            return left.copy().__imatmul__(right)
        elif isinstance(left, Qobj):
            if left._dims[1] != (<QobjEvo> right)._dims[0]:
                raise TypeError("incompatible dimensions" +
                                 str(left.dims[1]) + ", " +
                                 str((<QobjEvo> right).dims[0]))

            type_ =_MATMUL_TYPE_LOOKUP.get((left.type, right.type))
            if type_ is None:
                raise TypeError(
                    "incompatible matmul types "
                    + repr(left.type) + " and " + repr(right.type)
                )

            res = right.copy()
            res._dims = Dimensions([left._dims[0], right._dims[1]])
            res.shape = (left.shape[0], right.shape[1])
            res.type = type_
            left = _ConstantElement(left)
            res.elements = [left @ element for element in res.elements]
            res._issuper = -1
            res._isoper = -1
            return res
        else:
            return NotImplemented

    def __rmatmul__(QobjEvo self, other):
        cdef QobjEvo res
        if isinstance(other, Qobj):
            if other._dims[1] != self._dims[0]:
                raise TypeError("incompatible dimensions" +
<<<<<<< HEAD
                                 str(other._dims[1]) + ", " +
                                 str(self._dims[0]))
=======
                                 str(other.dims[1]) + ", " +
                                 str(self.dims[0]))

            type_ =_MATMUL_TYPE_LOOKUP.get((other.type, self.type))
            if type_ is None:
                raise TypeError(
                    "incompatible matmul types "
                    + repr(other.type) + " and " + repr(self.type)
                )

>>>>>>> bc9b27f0
            res = self.copy()
            res._dims = Dimensions([other._dims[0], res._dims[1]])
            res.shape = (other.shape[0], res.shape[1])
            res.type = type_
            other = _ConstantElement(other)
            res.elements = [other @ element for element in res.elements]
            res._issuper = -1
            res._isoper = -1
            return res
        else:
            return NotImplemented

    def __imatmul__(QobjEvo self, other):
        if isinstance(other, (Qobj, QobjEvo)):
            if self.dims[1] != other.dims[0]:
                raise TypeError("incompatible dimensions" +
                                str(self.dims[1]) + ", " +
                                str(other.dims[0]))
<<<<<<< HEAD
            self._dims = Dimensions([self.dims[0], other.dims[1]])
=======

            type_ =_MATMUL_TYPE_LOOKUP.get((self.type, other.type))
            if type_ is None:
                raise TypeError(
                    "incompatible matmul types "
                    + repr(self.type) + " and " + repr(other.type)
                )

            self.dims = [self.dims[0], other.dims[1]]
>>>>>>> bc9b27f0
            self.shape = (self.shape[0], other.shape[1])
            self.type = type_
            self._issuper = -1
            self._isoper = -1
            if isinstance(other, Qobj):
                other = _ConstantElement(other)
                self.elements = [element @ other for element in self.elements]

            elif isinstance(other, QobjEvo):
                self.elements = [left @ right
                    for left, right in itertools.product(
                        self.elements, (<QobjEvo> other).elements
                    )]
        else:
            return NotImplemented
        return self

    def __mul__(left, right):
        if isinstance(left, QobjEvo):
            return left.copy().__imul__(right)
        elif isinstance(left, Qobj):
            return right.__rmatmul__(left)
        elif isinstance(left, (numbers.Number, Coefficient)):
            return right.copy().__imul__(left)
        else:
            return NotImplemented

    def __rmul__(self, other):
        if isinstance(other, Qobj):
            return self.__rmatmul__(other)
        else:
            res = self.copy()
            res *= other
            return res

    def __imul__(QobjEvo self, other):
        if isinstance(other, (Qobj, QobjEvo)):
            self @= other
        elif isinstance(other, numbers.Number):
            self.elements = [element * other for element in self.elements]
        elif isinstance(other, Coefficient):
            other = _EvoElement(qutip.qeye(self.dims[1]), other)
            self.elements = [element @ other for element in self.elements]
        else:
            return NotImplemented
        return self

    def __truediv__(left, right):
        if isinstance(left, QobjEvo) and isinstance(right, numbers.Number):
            res = left.copy()
            res *= 1 / right
            return res
        return NotImplemented

    def __idiv__(self, other):
        if not isinstance(other, numbers.Number):
            return NotImplemented
        self *= 1 / other
        return self

    def __neg__(self):
        res = self.copy()
        res *= -1
        return res

    ###########################################################################
    # tensor                                                                  #
    ###########################################################################
    def __and__(left, right):
        """
        Syntax shortcut for tensor:
        A & B ==> tensor(A, B)
        """
        return qutip.tensor(left, right)

    ###########################################################################
    # Unary transformation                                                    #
    ###########################################################################
    def trans(self):
        """ Transpose of the quantum object """
        cdef QobjEvo res = self.copy()
        res.elements = [element.linear_map(Qobj.trans)
                        for element in res.elements]
        return res

    def conj(self):
        """Get the element-wise conjugation of the quantum object."""
        cdef QobjEvo res = self.copy()
        res.elements = [element.linear_map(Qobj.conj, True)
                        for element in res.elements]
        return res

    def dag(self):
        """Get the Hermitian adjoint of the quantum object."""
        cdef QobjEvo res = self.copy()
        res.elements = [element.linear_map(Qobj.dag, True)
                        for element in res.elements]
        return res

    def to(self, data_type):
        """
        Convert the underlying data store of all component into the desired
        storage representation.

        The different storage representations available are the "data-layer
        types".  By default, these are `qutip.data.Dense` and `qutip.data.CSR`,
        which respectively construct a dense matrix store and a compressed
        sparse row one.

        The `QobjEvo` is transformed inplace.

        Parameters
        ----------
        data_type : type
            The data-layer type that the data of this `Qobj` should be
            converted to.

        Returns
        -------
        None
        """
        return self.linear_map(partial(Qobj.to, data_type=data_type),
                               _skip_check=True)

    def _insert_time_shift(QobjEvo self, dt):
        """
        Add a shift in the time ``t = t + _t0``.
        To be used in correlation.py only. It does not propage safely with
        binop between QobjEvo with different shift.
        """
        cdef QobjEvo out = self.copy()
        out._shift_dt = dt
        return out

    def tidyup(self, atol=1e-12):
        """Removes small elements from quantum object."""
        for element in self.elements:
            if type(element) is _ConstantElement:
                element = _ConstantElement(element.qobj(0).tidyup(atol))
            elif type(element) is _EvoElement:
                element = _EvoElement(element.qobj(0).tidyup(atol),
                                      element._coefficient)
        return self

    def linear_map(self, op_mapping, *, _skip_check=False):
        """
        Apply mapping to each Qobj contribution.

        Example:
        ``QobjEvo([sigmax(), coeff]).linear_map(spre)``
        gives the same result has
        ``QobjEvo([spre(sigmax()), coeff])``

        Returns
        -------
        :class:`.QobjEvo`
            Modified object

        Notes
        -----
        Does not modify the coefficients, thus ``linear_map(conj)`` would not
        give the the conjugate of the QobjEvo. It's only valid for linear
        transformations.
        """
        if not _skip_check:
            out = op_mapping(self(0))
            if not isinstance(out, Qobj):
                raise TypeError("The op_mapping function must return a Qobj")
        cdef QobjEvo res = self.copy()
        res.elements = [element.linear_map(op_mapping) for element in res.elements]
        res._dims = res.elements[0].qobj(0)._dims
        res.shape = res.elements[0].qobj(0).shape
        res.type = res.elements[0].qobj(0).type
        res._issuper = res.elements[0].qobj(0).issuper
        res._isoper = res.elements[0].qobj(0).isoper
        if not _skip_check:
            if res(0) != out:
                raise ValueError("The mapping is not linear")

        return res

    ###########################################################################
    # Cleaning and compress                                                   #
    ###########################################################################
    def _compress_merge_qobj(self, coeff_elements):
        """Merge element with matching qobj:
        ``[A, f1], [A, f2] -> [A, f1+f2]``
        """
        cleaned_elements = []
        # Mimic a dict with Qobj not hashable
        qobjs = []
        coeffs = []
        for element in coeff_elements:
            for i, qobj in enumerate(qobjs):
                if element.qobj(0) == qobj:
                    coeffs[i] = coeffs[i] + element._coefficient
                    break
            else:
                qobjs.append(element.qobj(0))
                coeffs.append(element._coefficient)
        for qobj, coeff in zip(qobjs, coeffs):
            cleaned_elements.append(_EvoElement(qobj, coeff))
        return cleaned_elements

    def compress(self):
        """
        Look for redundance in the :obj:`~QobjEvo` components:

        Constant parts, (:class:`~Qobj` without :class:`~Coefficient`) will be
        summed.
        Pairs ``[Qobj, Coefficient]`` with the same :class:`~Qobj` are merged.

        Example:
        ``[[sigmax(), f1], [sigmax(), f2]] -> [[sigmax(), f1+f2]]``

        The :class:`~QobjEvo` is transformed inplace.

        Returns
        -------
        None
        """
        cte_elements = []
        coeff_elements = []
        func_elements = []
        for element in self.elements:
            if type(element) is _ConstantElement:
                cte_elements.append(element)
            elif type(element) is _EvoElement:
                coeff_elements.append(element)
            else:
                func_elements.append(element)

        cleaned_elements = []
        if len(cte_elements) >= 2:
            # Multiple constant parts
            cleaned_elements.append(_ConstantElement(
                sum(element.qobj(0) for element in cte_elements)))
        else:
            cleaned_elements += cte_elements

        coeff_elements = self._compress_merge_qobj(coeff_elements)
        cleaned_elements += coeff_elements + func_elements

        self.elements = cleaned_elements

    ###########################################################################
    # properties                                                              #
    ###########################################################################
    @property
    def num_elements(self):
        """Number of parts composing the system"""
        return len(self.elements)

    @property
    def isconstant(self):
        """Does the system change depending on ``t``"""
        return not any(type(element) is not _ConstantElement
                       for element in self.elements)

    @property
    def isoper(self):
        """Indicates if the system represents an operator."""
        return self._dims.isoper

    @property
    def issuper(self):
        """Indicates if the system represents a superoperator."""
        return self._dims.issuper

    @property
    def dims(self):
        return self._dims.as_list()

    ###########################################################################
    # operation methods                                                       #
    ###########################################################################
    def expect(QobjEvo self, double t, state):
        """
        Expectation value of this operator at time ``t`` with the state.

        Parameters
        ----------
        t : float
            Time of the operator to apply.
        state : Qobj
            right matrix of the product

        Returns
        -------
        expect : float or complex
            ``state.adjoint() @ self @ state`` if ``state`` is a ket.
            ``trace(self @ matrix)`` is ``state`` is an operator or
            operator-ket.
        """
        # TODO: remove reading from `settings` for a typed value when options
        # support property.
        cdef float herm_rtol = settings.core['rtol']
        if not isinstance(state, Qobj):
            raise TypeError("A Qobj state is expected")
        if not (self.isoper or self.issuper):
            raise ValueError("Must be an operator or super operator to compute"
                             " an expectation value")
        if not (
            (self._dims[1] == state._dims[0]) or
            (self.issuper and self._dims[1] == state._dims)
        ):
            raise ValueError("incompatible dimensions " + str(self.dims) +
                             ", " + str(state.dims))
        out = self.expect_data(t, state.data)
        if out == 0 or (out.real and fabs(out.imag / out.real) < herm_rtol):
            return out.real
        return out

    cpdef double complex expect_data(QobjEvo self, double t, Data state) except *:
        """
        Expectation is defined as ``state.adjoint() @ self @ state`` if
        ``state`` is a vector, or ``state`` is an operator and ``self`` is a
        superoperator.  If ``state`` is an operator and ``self`` is an
        operator, then expectation is ``trace(self @ matrix)``.
        """
        if type(state) is Dense:
            return self._expect_dense(t, state)
        cdef _BaseElement part
        cdef double complex out = 0., coeff
        cdef Data part_data
        cdef object expect_func
        t = self._prepare(t, state)
        if self.issuper:
            if state.shape[1] != 1:
                state = _data.column_stack(state)
            expect_func = _data.expect_super
        else:
            expect_func = _data.expect

        for element in self.elements:
            part = (<_BaseElement> element)
            coeff = part.coeff(t)
            part_data = part.data(t)
            out += coeff * expect_func(part_data, state)
        return out

    cdef double complex _expect_dense(QobjEvo self, double t, Dense state) except *:
        """For Dense state, ``column_stack_dense`` can be done inplace if in
        fortran format."""
        cdef size_t nrow = state.shape[0]
        cdef _BaseElement part
        cdef double complex out = 0., coeff
        cdef Data part_data
        t = self._prepare(t, state)
        if self.issuper:
            if state.shape[1] != 1:
                state = column_stack_dense(state, inplace=state.fortran)
            try:
                for element in self.elements:
                    part = (<_BaseElement> element)
                    coeff = part.coeff(t)
                    part_data = part.data(t)
                    out += coeff * expect_super_data_dense(part_data, state)
            finally:
                if state.fortran:
                    # `state` was reshaped inplace, restore it's original shape
                    column_unstack_dense(state, nrow, inplace=state.fortran)
        else:
            for element in self.elements:
                part = (<_BaseElement> element)
                coeff = part.coeff(t)
                part_data = part.data(t)
                out += coeff * expect_data_dense(part_data, state)
        return out

    def matmul(self, double t, state):
        """
        Product of this operator at time ``t`` to the state.
        ``self(t) @ state``

        Parameters
        ----------
        t : float
            Time of the operator to apply.
        state : Qobj
            right matrix of the product

        Returns
        -------
        product : Qobj
            The result product as a Qobj
        """
        if not isinstance(state, Qobj):
            raise TypeError("A Qobj state is expected")

        if self._dims[1] != state._dims[0]:
            raise ValueError("incompatible dimensions " + str(self.dims[1]) +
                             ", " + str(state.dims[0]))

        return Qobj(self.matmul_data(t, state.data),
                    dims=[self._dims[0], state._dims[1]],
                    copy=False
                   )

    cpdef Data matmul_data(QobjEvo self, double t, Data state, Data out=None):
        """Compute ``out += self(t) @ state``"""
        cdef _BaseElement part
        t = self._prepare(t, state)
        if out is None and type(state) is Dense:
            out = dense.zeros(self.shape[0], state.shape[1],
                              (<Dense> state).fortran)
        elif out is None:
            out = _data.zeros[type(state)](self.shape[0], state.shape[1])

        for element in self.elements:
            part = (<_BaseElement> element)
            out = part.matmul_data_t(t, state, out)
        return out<|MERGE_RESOLUTION|>--- conflicted
+++ resolved
@@ -19,7 +19,6 @@
 from qutip.core.data.expect cimport *
 from qutip.core.data.reshape cimport (column_stack_dense, column_unstack_dense)
 from qutip.core.cy.coefficient cimport Coefficient
-from qutip.core.qobj import _MATMUL_TYPE_LOOKUP
 from libc.math cimport fabs
 
 __all__ = ['QobjEvo']
@@ -126,7 +125,6 @@
             return qutip.qeye(N) * np.exp(args['w'] * t)
 
         QobjEvo(f, args={'w': 1j})
-
 
     For list based :obj:`~QobjEvo`, the list must consist of :obj`~Qobj` or
     ``[Qobj, Coefficient]`` pairs:
@@ -186,10 +184,7 @@
         if isinstance(Q_object, QobjEvo):
             self._dims = Q_object._dims
             self.shape = Q_object.shape
-            self.type = Q_object.type
             self._shift_dt = (<QobjEvo> Q_object)._shift_dt
-            self._issuper = (<QobjEvo> Q_object)._issuper
-            self._isoper = (<QobjEvo> Q_object)._isoper
             self.elements = (<QobjEvo> Q_object).elements.copy()
             if args:
                 self.arguments(args)
@@ -200,8 +195,6 @@
         self.elements = []
         self._dims = None
         self.shape = (0, 0)
-        self._issuper = -1
-        self._isoper = -1
         self._shift_dt = 0
         args = args or {}
 
@@ -266,24 +259,12 @@
         if self._dims is None:
             self._dims = qobj._dims
             self.shape = qobj.shape
-            self.type = qobj.type
-            self.superrep = qobj.superrep
-        elif self._dims != qobj._dims or self.shape != qobj.shape:
+        elif self._dims != qobj._dims:
             raise ValueError(
                 f"QobjEvo term {op!r} has dims {qobj.dims!r} and shape"
                 f" {qobj.shape!r} but previous terms had dims {self.dims!r}"
                 f" and shape {self.shape!r}."
             )
-        elif self.type != qobj.type:
-            raise ValueError(
-                f"QobjEvo term {op!r} has type {qobj.type!r} but "
-                f"previous terms had type {self.type!r}."
-            )
-        elif self.superrep != qobj.superrep:
-            raise ValueError(
-                f"QobjEvo term {op!r} has superrep {qobj.superrep!r} but "
-                f"previous terms had superrep {self.superrep!r}."
-            )
 
         return out
 
@@ -312,10 +293,7 @@
             if _args is not None:
                 kwargs.update(_args)
             return QobjEvo(self, args=kwargs)(t)
-        return Qobj(
-            self._call(t), dims=self._dims, copy=False,
-            type=self.type, superrep=self.superrep
-        )
+        return Qobj(self._call(t), dims=self._dims, copy=False)
 
     cpdef Data _call(QobjEvo self, double t):
         t = self._prepare(t, None)
@@ -444,22 +422,11 @@
                 raise TypeError("incompatible dimensions" +
                                  str(left.dims[1]) + ", " +
                                  str((<QobjEvo> right).dims[0]))
-
-            type_ =_MATMUL_TYPE_LOOKUP.get((left.type, right.type))
-            if type_ is None:
-                raise TypeError(
-                    "incompatible matmul types "
-                    + repr(left.type) + " and " + repr(right.type)
-                )
-
             res = right.copy()
             res._dims = Dimensions([left._dims[0], right._dims[1]])
             res.shape = (left.shape[0], right.shape[1])
-            res.type = type_
             left = _ConstantElement(left)
             res.elements = [left @ element for element in res.elements]
-            res._issuper = -1
-            res._isoper = -1
             return res
         else:
             return NotImplemented
@@ -469,29 +436,13 @@
         if isinstance(other, Qobj):
             if other._dims[1] != self._dims[0]:
                 raise TypeError("incompatible dimensions" +
-<<<<<<< HEAD
                                  str(other._dims[1]) + ", " +
                                  str(self._dims[0]))
-=======
-                                 str(other.dims[1]) + ", " +
-                                 str(self.dims[0]))
-
-            type_ =_MATMUL_TYPE_LOOKUP.get((other.type, self.type))
-            if type_ is None:
-                raise TypeError(
-                    "incompatible matmul types "
-                    + repr(other.type) + " and " + repr(self.type)
-                )
-
->>>>>>> bc9b27f0
             res = self.copy()
             res._dims = Dimensions([other._dims[0], res._dims[1]])
             res.shape = (other.shape[0], res.shape[1])
-            res.type = type_
             other = _ConstantElement(other)
             res.elements = [other @ element for element in res.elements]
-            res._issuper = -1
-            res._isoper = -1
             return res
         else:
             return NotImplemented
@@ -502,23 +453,8 @@
                 raise TypeError("incompatible dimensions" +
                                 str(self.dims[1]) + ", " +
                                 str(other.dims[0]))
-<<<<<<< HEAD
             self._dims = Dimensions([self.dims[0], other.dims[1]])
-=======
-
-            type_ =_MATMUL_TYPE_LOOKUP.get((self.type, other.type))
-            if type_ is None:
-                raise TypeError(
-                    "incompatible matmul types "
-                    + repr(self.type) + " and " + repr(other.type)
-                )
-
-            self.dims = [self.dims[0], other.dims[1]]
->>>>>>> bc9b27f0
             self.shape = (self.shape[0], other.shape[1])
-            self.type = type_
-            self._issuper = -1
-            self._isoper = -1
             if isinstance(other, Qobj):
                 other = _ConstantElement(other)
                 self.elements = [element @ other for element in self.elements]
@@ -687,9 +623,6 @@
         res.elements = [element.linear_map(op_mapping) for element in res.elements]
         res._dims = res.elements[0].qobj(0)._dims
         res.shape = res.elements[0].qobj(0).shape
-        res.type = res.elements[0].qobj(0).type
-        res._issuper = res.elements[0].qobj(0).issuper
-        res._isoper = res.elements[0].qobj(0).isoper
         if not _skip_check:
             if res(0) != out:
                 raise ValueError("The mapping is not linear")
@@ -787,6 +720,14 @@
     @property
     def dims(self):
         return self._dims.as_list()
+
+    @property
+    def type(self):
+        return self._dims.type
+
+    @property
+    def superrep(self):
+        return self._dims.superrep
 
     ###########################################################################
     # operation methods                                                       #
