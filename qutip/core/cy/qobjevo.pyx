#cython: language_level=3
#cython: boundscheck=False, wraparound=False, initializedcheck=False, cdvision=True

import numpy as np
import numbers
import itertools
from functools import partial

import qutip
from .. import Qobj
from .. import data as _data
from ..dimensions import Dimensions
from ..coefficient import coefficient, CompilationOptions
from ._element import *
from qutip.settings import settings

from qutip.core.cy._element cimport _BaseElement
from qutip.core.data cimport Dense, Data, dense
from qutip.core.data.expect cimport *
from qutip.core.data.reshape cimport (column_stack_dense, column_unstack_dense)
from qutip.core.cy.coefficient cimport Coefficient
from libc.math cimport fabs

__all__ = ['QobjEvo']

cdef class QobjEvo:
    """
    A class for representing time-dependent quantum objects, such as quantum
    operators and states.

    Importantly, :obj:`.QobjEvo` instances are used to represent such
    time-dependent quantum objects when working with QuTiP solvers.

    A :obj:`.QobjEvo` instance may be constructed from one of the following:

      * a callable ``f(t: double, args: dict) -> Qobj`` that returns the
        value of the quantum object at time ``t``.

      * a ``[Qobj, Coefficient]`` pair, where the :obj:`Coefficient` may be any
        item that :func:`.coefficient` can accept (e.g. a function, a numpy
        array of coefficient values, a string expression).

      * a :obj:`.Qobj` (which creates a constant :obj:`.QobjEvo` term).

      * a list of such callables, pairs or :obj:`.Qobj`\s.

      * a :obj:`.QobjEvo` (in which case a copy is created, all other arguments
        are ignored except ``args`` which, if passed, replaces the existing
        arguments).

    Parameters
    ----------
    Q_object : callable, list or :obj:`.Qobj`
        A specification of the time-depedent quantum object. See the
        paragraph above for a full description and the examples section below
        for examples.

    args : dict, optional
        A dictionary that contains the arguments for the coefficients.
        Arguments may be omitted if no function or string coefficients that
        require arguments are present.

    tlist : array-like, optional
        A list of times corresponding to the values of the coefficients
        supplied as numpy arrays. If no coefficients are supplied as numpy
        arrays, ``tlist`` may be omitted, otherwise it is required.

        The times in ``tlist`` do not need to be equidistant, but must
        be sorted.

        By default, a cubic spline interpolation will be used to interpolate
        the value of the (numpy array) coefficients at time ``t``. If the
        coefficients are to be treated as step functions, pass the argument
        ``order=0`` (see below).

    order : int, default=3
        Order of the spline interpolation that is to be used to interpolate
        the value of the (numpy array) coefficients at time ``t``.
        ``0`` use previous or left value.

    copy : bool, default=True
        Whether to make a copy of the :obj:`.Qobj` instances supplied in
        the ``Q_object`` parameter.

    compress : bool, default=True
        Whether to compress the :obj:`.QobjEvo` instance terms after the
        instance has been created.

        This sums the constant terms in a single term and combines
        ``[Qobj, coefficient]`` pairs with the same :obj:`.Qobj` into a single
        pair containing the sum of the coefficients.

        See :meth:`compress`.

    function_style : {None, "pythonic", "dict", "auto"}
        The style of function signature used by callables in ``Q_object``.
        If style is ``None``, the value of
        ``qutip.settings.core["function_coefficient_style"]``
        is used. Otherwise the supplied value overrides the global setting.


    boundary_conditions : 2-Tuple, str or None, optional
        Boundary conditions for spline evaluation. Default value is `None`.
        Correspond to `bc_type` of scipy.interpolate.make_interp_spline.
        Refer to Scipy's documentation for further details:
        https://docs.scipy.org/doc/scipy/reference/generated/scipy.interpolate.make_interp_spline.html

    Attributes
    ----------
    dims : list
        List of dimensions keeping track of the tensor structure.

    shape : (int, int)
        List of dimensions keeping track of the tensor structure.

    type : str
        Type of quantum object: 'bra', 'ket', 'oper', 'operator-ket',
        'operator-bra', or 'super'.

    superrep : str
        Representation used if `type` is 'super'. One of 'super'
        (Liouville form) or 'choi' (Choi matrix with tr = dimension).

    Examples
    --------

    A :obj:`.QobjEvo` constructed from a function:

    .. code-block::

        def f(t, args):
            return qutip.qeye(N) * np.exp(args['w'] * t)

        QobjEvo(f, args={'w': 1j})


    For list based :obj:`.QobjEvo`, the list must consist of :obj:`.Qobj` or
    ``[Qobj, Coefficient]`` pairs:

    .. code-block::

        QobjEvo([H0, [H1, coeff1], [H2, coeff2]], args=args)

    The coefficients may be specified either using a :obj:`Coefficient` object
    or by a function, string, numpy array or any object that can be passed to
    the :func:`.coefficient` function. See the documentation of
    :func:`.coefficient` for a full description.

    An example of a coefficient specified by a function:

    .. code-block::

        def f1_t(t, args):
            return np.exp(-1j * t * args["w1"])

        QobjEvo([[H1, f1_t]], args={"w1": 1.})

    And of coefficients specified by string expressions:

    .. code-block::

        H = QobjEvo(
            [H0, [H1, 'exp(-1j*w1*t)'], [H2, 'cos(w2*t)']],
            args={"w1": 1., "w2": 2.}
        )

    Coefficients maybe also be expressed as numpy arrays giving a list
    of the coefficient values:

    .. code-block:: python

        tlist = np.logspace(-5, 0, 100)
        H = QobjEvo(
            [H0, [H1, np.exp(-1j * tlist)], [H2, np.cos(2. * tlist)]],
            tlist=tlist
        )

    The coeffients array must have the same len as the tlist.

    A :obj:`.QobjEvo` may also be built using simple arithmetic operations
    combining :obj:`.Qobj` with :obj:`Coefficient`, for example:

    .. code-block:: python

        coeff = qutip.coefficient("exp(-1j*w1*t)", args={"w1": 1})
        qevo = H0 + H1 * coeff

    """
    def __init__(QobjEvo self, Q_object, args=None, *, copy=True, compress=True,
                 function_style=None,
                 tlist=None, order=3, boundary_conditions=None):
        if isinstance(Q_object, QobjEvo):
            self._dims = Q_object._dims
            self.shape = Q_object.shape
            self.elements = (<QobjEvo> Q_object).elements.copy()
            self._feedback_functions = Q_object._feedback_functions.copy()
            self._solver_only_feedback = Q_object._solver_only_feedback.copy()
            if args:
                self.arguments(args)
            if compress:
                self.compress()
            return

        self.elements = []
        self._dims = None
        self.shape = (0, 0)
        self._feedback_functions = {}
        self._solver_only_feedback = {}
        args = self._read_args(args or {})

        if (
            isinstance(Q_object, list)
            and len(Q_object) == 2
            and isinstance(Q_object[0], Qobj)
            and not isinstance(Q_object[1], (Qobj, list))
        ):
            # The format is [Qobj, coefficient]
            Q_object = [Q_object]

        if isinstance(Q_object, list):
            for op in Q_object:
                self.elements.append(
                    self._read_element(
                        op, copy=copy, tlist=tlist, args=args, order=order,
                        function_style=function_style,
                        boundary_conditions=boundary_conditions
                    )
                )
        else:
            self.elements.append(
                self._read_element(
                    Q_object, copy=copy, tlist=tlist, args=args, order=order,
                    function_style=function_style,
                    boundary_conditions=boundary_conditions
                )
            )

        for key in self._feedback_functions:
            # During _read_args, the dims could not have been set yet.
            # To set the dims, for function QobjEvo, they need to be called.
            # But to be called, the feedback args need to be read...
            self._feedback_functions[key].check_consistency(self._dims)

        if compress:
            self.compress()

    def __repr__(self):
        cls = self.__class__.__name__
        repr_str = f'{cls}: dims = {self.dims}, shape = {self.shape}, '
        repr_str += f'type = {self.type}, superrep = {self.superrep}, '
        repr_str += f'isconstant = {self.isconstant}, '
        repr_str += f'num_elements = {self.num_elements}'
        feedback_pairs = []
        for key, val in self._feedback_functions.items():
            feedback_pairs.append(key + ":" + repr(val))
        for key, val in self._solver_only_feedback.items():
            feedback_pairs.append(key + ":" + val)
        if feedback_pairs:
            repr_str += f', feedback = {feedback_pairs}'

        return repr_str

    def _read_element(self, op, copy, tlist, args, order, function_style,
                      boundary_conditions):
        """ Read a Q_object item and return an element for that item. """
        if isinstance(op, Qobj):
            out = _ConstantElement(op.copy() if copy else op)
            qobj = op
        elif isinstance(op, list):
            out = _EvoElement(
                op[0].copy() if copy else op[0],
                coefficient(op[1], tlist=tlist, args=args, order=order,
                            boundary_conditions=boundary_conditions)
            )
            qobj = op[0]
        elif isinstance(op, _BaseElement):
            out = op
            qobj = op.qobj(0)
        elif callable(op):
            out = _FuncElement(op, args, style=function_style)
            qobj = out.qobj(0)
            if not isinstance(qobj, Qobj):
                raise TypeError(
                    "Function based time-dependent elements must have the"
                    " signature f(t: double, args: dict) -> Qobj, but"
                    " {!r} returned: {!r}".format(op, qobj)
                )
        else:
            raise TypeError(
                "QobjEvo terms should be Qobjs, a list of [Qobj, coefficient],"
                " or a function f(t: double, args: dict) -> Qobj, but"
                " received: {!r}".format(op)
            )

        if self._dims is None:
            self._dims = qobj._dims
            self.shape = qobj.shape
        elif self._dims != qobj._dims:
            raise ValueError(
                f"QobjEvo term {op!r} has dims {qobj.dims!r} and shape"
                f" {qobj.shape!r} but previous terms had dims {self.dims!r}"
                f" and shape {self.shape!r}."
            )

        return out

    @classmethod
    def _restore(cls, elements, dims, shape):
        """Recreate a QobjEvo without using __init__. """
        cdef QobjEvo out = cls.__new__(cls)
        out.elements = elements
        out._dims = dims
        out.shape = shape
        return out

    def _getstate(self):
        """ Obtain the state """
        # For jax pytree representation
        # auto_pickle create similar method __getstate__, but since it's
        # automatically created, it could change depending on cython version
        # etc., so we create our own.
        return {
            "elements": self.elements,
            "dims": self._dims,
            "shape": self.shape,
        }

    def __call__(self, double t, dict _args=None, **kwargs):
        """
        Get the :obj:`.Qobj` at ``t``.

        Parameters
        ----------
        t : float
            Time at which the :obj:`.QobjEvo` is to be evalued.

        _args : dict [optional]
            New arguments as a dict. Update args with ``arguments(new_args)``.

        **kwargs :
            New arguments as a keywors. Update args with
            ``arguments(**new_args)``.

        Notes
        -----
        If both the positional ``_args`` and keywords are passed new values
        from both will be used. If a key is present with both, the
        ``_args`` dict value will take priority.
        """
        if _args is not None or kwargs:
            if _args is not None:
                kwargs.update(_args)
            return QobjEvo(self, args=kwargs)(t)

        t = self._prepare(t, None)

        if self.isconstant:
            # For constant QobjEvo's, we sum the contained Qobjs directly in
            # order to retain the cached values of attributes like .isherm when
            # possible, rather than calling _call(t) which may lose this cached
            # information.
            return sum(element.qobj(t) for element in self.elements)

        cdef _BaseElement part = self.elements[0]
        cdef double complex coeff = part.coeff(t)
        obj = part.qobj(t)
        cdef Data out = _data.mul(obj.data, coeff)
        cdef bint isherm = <bint> obj._isherm and coeff.imag == 0
        for element in self.elements[1:]:
            part = <_BaseElement> element
            coeff = part.coeff(t)
            obj = part.qobj(t)
            isherm &= <bint> obj._isherm and coeff.imag == 0
            out = _data.add(out, obj.data, coeff)

        return Qobj(out, dims=self._dims, copy=False, isherm=isherm or None)

    cpdef Data _call(QobjEvo self, double t):
        t = self._prepare(t, None)
        cdef Data out
        cdef _BaseElement part = self.elements[0]
        out = _data.mul(part.data(t),
                        part.coeff(t))
        for element in self.elements[1:]:
            part = <_BaseElement> element

            out = _data.add(
                out,
                part.data(t),
                part.coeff(t)
            )
        return out

    cdef object _prepare(QobjEvo self, object t, Data state=None):
        """ Precomputation before computing getting the element at `t`"""
        # We keep the function for feedback eventually
        if self._feedback_functions and state is not None:
            new_args = {
                key: func(t, state)
                for key, func in self._feedback_functions.items()
            }
            cache = []
            self.elements = [
                element.replace_arguments(new_args, cache=cache)
                for element in self.elements
            ]

        return t

    def copy(QobjEvo self):
        """Return a copy of this :obj:`.QobjEvo`"""
        return QobjEvo(self, compress=False)

    def arguments(QobjEvo self, dict _args=None, **kwargs):
        """
        Update the arguments.

        Parameters
        ----------
        _args : dict [optional]
            New arguments as a dict. Update args with ``arguments(new_args)``.

        **kwargs :
            New arguments as a keywors. Update args with
            ``arguments(**new_args)``.

        Notes
        -----
        If both the positional ``_args`` and keywords are passed new values
        from both will be used. If a key is present with both, the ``_args``
        dict value will take priority.
        """
        if _args is not None:
            kwargs.update(_args)
        cache = []
        kwargs = self._read_args(kwargs)
        self.elements = [
            element.replace_arguments(kwargs, cache=cache)
            for element in self.elements
        ]

    def _read_args(self, args):
        """
        Filter feedback args from normal args.
        """
        new_args = {}
        for key, val in args.items():
            if isinstance(val, _Feedback):
                new_args[key] = val.default
                if self._dims is not None:
                    val.check_consistency(self._dims)
                if callable(val):
                    self._feedback_functions[key] = val
                else:
                    self._solver_only_feedback[key] = val.code
            else:
                new_args[key] = val
                if key in self._feedback_functions:
                    del self._feedback_functions[key]
                if key in self._solver_only_feedback:
                    del self._solver_only_feedback[key]

        return new_args

    def _register_feedback(self, solvers_feeds, solver):
        """
        Receive feedback source from solver.

        Parameters
        ----------
        solvers_feeds : dict[str]
            When ``feedback={key: solver_specific}`` is used, update arguments
            with ``args[key] = solvers_feeds[solver_specific]``.

        solver: str
            Name of the solver for the error message.
        """
        new_args = {}
        for key, feed in self._solver_only_feedback.items():
            if feed not in solvers_feeds:
                raise ValueError(
                    f"Desired feedback {key} is not available for the {solver}."
                )
            new_args[key] = solvers_feeds[feed]

        if new_args:
            cache = []
            self.elements = [
                element.replace_arguments(new_args, cache=cache)
                for element in self.elements
            ]

    def _update_feedback(QobjEvo self, QobjEvo other=None):
        """
        Merge feedback from ``op`` into self.
        """
        if other is not None:
            if not self._feedback_functions and other._feedback_functions:
                self._feedback_functions = other._feedback_functions.copy()
            elif other._feedback_functions:
                self._feedback_functions.update(other._feedback_functions)

            if not self._solver_only_feedback and other._solver_only_feedback:
                self._solver_only_feedback = other._solver_only_feedback.copy()
            elif other._solver_only_feedback:
                self._solver_only_feedback.update(other._solver_only_feedback)

        if self._feedback_functions:
            for key in self._feedback_functions:
                self._feedback_functions[key].check_consistency(self._dims)

    ###########################################################################
    # Math function                                                           #
    ###########################################################################
    def __add__(left, right):
        if isinstance(left, QobjEvo):
            self = left
            other = right
        else:
            self = right
            other = left
        if not isinstance(other, (Qobj, QobjEvo, numbers.Number)):
            return NotImplemented
        res = self.copy()
        res += other
        return res

    def __radd__(self, other):
        if not isinstance(other, (Qobj, QobjEvo, numbers.Number)):
            return NotImplemented
        res = self.copy()
        res += other
        return res

    def __iadd__(QobjEvo self, other):
        cdef _BaseElement element
        if isinstance(other, QobjEvo):
            if other._dims != self._dims:
                raise TypeError("incompatible dimensions" +
                                str(self.dims) + ", " + str(other.dims))
            for element in (<QobjEvo> other).elements:
                self.elements.append(element)
            self._update_feedback(other)

        elif isinstance(other, Qobj):
            if other._dims != self._dims:
                raise TypeError("incompatible dimensions" +
                                str(self.dims) + ", " + str(other.dims))
            self.elements.append(_ConstantElement(other))
        elif (
            isinstance(other, numbers.Number) and
            self._dims[0] == self._dims[1]
        ):
            self.elements.append(_ConstantElement(other * qutip.qeye_like(self)))
        else:
            return NotImplemented
        return self

    def __sub__(left, right):
        if isinstance(left, QobjEvo):
            res = left.copy()
            res += -right
            return res
        else:
            res = -right.copy()
            res += left
            return res

    def __rsub__(self, other):
        if not isinstance(other, (Qobj, QobjEvo, numbers.Number)):
            return NotImplemented
        res = -self
        res += other
        return res

    def __isub__(self, other):
        if not isinstance(other, (Qobj, QobjEvo, numbers.Number)):
            return NotImplemented
        self += (-other)
        return self

    def __matmul__(left, right):
        cdef QobjEvo res
        if isinstance(left, QobjEvo):
            return left.copy().__imatmul__(right)
        elif isinstance(left, Qobj):
            if left._dims[1] != (<QobjEvo> right)._dims[0]:
                raise TypeError("incompatible dimensions" +
                                 str(left.dims[1]) + ", " +
                                 str((<QobjEvo> right).dims[0]))
            res = right.copy()
            res._dims = Dimensions(left._dims[0], right._dims[1])
            res.shape = (left.shape[0], right.shape[1])
            left = _ConstantElement(left)
            res.elements = [left @ element for element in res.elements]
            res._update_feedback()

            return res

        else:
            return NotImplemented

    def __rmatmul__(QobjEvo self, other):
        cdef QobjEvo res
        if isinstance(other, Qobj):
            if other._dims[1] != self._dims[0]:
                raise TypeError("incompatible dimensions" +
                                 str(other.dims[1]) + ", " +
                                 str(self.dims[0]))
            res = self.copy()
            res._dims = Dimensions([other._dims[0], res._dims[1]])
            res.shape = (other.shape[0], res.shape[1])
            other = _ConstantElement(other)
            res.elements = [other @ element for element in res.elements]
            res._update_feedback()
            return res
        else:
            return NotImplemented

    def __imatmul__(QobjEvo self, other):
        if isinstance(other, (Qobj, QobjEvo)):
            if self._dims[1] != other._dims[0]:
                raise TypeError("incompatible dimensions" +
                                str(self.dims[1]) + ", " +
                                str(other.dims[0]))
            self._dims = Dimensions([self._dims[0], other._dims[1]])
            self.shape = (self.shape[0], other.shape[1])
            if isinstance(other, Qobj):
                other = _ConstantElement(other)
                self.elements = [element @ other for element in self.elements]
                self._update_feedback()

            elif isinstance(other, QobjEvo):
                self.elements = [left @ right
                    for left, right in itertools.product(
                        self.elements, (<QobjEvo> other).elements
                    )]
                self._update_feedback(other)

        else:
            return NotImplemented
        return self

    def __mul__(left, right):
        if isinstance(left, QobjEvo):
            return left.copy().__imul__(right)
        elif isinstance(left, Qobj):
            return right.__rmatmul__(left)
        elif isinstance(left, (numbers.Number, Coefficient)):
            return right.copy().__imul__(left)
        else:
            return NotImplemented

    def __rmul__(self, other):
        if isinstance(other, Qobj):
            return self.__rmatmul__(other)
        else:
            res = self.copy()
            res *= other
            return res

    def __imul__(QobjEvo self, other):
        if isinstance(other, (Qobj, QobjEvo)):
            self @= other
        elif isinstance(other, numbers.Number):
            self.elements = [element * other for element in self.elements]
        elif isinstance(other, Coefficient):
            other = _EvoElement(qutip.qeye(self.dims[1]), other)
            self.elements = [element @ other for element in self.elements]
        else:
            return NotImplemented
        return self

    def __truediv__(left, right):
        if isinstance(left, QobjEvo) and isinstance(right, numbers.Number):
            res = left.copy()
            res *= 1 / right
            return res
        return NotImplemented

    def __idiv__(self, other):
        if not isinstance(other, numbers.Number):
            return NotImplemented
        self *= 1 / other
        return self

    def __neg__(self):
        res = self.copy()
        res *= -1
        return res

    ###########################################################################
    # tensor                                                                  #
    ###########################################################################
    def __and__(left, right):
        """
        Syntax shortcut for tensor:
        A & B ==> tensor(A, B)
        """
        return qutip.tensor(left, right)

    ###########################################################################
    # Unary transformation                                                    #
    ###########################################################################
    def trans(self):
        """ Transpose of the quantum object """
        cdef QobjEvo res = self.copy()
        res.elements = [element.linear_map(Qobj.trans)
                        for element in res.elements]
        res._dims = Dimensions(res._dims[0], res._dims[1])
        res.shape = res._dims.shape
        return res

    def conj(self):
        """Get the element-wise conjugation of the quantum object."""
        cdef QobjEvo res = self.copy()
        res.elements = [element.linear_map(Qobj.conj, True)
                        for element in res.elements]
        return res

    def dag(self):
        """Get the Hermitian adjoint of the quantum object."""
        cdef QobjEvo res = self.copy()
        res.elements = [element.linear_map(Qobj.dag, True)
                        for element in res.elements]
        res._dims = Dimensions(res._dims[0], res._dims[1])
<<<<<<< HEAD
        res.shape = (res.shape[1], res.shape[0])
=======
        res.shape = res._dims.shape
>>>>>>> ce061aaf
        return res

    def to(self, data_type):
        """
        Convert the underlying data store of all component into the desired
        storage representation.

        The different storage representations available are the "data-layer
        types".  By default, these are :obj:`.Dense`, :obj:`.Dia` and
        :obj:`.CSR`, which respectively construct a dense matrix, diagonal
        sparse matrixand a compressed sparse row one.

        The :obj:`.QobjEvo` is transformed inplace.

        Parameters
        ----------
        data_type : type
            The data-layer type that the data of this :obj:`.Qobj` should be
            converted to.

        Returns
        -------
        None
        """
        return self.linear_map(partial(Qobj.to, data_type=data_type),
                               _skip_check=True)

    def tidyup(self, atol=1e-12):
        """Removes small elements from quantum object."""
        for element in self.elements:
            if type(element) is _ConstantElement:
                element = _ConstantElement(element.qobj(0).tidyup(atol))
            elif type(element) is _EvoElement:
                element = _EvoElement(element.qobj(0).tidyup(atol),
                                      element._coefficient)
        return self

    def linear_map(self, op_mapping, *, _skip_check=False):
        """
        Apply mapping to each Qobj contribution.

        Example:

          ``QobjEvo([sigmax(), coeff]).linear_map(spre)``

        gives the same result has

          ``QobjEvo([spre(sigmax()), coeff])``

        Parameters
        ----------
        op_mapping: callable
            Funtion to apply to each elements.

        Returns
        -------
        :class:`.QobjEvo`
            Modified object

        Notes
        -----
        Does not modify the coefficients, thus ``linear_map(conj)`` would not
        give the the conjugate of the QobjEvo. It's only valid for linear
        transformations.
        """
        if not _skip_check:
            out = op_mapping(self(0))
            if not isinstance(out, Qobj):
                raise TypeError("The op_mapping function must return a Qobj")
        cdef QobjEvo res = self.copy()
        res.elements = [element.linear_map(op_mapping) for element in res.elements]
        res._dims = res.elements[0].qobj(0)._dims
        res.shape = res.elements[0].qobj(0).shape
        res._update_feedback()

        if not _skip_check:
            if res(0) != out:
                raise ValueError("The mapping is not linear")

        return res

    ###########################################################################
    # Cleaning and compress                                                   #
    ###########################################################################
    def _compress_merge_qobj(self, coeff_elements):
        """Merge element with matching qobj:
        ``[A, f1], [A, f2] -> [A, f1+f2]``
        """
        cleaned_elements = []
        # Mimic a dict with Qobj not hashable
        qobjs = []
        coeffs = []
        for element in coeff_elements:
            if _data.iszero(element.data(0)):
                continue
            for i, qobj in enumerate(qobjs):
                if element.qobj(0) == qobj:
                    coeffs[i] = coeffs[i] + element._coefficient
                    break
            else:
                qobjs.append(element.qobj(0))
                coeffs.append(element._coefficient)
        for qobj, coeff in zip(qobjs, coeffs):
            cleaned_elements.append(_EvoElement(qobj, coeff))
        return cleaned_elements

    def compress(self):
        """
        Look for redundance in the :obj:`.QobjEvo` components:

        Constant parts, (:obj:`.Qobj` without :obj:`Coefficient`) will be
        summed.
        Pairs ``[Qobj, Coefficient]`` with the same :obj:`.Qobj` are merged.
        Pairs ``[Qobj, Coefficient]`` with zero :obj:`.Qobj` are discarded.

        Example:
        ``[[sigmax(), f1], [sigmax(), f2]] -> [[sigmax(), f1+f2]]``

        The :obj:`.QobjEvo` is transformed inplace.

        Returns
        -------
        None
        """
        cte_elements = []
        coeff_elements = []
        func_elements = []
        for element in self.elements:
            if type(element) is _ConstantElement:
                cte_elements.append(element)
            elif type(element) is _EvoElement:
                coeff_elements.append(element)
            else:
                func_elements.append(element)

        cleaned_elements = []
        if len(cte_elements) >= 2:
            # Multiple constant parts
            cleaned_elements.append(_ConstantElement(
                sum(element.qobj(0) for element in cte_elements)))
        else:
            cleaned_elements += cte_elements

        coeff_elements = self._compress_merge_qobj(coeff_elements)
        cleaned_elements += coeff_elements + func_elements

        self.elements = cleaned_elements

    def to_list(QobjEvo self):
        """
        Restore the QobjEvo to a list form.

        Returns
        -------
        list_qevo: list
            The QobjEvo as a list, element are either :obj:`.Qobj` for
            constant parts, ``[Qobj, Coefficient]`` for coefficient based term.
            The original format of the :obj:`Coefficient` is not restored.
            Lastly if the original :obj:`.QobjEvo` is constructed with a
            function returning a Qobj, the term is returned as a pair of the
            original function and args (``dict``).
        """
        out = []
        for element in self.elements:
            if isinstance(element, _ConstantElement):
                out.append(element.qobj(0))
            elif isinstance(element, _EvoElement):
                coeff = element._coefficient
                out.append([element.qobj(0), coeff])
            elif isinstance(element, _FuncElement):
                func = element._func
                args = element._args
                out.append([func, args])
            else:
                out.append([element, {}])
        return out

    ###########################################################################
    # properties                                                              #
    ###########################################################################
    @property
    def num_elements(self):
        """Number of parts composing the system"""
        return len(self.elements)

    @property
    def isconstant(self):
        """Does the system change depending on ``t``"""
        return not any(type(element) is not _ConstantElement
                       for element in self.elements)

    @property
    def isoper(self):
        """Indicates if the system represents an operator."""
        return self._dims.type in ['oper', 'scalar']

    @property
    def issuper(self):
        """Indicates if the system represents a superoperator."""
        return self._dims.type == 'super'

    @property
    def dims(self):
        return self._dims.as_list()

    @property
    def type(self):
        return self._dims.type

    @property
    def superrep(self):
        return self._dims.superrep

    @property
    def isbra(self):
        """Indicates if the system represents a bra state."""
        return self._dims.type in ['bra', 'scalar']

    @property
    def isket(self):
        """Indicates if the system represents a ket state."""
        return self._dims.type in ['ket', 'scalar']

    @property
    def isoperket(self):
        """Indicates if the system represents a operator-ket state."""
        return self._dims.type == 'operator-ket'

    @property
    def isoperbra(self):
        """Indicates if the system represents a operator-bra state."""
        return self._dims.type == 'operator-bra'

    @property
    def dtype(self):
        """
        Type of the data layers of the QobjEvo.
        When different data layers are used, we return the type of the sum of
        the parts.
        """
        part_types = [part.dtype for part in self.elements]
        if (
            part_types[0] is not None
            and all(part == part_types[0] for part in part_types)
        ):
            return part_types[0]
        return self(0).dtype

    ###########################################################################
    # operation methods                                                       #
    ###########################################################################
    def expect(QobjEvo self, object t, state, check_real=True):
        """
        Expectation value of this operator at time ``t`` with the state.

        Parameters
        ----------
        t : float
            Time of the operator to apply.

        state : Qobj
            right matrix of the product

        check_real : bool (True)
            Whether to convert the result to a `real` when the imaginary part
            is smaller than the real part by a dactor of
            ``settings.core['rtol']``.

        Returns
        -------
        expect : float or complex
            ``state.adjoint() @ self @ state`` if ``state`` is a ket.
            ``trace(self @ matrix)`` is ``state`` is an operator or
            operator-ket.
        """
        # TODO: remove reading from `settings` for a typed value when options
        # support property.
        cdef float herm_rtol = settings.core['rtol']
        if not isinstance(state, Qobj):
            raise TypeError("A Qobj state is expected")
        if not (self.isoper or self.issuper):
            raise ValueError("Must be an operator or super operator to compute"
                             " an expectation value")
        if not (
            (self._dims[1] == state._dims[0]) or
            (self.issuper and self._dims[1] == state._dims)
        ):
            raise ValueError("incompatible dimensions " + str(self.dims) +
                             ", " + str(state.dims))
        out = self.expect_data(t, state.data)
        if (
            check_real and
            (out == 0 or (out.real and fabs(out.imag / out.real) < herm_rtol))
        ):
            return out.real
        return out

    cpdef object expect_data(QobjEvo self, object t, Data state):
        """
        Expectation is defined as ``state.adjoint() @ self @ state`` if
        ``state`` is a vector, or ``state`` is an operator and ``self`` is a
        superoperator.  If ``state`` is an operator and ``self`` is an
        operator, then expectation is ``trace(self @ matrix)``.
        """
        if type(state) is Dense:
            return self._expect_dense(t, state)
        cdef _BaseElement part
        cdef object out = 0.
        cdef Data part_data
        cdef object expect_func
        t = self._prepare(t, state)
        if self.issuper:
            if state.shape[1] != 1:
                state = _data.column_stack(state)
            expect_func = _data.expect_super
        else:
            expect_func = _data.expect

        for element in self.elements:
            part = (<_BaseElement> element)
            part_data = part.data(t)
            out += part.coeff(t) * expect_func(part_data, state)
        return out

    cdef double complex _expect_dense(QobjEvo self, double t, Dense state) except *:
        """For Dense state, ``column_stack_dense`` can be done inplace if in
        fortran format."""
        cdef size_t nrow = state.shape[0]
        cdef _BaseElement part
        cdef double complex out = 0., coeff
        cdef Data part_data
        t = self._prepare(t, state)
        if self.issuper:
            if state.shape[1] != 1:
                state = column_stack_dense(state, inplace=state.fortran)
            try:
                for element in self.elements:
                    part = (<_BaseElement> element)
                    coeff = part.coeff(t)
                    part_data = part.data(t)
                    out += coeff * expect_super_data_dense(part_data, state)
            finally:
                if state.fortran:
                    # `state` was reshaped inplace, restore it's original shape
                    column_unstack_dense(state, nrow, inplace=state.fortran)
        else:
            for element in self.elements:
                part = (<_BaseElement> element)
                coeff = part.coeff(t)
                part_data = part.data(t)
                out += coeff * expect_data_dense(part_data, state)
        return out

    def matmul(self, t, state):
        """
        Product of this operator at time ``t`` to the state.
        ``self(t) @ state``

        Parameters
        ----------
        t : float
            Time of the operator to apply.
        state : Qobj
            right matrix of the product

        Returns
        -------
        product : Qobj
            The result product as a Qobj
        """
        if not isinstance(state, Qobj):
            raise TypeError("A Qobj state is expected")

        if self._dims[1] != state._dims[0]:
            raise ValueError("incompatible dimensions " + str(self.dims[1]) +
                             ", " + str(state.dims[0]))

        return Qobj(self.matmul_data(t, state.data),
                    dims=[self._dims[0], state._dims[1]],
                    copy=False
                    )

    cpdef Data matmul_data(QobjEvo self, object t, Data state, Data out=None):
        """Compute ``out += self(t) @ state``"""
        cdef _BaseElement part
        t = self._prepare(t, state)
        if out is None and type(state) is Dense:
            out = dense.zeros(self.shape[0], state.shape[1],
                              (<Dense> state).fortran)
        elif out is None:
            out = _data.zeros[type(state)](self.shape[0], state.shape[1])

        for element in self.elements:
            part = (<_BaseElement> element)
            out = part.matmul_data_t(t, state, out)
        return out


class _Feedback:
    default = None

    def __init__(self):
        raise NotImplementedError("Use subclass")

    def check_consistency(self, dims):
        """
        Raise an error when the dims of the e_ops / state don't match.
        Tell the dims to the feedback for reconstructing the Qobj.
        """<|MERGE_RESOLUTION|>--- conflicted
+++ resolved
@@ -724,11 +724,7 @@
         res.elements = [element.linear_map(Qobj.dag, True)
                         for element in res.elements]
         res._dims = Dimensions(res._dims[0], res._dims[1])
-<<<<<<< HEAD
-        res.shape = (res.shape[1], res.shape[0])
-=======
         res.shape = res._dims.shape
->>>>>>> ce061aaf
         return res
 
     def to(self, data_type):
