--- conflicted
+++ resolved
@@ -810,7 +810,7 @@
     ###########################################################################
     # Cleaning and compress                                                   #
     ###########################################################################
-    def _compress_merge_coeff(self, coeff_elements):
+    def _compress_merge_evo(self, coeff_elements):
         """Merge element with matching qobj:
         ``[A, f1], [A, f2] -> [A, f1+f2]``
         """
@@ -819,10 +819,6 @@
         qobjs = []
         coeffs = []
         for element in coeff_elements:
-<<<<<<< HEAD
-            for i, qobj in enumerate(qobjs):
-                if element._qobj == qobj:
-=======
             if _data.iszero(element.data(0)):
                 continue
             for i, (qobj, coeff) in enumerate(zip(qobjs, coeffs)):
@@ -830,28 +826,7 @@
                     qobjs[i] = qobjs[i] + element.qobj(0)
                     break
                 if element.qobj(0) == qobj:
->>>>>>> cf90e780
                     coeffs[i] = coeffs[i] + element._coefficient
-                    break
-            else:
-                qobjs.append(element._qobj)
-                coeffs.append(element._coefficient)
-        for qobj, coeff in zip(qobjs, coeffs):
-            cleaned_elements.append(_EvoElement(qobj, coeff))
-        return cleaned_elements
-
-    def _compress_merge_qobj(self, coeff_elements):
-        """Merge element with matching coefficient:
-        ``[A, f1], [B, f1] -> [A + B, f1]``
-        """
-        cleaned_elements = []
-        # Mimic a dict with Qobj not hashable
-        qobjs = []
-        coeffs = []
-        for element in coeff_elements:
-            for i, coeff in enumerate(coeffs):
-                if element._coefficient == coeff:
-                    qobjs[i] = qobjs[i] + element._qobj
                     break
             else:
                 qobjs.append(element._qobj)
@@ -889,18 +864,11 @@
             else:
                 func_elements.append(element)
 
-        coeff_elements = self._compress_merge_coeff(coeff_elements)
-        coeff_elements = self._compress_merge_qobj(coeff_elements)
+        coeff_elements = self._compress_merge_evo(coeff_elements)
 
         cleaned_elements = []
         if len(cte_elements) >= 2:
             # Multiple constant parts
-<<<<<<< HEAD
-            cleaned_elements.append(_ConstantElement(
-                sum(element._qobj for element in cte_elements)
-            ))
-        else:
-=======
             constant_sum = sum(element.qobj(0) for element in cte_elements)
             if not _data.iszero(constant_sum.data):
                 cleaned_elements.append(_ConstantElement(constant_sum))
@@ -908,11 +876,11 @@
             len(cte_elements) == 1
             and not _data.iszero(cte_elements[0].data(0))
         ):
->>>>>>> cf90e780
             cleaned_elements += cte_elements
 
         cleaned_elements += coeff_elements + func_elements
 
+        # QobjEvo must have at least one element
         if not cleaned_elements:
             cleaned_elements = [_ConstantElement(qzero_like(self))]
 
