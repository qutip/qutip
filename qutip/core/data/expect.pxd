--- conflicted
+++ resolved
@@ -1,11 +1,7 @@
 #cython: language_level=3
 #cython: boundscheck=False, wraparound=False, initializedcheck=False
 
-<<<<<<< HEAD
-from qutip.core.data cimport CSR, CSC, Dense
-=======
-from qutip.core.data cimport CSR, Dense, Data
->>>>>>> 9aabdea8
+from qutip.core.data cimport CSR, CSC, Dense, Data
 
 cpdef double complex expect_csr(CSR op, CSR state) nogil except *
 cpdef double complex expect_super_csr(CSR op, CSR state) nogil except *
@@ -13,16 +9,11 @@
 cpdef double complex expect_csr_dense(CSR op, Dense state) nogil except *
 cpdef double complex expect_super_csr_dense(CSR op, Dense state) nogil except *
 
-<<<<<<< HEAD
 cpdef double complex expect_csc_dense(CSC op, Dense state) except *
 cpdef double complex expect_super_csc_dense(CSC op, Dense state) except *
 
-cpdef double complex expect_dense_dense(Dense op, Dense state) nogil except *
-cpdef double complex expect_super_dense_dense(Dense op, Dense state) nogil except *
-=======
 cpdef double complex expect_dense(Dense op, Dense state) nogil except *
 cpdef double complex expect_super_dense(Dense op, Dense state) nogil except *
 
 cdef double complex expect_data_dense(Data op, Dense state)
-cdef double complex expect_super_data_dense(Data op, Dense state)
->>>>>>> 9aabdea8
+cdef double complex expect_super_data_dense(Data op, Dense state)