--- conflicted
+++ resolved
@@ -13,23 +13,14 @@
 ]
 
 
-<<<<<<< HEAD
-if settings.eigh_unsafe:
-    def _orthogonalize(vec, other):
-        cross = np.sum(np.conj(other) * vec)
-        vec -= cross * other
-        norm = np.sum(np.conj(vec) * vec)**0.5
-        vec /= norm
-=======
 def _orthogonalize(vec, other):
     cross = np.sum(np.conj(other) * vec)
     vec -= cross * other
     norm = np.sum(np.conj(vec) * vec)**0.5
     vec /= norm
 
->>>>>>> e8f8b0fe
-
-if settings.install["eigh_unsafe"]:
+
+if settings.eigh_unsafe:
     def eigh(mat, eigvals=None):
         val, vec = scipy.linalg.eig(mat)
         val = np.real(val)
