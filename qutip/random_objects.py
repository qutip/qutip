# -*- coding: utf-8 -*-
"""
This module is a collection of random state and operator generators.
The sparsity of the ouput Qobj's is controlled by varing the
`density` parameter.
"""

__all__ = [
    'rand_herm',
    'rand_unitary', 'rand_unitary_haar',
    'rand_dm', 'rand_dm_ginibre', 'rand_dm_hs',
    'rand_stochastic',
    'rand_ket', 'rand_ket_haar',
    'rand_kraus_map',
    'rand_super_bcsz', 'rand_super'
]

import numbers

import numpy as np
import scipy.linalg
import scipy.sparse as sp

from . import Qobj, create, destroy, jmat, basis, to_super
from .core import data as _data
from .core.dimensions import Dimensions

_UNITS = np.array([1, 1j])


def rand_jacobi_rotation(A, *, seed=None):
    """Random Jacobi rotation of a matrix.

    Parameters
    ----------
    A : qutip.data.Data
        Matrix to rotate as a data layer object.

    seed : int32
        seed to reseed the random number generator.

    Returns
    -------
    qutip.data.Data
        Rotated sparse matrix.
    """
    if seed is not None:
        np.random.seed(seed=seed)
    if A.shape[0] != A.shape[1]:
        raise ValueError('Input matrix must be square.')
    n = A.shape[0]
    angle = 2 * np.random.random() * np.pi
    a = np.sqrt(0.5) * np.exp(-1j * angle)
    b = np.conj(a)
    i = np.random.randint(n)
    j = i
    while i == j:
        j = np.random.randint(n)
    data = np.hstack((np.array([a, -b, a, b], dtype=complex),
                      np.ones(n - 2, dtype=complex)))
    diag = np.delete(np.arange(n), [i, j])
    rows = np.hstack(([i, i, j, j], diag))
    cols = np.hstack(([i, j, i, j], diag))
    R = sp.coo_matrix((data, (rows, cols)), shape=(n, n), dtype=complex)
    R = _data.create(R.tocsr())
    return _data.matmul(_data.matmul(R, A), R.adjoint())


def _randnz(shape, norm=np.sqrt(0.5), *, seed=None):
    """
    Returns an array of standard normal complex random variates.
    The Ginibre ensemble corresponds to setting ``norm = 1`` [Mis12]_.

    Parameters
    ----------
    shape : tuple
        Shape of the returned array of random variates.

    norm : float
        Scale of the returned random variates, or 'ginibre' to draw
        from the Ginibre ensemble.

    seed : int32
        seed to reseed the random number generator.
    """
    # This function is intended for internal use.
    if seed is not None:
        np.random.seed(seed=seed)
    if norm == 'ginibre':
        norm = 1
    return np.sum(np.random.randn(*(shape + (2,))) * _UNITS, axis=-1) * norm


def rand_herm(N, density=0.75, dims=None, pos_def=False,
              *, seed=None, dtype=_data.CSR):
    """Creates a random NxN sparse Hermitian quantum object.

    If 'N' is an integer, uses :math:`H=0.5*(X+X^{+})` where :math:`X` is
    a randomly generated quantum operator with a given `density`. Else uses
    complex Jacobi rotations when 'N' is given by an array.

    Parameters
    ----------
    N : int, list/ndarray
        If int, then shape of output operator. If list/ndarray then eigenvalues
        of generated operator.

    density : float
        Density between [0,1] of output Hermitian operator.

    dims : list
        Dimensions of quantum object.  Used for specifying
        tensor structure. Default is dims=[[N],[N]].

    pos_def : bool (default=False)
        Return a positive semi-definite matrix (by diagonal dominance).

    seed : int
        seed for the random number generator

    dtype : type or str
        Storage representation. Any data-layer known to `qutip.data.to` is
        accepted.

    Returns
    -------
    oper : qobj
        NxN Hermitian quantum operator.

    Notes
    -----
    If given a list/ndarray as input 'N', this function returns a
    random Hermitian object with eigenvalues given in the list/ndarray.
    This is accomplished via complex Jacobi rotations.  While this method
    is ~50% faster than the corresponding (real only) Matlab code, it should
    not be repeatedly used for generating matrices larger than ~1000x1000.
    """
    if seed is not None:
        np.random.seed(seed=seed)
    if isinstance(N, (np.ndarray, list)):
        M = _data.diag[_data.CSR](N, 0)
        N = len(N)
        nvals = max([N**2 * density, 1])
        M = rand_jacobi_rotation(M)
        while _data.csr.nnz(M) < 0.95 * nvals:
            M = rand_jacobi_rotation(M)

    elif isinstance(N, numbers.Integral):
        N = int(N)
        if density < 0.5:
            M = _rand_herm_sparse(N, density, pos_def)
        else:
            M = _rand_herm_dense(N, density, pos_def)

    else:
        raise TypeError('Input N must be an integer or array_like.')
    out = Qobj(M, dims=dims or [[N]]*2, type='oper',
               isherm=True, copy=False).to(dtype)
    if dtype:
        out = out.to(dtype)
    return out


def _rand_herm_sparse(N, density, pos_def):
    target = (1 - (1 - density)**0.5)
    num_elems = (N**2 - 0.666 * N) * target + 0.666 * N * density
    num_elems = max([num_elems, 1])
    num_elems = int(num_elems)
    data = (2 * np.random.rand(num_elems) - 1) + \
           (2 * np.random.rand(num_elems) - 1) * 1j
    row_idx, col_idx = zip(*[
        divmod(index, N)
        for index in np.random.choice(N*N, num_elems, replace=False)
    ])
    M = sp.coo_matrix((data, (row_idx, col_idx)),
                      dtype=complex, shape=(N, N))
    M = 0.5 * (M + M.conj().transpose())
    M.sort_indices()
    rand_mat = _data.create(M)
    if pos_def:
        rand_mat = _data.add(
            rand_mat,
            _data.diag(np.ones(N, dtype=complex)),
            np.sqrt(2) * N + 1
        )
    return rand_mat


def _rand_herm_dense(N, density, pos_def):
    M = (
        (2*np.random.rand(N, N) - 1)
        + 1j*(2*np.random.rand(N, N) - 1)
    )
    M = 0.5 * (M + M.conj().transpose())
    target = 1 - density**0.5
    num_remove = N * (N - 0.666) * target + 0.666 * N * (1 - density)
    num_remove = max([num_remove, 1])
    num_remove = int(num_remove)
    for index in np.random.choice(N*N, num_remove, replace=False):
        row, col = divmod(index, N)
        M[col, row] = 0
        M[row, col] = 0
    if pos_def:
        np.fill_diagonal(M, np.abs(M.diagonal()) + np.sqrt(2) * N )
    return _data.create(M)



def rand_unitary(N, density=0.75, dims=None, *, seed=None, dtype=_data.Dense):
    r"""Creates a random NxN sparse unitary quantum object.

    Uses :math:`\exp(-iH)` where H is a randomly generated
    Hermitian operator.

    Parameters
    ----------
    N : int
        Shape of output quantum operator.

    density : float
        Density between [0,1] of output Unitary operator.

    dims : list
        Dimensions of quantum object.  Used for specifying
        tensor structure. Default is dims=[[N],[N]].

    seed : int
        seed for the random number generator

    dtype : type or str
        Storage representation. Any data-layer known to `qutip.data.to` is
        accepted.

    Returns
    -------
    oper : qobj
        NxN Unitary quantum operator.

    """
    return (-1.0j * rand_herm(N, density, dims=dims,
                              seed=seed, dtype=dtype)
            ).expm().to(dtype)


def rand_unitary_haar(N=2, dims=None, *, seed=None, dtype=_data.Dense):
    """
    Returns a Haar random unitary matrix of dimension
    ``dim``, using the algorithm of [Mez07]_.

    Parameters
    ----------
    N : int
        Dimension of the unitary to be returned.

    dims : list of lists of int, or None
        Dimensions of quantum object.  Used for specifying
        tensor structure. Default is dims=[[N],[N]].

    seed : int
        seed for the random number generator

    dtype : type or str
        Storage representation. Any data-layer known to `qutip.data.to` is
        accepted.

    Returns
    -------
    U : Qobj
        Unitary of dims ``[[dim], [dim]]`` drawn from the Haar
        measure.
    """
    if dims is None:
        dims = [[N], [N]]

    # Mez01 STEP 1: Generate an N × N matrix Z of complex standard
    #               normal random variates.
    Z = _randnz((N, N), seed=seed)

    # Mez01 STEP 2: Find a QR decomposition Z = Q · R.
    Q, R = scipy.linalg.qr(Z)

    # Mez01 STEP 3: Create a diagonal matrix Lambda by rescaling
    #               the diagonal elements of R.
    Lambda = np.diag(R).copy()
    Lambda /= np.abs(Lambda)

    # Mez01 STEP 4: Note that R' := Λ¯¹ · R has real and
    #               strictly positive elements, such that
    #               Q' = Q · Λ is Haar distributed.
    # NOTE: Λ is a diagonal matrix, represented as a vector
    #       of the diagonal entries. Thus, the matrix dot product
    #       is represented nicely by the NumPy broadcasting of
    #       the *scalar* multiplication. In particular,
    #       Q · Λ = Q_ij Λ_jk = Q_ij δ_jk λ_k = Q_ij λ_j.
    #       As NumPy arrays, Q has shape (N, N) and
    #       Lambda has shape (N, ), such that the broadcasting
    #       represents precisely Q_ij λ_j.
    return Qobj(Q * Lambda, dims=dims,
                type='oper', isunitary=True, copy=False).to(dtype)


def rand_ket(N=None, density=1, dims=None, *, seed=None, dtype=_data.Dense):
    """Creates a random Nx1 sparse ket vector.

    Parameters
    ----------
    N : int
        Number of rows for output quantum operator.
        If None or 0, N is deduced from dims.

    density : float
        Density between [0,1] of output ket state.

    dims : list
        Dimensions of quantum object.  Used for specifying
        tensor structure. Default is dims=[[N],[1]].
    seed : int
        Seed for the random number generator.

    seed : int
        seed for the random number generator

    dtype : type or str
        Storage representation. Any data-layer known to `qutip.data.to` is
        accepted.

    Returns
    -------
    oper : qobj
        Nx1 ket quantum state vector.

    Raises
    -------
    ValueError
        If neither `N` or `dims` are specified.

    """
    if seed is not None:
        np.random.seed(seed=seed)
<<<<<<< HEAD
    if N and dims:
        pass
=======
    if N is None and dims is None:
        raise ValueError('Specify either the number of rows of state vector'
                         '(N) or dimensions of quantum object (dims)')
    if N is not None and dims:
        _check_dims(dims, N, 1)
>>>>>>> bc9b27f0
    elif dims:
        N = np.prod(dims[0])
    else:
        dims = [[N], [1]]
    X = scipy.sparse.rand(N, 1, density, format='csr')
    while X.nnz == 0:
        # ensure that the ket is not all zeros.
        X = scipy.sparse.rand(N, 1, density+1/N, format='csr')
    X.data = X.data - 0.5
    Y = X.copy()
    Y.data = 1.0j * (np.random.random(len(X.data)) - 0.5)
    X = _data.csr.CSR(X + Y)
    return Qobj(_data.mul(X, 1 / _data.norm.l2(X)),
                dims=dims,
                copy=False,
                type='ket',
                isherm=False,
                isunitary=False).to(dtype)


def rand_ket_haar(N=None, dims=None, *, seed=None, dtype=_data.Dense):
    """
    Returns a Haar random pure state of dimension ``dim`` by
    applying a Haar random unitary to a fixed pure state.

    Parameters
    ----------
    N : int
        Dimension of the state vector to be returned.
        If None or 0, N is deduced from dims.

    dims : list of ints, or None
        Dimensions of the resultant quantum object.
        If None, [[N],[1]] is used.

    seed : int
        seed for the random number generator

    dtype : type or str
        Storage representation. Any data-layer known to `qutip.data.to` is
        accepted.

    Returns
    -------
    psi : Qobj
        A random state vector drawn from the Haar measure.

    Raises
    -------
    ValueError
        If neither `N` or `dims` are specified.
    """
    if N is None and dims is None:
        raise ValueError('Specify either the number of rows of state vector'
                         '(N) or dimensions of quantum object (dims)')
    if N and dims:
        pass
    elif dims:
        N = np.prod(dims[0])
    else:
        dims = [[N], [1]]
    U = rand_unitary_haar(N, seed=seed, dims=[dims[0], dims[0]])
    return (U @ basis(dims[0], [0]*len(dims[0]))).to(dtype)


def rand_dm(N, density=0.75, pure=False, dims=None, *,
            seed=None, dtype=_data.CSR):
    r"""Creates a random NxN density matrix.

    Parameters
    ----------
    N : int, ndarray, list
        If int, then shape of output operator. If list/ndarray then eigenvalues
        of generated density matrix.

    density : float
        Density between [0,1] of output density matrix.

    dims : list
        Dimensions of quantum object.  Used for specifying
        tensor structure. Default is dims=[[N],[N]].
    seed : int
        Seed for the random number generator.

    seed : int
        seed for the random number generator

    dtype : type or str
        Storage representation. Any data-layer known to `qutip.data.to` is
        accepted.

    Returns
    -------
    oper : qobj
        NxN density matrix quantum operator.

    Notes
    -----
    For small density matrices., choosing a low density will result in an error
    as no diagonal elements will be generated such that :math:`Tr(\rho)=1`.
    """
    if seed is not None:
        np.random.seed(seed=seed)
    if isinstance(N, (np.ndarray, list)):
        if np.abs(np.sum(N)-1.0) > 1e-15:
            raise ValueError('Eigenvalues of a density matrix '
                             'must sum to one.')
        H = _data.diag(N, 0)
        N = len(N)
        nvals = N**2 * density
        H = rand_jacobi_rotation(H)
        while _data.csr.nnz(H) < 0.95*nvals:
            H = rand_jacobi_rotation(H)
    elif isinstance(N, numbers.Integral):
        N = int(N)
        if pure:
            dm_density = np.sqrt(density)
            psi = rand_ket(N, dm_density, dtype=dtype)
            H = psi.proj().data
        else:
            trace = 0
            tries = 0
            while trace == 0 and tries < 10:
                H = rand_herm(N, density, seed=seed, dtype=dtype)
                H = H.dag() @ H
                trace = H.tr()
                tries += 1
            if tries >= 10:
                raise ValueError(
                    "Requested density is too low to generate density matrix.")
            H /= trace
            H = H.data

    else:
        raise TypeError('Input N must be an integer or array_like.')
    return Qobj(H, dims=dims, type='oper', isherm=True, copy=False).to(dtype)


def rand_dm_ginibre(N=2, rank=None, dims=None, *, seed=None, dtype=_data.CSR):
    """
    Returns a Ginibre random density operator of dimension
    ``dim`` and rank ``rank`` by using the algorithm of
    [BCSZ08]_. If ``rank`` is `None`, a full-rank
    (Hilbert-Schmidt ensemble) random density operator will be
    returned.

    Parameters
    ----------
    N : int
        Dimension of the density operator to be returned.
    dims : list
        Dimensions of quantum object.  Used for specifying
        tensor structure. Default is dims=[[N],[N]].

    rank : int or None
        Rank of the sampled density operator. If None, a full-rank
        density operator is generated.

    seed : int
        seed for the random number generator

    dtype : type or str
        Storage representation. Any data-layer known to `qutip.data.to` is
        accepted.

    Returns
    -------
    rho : Qobj
        An N × N density operator sampled from the Ginibre
        or Hilbert-Schmidt distribution.
    """
    if rank is None:
        rank = N
    if rank > N:
        raise ValueError("Rank cannot exceed dimension.")

    X = _randnz((N, rank), norm='ginibre', seed=seed)
    rho = np.dot(X, X.T.conj())
    rho /= np.trace(rho)

    return Qobj(rho, dims=dims, type='oper', isherm=True, copy=False).to(dtype)


def rand_dm_hs(N=2, dims=None, *, seed=None, dtype=_data.CSR):
    """
    Returns a Hilbert-Schmidt random density operator of dimension
    ``dim`` and rank ``rank`` by using the algorithm of
    [BCSZ08]_.

    Parameters
    ----------
    N : int
        Dimension of the density operator to be returned.

    dims : list
        Dimensions of quantum object.  Used for specifying
        tensor structure. Default is dims=[[N],[N]].

    seed : int
        seed for the random number generator

    dtype : type or str
        Storage representation. Any data-layer known to `qutip.data.to` is
        accepted.

    Returns
    -------
    rho : Qobj
        A dim × dim density operator sampled from the Ginibre
        or Hilbert-Schmidt distribution.

    """
    return rand_dm_ginibre(N, rank=None, dims=dims, seed=seed, dtype=dtype)


def rand_kraus_map(N, dims=None, *, seed=None, dtype=_data.Dense):
    """
    Creates a random CPTP map on an N-dimensional Hilbert space in Kraus
    form.

    Parameters
    ----------
    N : int
        Length of input/output density matrix.

    dims : list
        Dimensions of quantum object.  Used for specifying
        tensor structure. Default is dims=[[N],[N]].

    seed : int
        seed for the random number generator

    dtype : type or str
        Storage representation. Any data-layer known to `qutip.data.to` is
        accepted.

    Returns
    -------
    oper_list : list of qobj
        N^2 x N x N qobj operators.

    """
    # Random unitary (Stinespring Dilation)
    big_unitary = rand_unitary(N ** 3, seed=seed, dtype=dtype).full()
    orthog_cols = np.array(big_unitary[:, :N])
    oper_list = np.reshape(orthog_cols, (N ** 2, N, N))
    return [Qobj(x, dims=dims, type='oper', copy=False).to(dtype)
            for x in oper_list]


def rand_super(N, dims=None, *, seed=None, dtype=_data.Dense):
    """
    Returns a randomly drawn superoperator acting on operators acting on
    N dimensions.

    Parameters
    ----------
    N : int
        Square root of the dimension of the superoperator to be returned.

    dims : list
        Dimensions of quantum object.  Used for specifying
        tensor structure. Default is dims=[[[N],[N]], [[N],[N]]].

    seed : int
        seed for the random number generator

    dtype : type or str
        Storage representation. Any data-layer known to `qutip.data.to` is
        accepted.
    """
<<<<<<< HEAD
    if dims is None:
=======
    from .solver.propagator import propagator
    if dims is not None:
        # TODO: check!
        _check_dims(dims, N**2, N**2)
        pass
    else:
>>>>>>> bc9b27f0
        dims = [[[N], [N]], [[N], [N]]]

    H = rand_herm(N, seed=seed, dtype=dtype)
    S = propagator(H, np.random.rand(), [
        create(N), destroy(N), jmat(float(N - 1) / 2.0, 'z')
    ])
    S.dims = dims
    return S.to(dtype)


def rand_super_bcsz(N=2, enforce_tp=True, rank=None, dims=None, *,
                    seed=None, dtype=_data.CSR):
    """
    Returns a random superoperator drawn from the Bruzda
    et al ensemble for CPTP maps [BCSZ08]_. Note that due to
    finite numerical precision, for ranks less than full-rank,
    zero eigenvalues may become slightly negative, such that the
    returned operator is not actually completely positive.

    Parameters
    ----------
    N : int
        Square root of the dimension of the superoperator to be returned.

    enforce_tp : bool
        If True, the trace-preserving condition of [BCSZ08]_ is enforced;
        otherwise only complete positivity is enforced.

    rank : int or None
        Rank of the sampled superoperator. If None, a full-rank
        superoperator is generated.

    dims : list
        Dimensions of quantum object.  Used for specifying
        tensor structure. Default is dims=[[[N],[N]], [[N],[N]]].

    seed : int
        seed for the random number generator

    dtype : type or str
        Storage representation. Any data-layer known to `qutip.data.to` is
        accepted.

    Returns
    -------
    rho : Qobj
        A superoperator acting on vectorized dim × dim density operators,
        sampled from the BCSZ distribution.
    """
    if dims is not None:
        # TODO: check!
        dims = Dimensions(dims, rep='choi')
    else:
        dims = Dimensions([[[N], [N]], [[N], [N]]], rep='choi')

    if rank is None:
        rank = N**2
    if rank > N**2:
        raise ValueError("Rank cannot exceed superoperator dimension.")

    # We use mainly dense matrices here for speed in low
    # dimensions. In the future, it would likely be better to switch off
    # between sparse and dense matrices as the dimension grows.

    # We start with a Ginibre uniform matrix X of the appropriate rank,
    # and use it to construct a positive semidefinite matrix X X⁺.
    X = _randnz((N**2, rank), norm='ginibre', seed=seed)

    # Precompute X X⁺, as we'll need it in two different places.
    XXdag = np.dot(X, X.T.conj())
    tmp_dims = [[[N], [N]], [[N], [N]]]

    if enforce_tp:
        # We do the partial trace over the first index by using dense reshape
        # operations, so that we can avoid bouncing to a sparse representation
        # and back.
        Y = np.einsum('ijik->jk', XXdag.reshape((N, N, N, N)))

        # Now we have the matrix 𝟙 ⊗ Y^{-1/2}, which we can find by doing
        # the square root and the inverse separately. As a possible
        # improvement, iterative methods exist to find inverse square root
        # matrices directly, as this is important in statistics.
        Z = np.kron(
            np.eye(N),
            scipy.linalg.sqrtm(scipy.linalg.inv(Y))
        )

        # Finally, we dot everything together and pack it into a Qobj,
        # marking the dimensions as that of a type=super (that is,
        # with left and right compound indices, each representing
        # left and right indices on the underlying Hilbert space).
        D = Qobj(np.dot(Z, np.dot(XXdag, Z)), dims=tmp_dims, type='super')
    else:
        D = N * Qobj(XXdag / np.trace(XXdag), dims=tmp_dims, type='super')

    # Since [BCSZ08] gives a row-stacking Choi matrix, but QuTiP
    # expects a column-stacking Choi matrix, we must permute the indices.
    D = D.permute([[1], [0]])

    D.dims = dims

    return to_super(D).to(dtype)


def rand_stochastic(N, density=0.75, kind='left', dims=None,
                    *, seed=None, dtype=_data.CSR):
    """Generates a random stochastic matrix.

    Parameters
    ----------
    N : int
        Dimension of matrix.

    density : float
        Density between [0,1] of output density matrix.

    kind : str (Default = 'left')
        Generate 'left' or 'right' stochastic matrix.

    dims : list
        Dimensions of quantum object.  Used for specifying
        tensor structure. Default is dims=[[N],[N]].

    seed : int
        seed for the random number generator

    dtype : type or str
        Storage representation. Any data-layer known to `qutip.data.to` is
        accepted.

    Returns
    -------
    oper : qobj
        Quantum operator form of stochastic matrix.
    """
    if seed is not None:
        np.random.seed(seed=seed)
    num_elems = max([int(np.ceil(N*(N+1)*density)/2), N])
    data = np.random.rand(num_elems)
    # Ensure an element on every row and column
    row_idx = np.hstack([np.random.permutation(N),
                         np.random.choice(N, num_elems-N)])
    col_idx = np.hstack([np.random.permutation(N),
                         np.random.choice(N, num_elems-N)])
    M = sp.coo_matrix((data, (row_idx, col_idx)),
                      dtype=np.complex128, shape=(N, N)).tocsr()
    M = 0.5 * (M + M.conj().transpose())
    num_rows = M.indptr.shape[0] - 1
    for row in range(num_rows):
        row_start = M.indptr[row]
        row_end = M.indptr[row+1]
        row_sum = np.sum(M.data[row_start:row_end])
        M.data[row_start:row_end] /= row_sum
    if kind == 'left':
        M = M.transpose()
    if dims:
        return Qobj(M, dims=dims).to(dtype)
    else:
        return Qobj(M).to(dtype)


<<<<<<< HEAD
# TRAILING IMPORTS
# qutip.propagator depends on rand_dm, so we need to put this import last.
from qutip.solve.propagator import propagator
=======
def _check_dims(dims, N1, N2):
    if len(dims) != 2:
        raise Exception("Qobj dimensions must be list of length 2.")
    if (not isinstance(dims[0], list)) or (not isinstance(dims[1], list)):
        raise TypeError(
            "Qobj dimension components must be lists. i.e. dims=[[N],[N]]")
    if np.prod(dims[0]) != N1 or np.prod(dims[1]) != N2:
        raise ValueError("Qobj dimensions must match matrix shape.")
    if len(dims[0]) != len(dims[1]):
        raise TypeError("Qobj dimension components must have same length.")
>>>>>>> bc9b27f0
<|MERGE_RESOLUTION|>--- conflicted
+++ resolved
@@ -24,6 +24,7 @@
 from . import Qobj, create, destroy, jmat, basis, to_super
 from .core import data as _data
 from .core.dimensions import Dimensions
+from .solver.propagator import propagator
 
 _UNITS = np.array([1, 1j])
 
@@ -337,16 +338,8 @@
     """
     if seed is not None:
         np.random.seed(seed=seed)
-<<<<<<< HEAD
     if N and dims:
         pass
-=======
-    if N is None and dims is None:
-        raise ValueError('Specify either the number of rows of state vector'
-                         '(N) or dimensions of quantum object (dims)')
-    if N is not None and dims:
-        _check_dims(dims, N, 1)
->>>>>>> bc9b27f0
     elif dims:
         N = np.prod(dims[0])
     else:
@@ -618,16 +611,7 @@
         Storage representation. Any data-layer known to `qutip.data.to` is
         accepted.
     """
-<<<<<<< HEAD
     if dims is None:
-=======
-    from .solver.propagator import propagator
-    if dims is not None:
-        # TODO: check!
-        _check_dims(dims, N**2, N**2)
-        pass
-    else:
->>>>>>> bc9b27f0
         dims = [[[N], [N]], [[N], [N]]]
 
     H = rand_herm(N, seed=seed, dtype=dtype)
@@ -786,22 +770,4 @@
     if dims:
         return Qobj(M, dims=dims).to(dtype)
     else:
-        return Qobj(M).to(dtype)
-
-
-<<<<<<< HEAD
-# TRAILING IMPORTS
-# qutip.propagator depends on rand_dm, so we need to put this import last.
-from qutip.solve.propagator import propagator
-=======
-def _check_dims(dims, N1, N2):
-    if len(dims) != 2:
-        raise Exception("Qobj dimensions must be list of length 2.")
-    if (not isinstance(dims[0], list)) or (not isinstance(dims[1], list)):
-        raise TypeError(
-            "Qobj dimension components must be lists. i.e. dims=[[N],[N]]")
-    if np.prod(dims[0]) != N1 or np.prod(dims[1]) != N2:
-        raise ValueError("Qobj dimensions must match matrix shape.")
-    if len(dims[0]) != len(dims[1]):
-        raise TypeError("Qobj dimension components must have same length.")
->>>>>>> bc9b27f0
+        return Qobj(M).to(dtype)