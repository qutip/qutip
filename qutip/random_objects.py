# -*- coding: utf-8 -*-
# The above line is so that UTF-8 comments won't break Py2.

# This file is part of QuTiP: Quantum Toolbox in Python.
#
#    Copyright (c) 2011 and later, Paul D. Nation and Robert J. Johansson.
#    All rights reserved.
#
#    Redistribution and use in source and binary forms, with or without
#    modification, are permitted provided that the following conditions are
#    met:
#
#    1. Redistributions of source code must retain the above copyright notice,
#       this list of conditions and the following disclaimer.
#
#    2. Redistributions in binary form must reproduce the above copyright
#       notice, this list of conditions and the following disclaimer in the
#       documentation and/or other materials provided with the distribution.
#
#    3. Neither the name of the QuTiP: Quantum Toolbox in Python nor the names
#       of its contributors may be used to endorse or promote products derived
#       from this software without specific prior written permission.
#
#    THIS SOFTWARE IS PROVIDED BY THE COPYRIGHT HOLDERS AND CONTRIBUTORS
#    "AS IS" AND ANY EXPRESS OR IMPLIED WARRANTIES, INCLUDING, BUT NOT
#    LIMITED TO, THE IMPLIED WARRANTIES OF MERCHANTABILITY AND FITNESS FOR A
#    PARTICULAR PURPOSE ARE DISCLAIMED. IN NO EVENT SHALL THE COPYRIGHT
#    HOLDER OR CONTRIBUTORS BE LIABLE FOR ANY DIRECT, INDIRECT, INCIDENTAL,
#    SPECIAL, EXEMPLARY, OR CONSEQUENTIAL DAMAGES (INCLUDING, BUT NOT
#    LIMITED TO, PROCUREMENT OF SUBSTITUTE GOODS OR SERVICES; LOSS OF USE,
#    DATA, OR PROFITS; OR BUSINESS INTERRUPTION) HOWEVER CAUSED AND ON ANY
#    THEORY OF LIABILITY, WHETHER IN CONTRACT, STRICT LIABILITY, OR TORT
#    (INCLUDING NEGLIGENCE OR OTHERWISE) ARISING IN ANY WAY OUT OF THE USE
#    OF THIS SOFTWARE, EVEN IF ADVISED OF THE POSSIBILITY OF SUCH DAMAGE.
###############################################################################
"""
This module is a collection of random state and operator generators.
The sparsity of the ouput Qobj's is controlled by varing the
`density` parameter.
"""

__all__ = [
    'rand_herm', 'rand_unitary', 'rand_ket', 'rand_dm',
    'rand_unitary_haar', 'rand_ket_haar', 'rand_dm_ginibre',
    'rand_dm_hs', 'rand_super_bcsz', 'rand_stochastic', 'rand_super'
]

from scipy import arcsin, sqrt, pi
from scipy.linalg import sqrtm
import numpy as np
import numpy.linalg as la
import scipy.sparse as sp
from qutip.qobj import Qobj
from qutip.operators import create, destroy, jmat
from qutip.states import basis
import qutip.superop_reps as sr


UNITS = np.array([1, 1j])


def rand_jacobi_rotation(A, seed=None):
    """Random Jacobi rotation of a sparse matrix.

    Parameters
    ----------
    A : spmatrix
        Input sparse matrix.

    Returns
    -------
    spmatrix
        Rotated sparse matrix.
    """
    if seed is not None:
        np.random.seed(seed=seed)
    if A.shape[0]!=A.shape[1]:
        raise Exception('Input matrix must be square.')
    n = A.shape[0]
    angle = 2*np.random.random()*np.pi
    a = 1.0/np.sqrt(2)*np.exp(-1j*angle)
    b = 1.0/np.sqrt(2)*np.exp(1j*angle)
    i = np.int(np.floor(np.random.random()*n))
    j = i
    while (i==j):
        j = np.int(np.floor(np.random.random()*n))
    data = np.hstack((np.array([a,-b,a,b],dtype=complex),np.ones(n-2,dtype=complex)))
    diag = np.delete(np.arange(n),[i,j])
    rows = np.hstack(([i,i,j,j],diag))
    cols = np.hstack(([i,j,i,j],diag))
    R = sp.coo_matrix((data,(rows,cols)),shape=[n,n], dtype=complex).tocsr()
    A = R*A*R.conj().transpose()
    return A

def randnz(shape, norm=1 / np.sqrt(2), seed=None):
    # This function is intended for internal use.
    """
    Returns an array of standard normal complex random variates.
    The Ginibre ensemble corresponds to setting ``norm = 1`` [Mis12]_.

    Parameters
    ----------
    shape : tuple
        Shape of the returned array of random variates.
    norm : float
        Scale of the returned random variates, or 'ginibre' to draw
        from the Ginibre ensemble.
    """
    if seed is not None:
        np.random.seed(seed=seed)
    if norm == 'ginibre':
        norm = 1
    return np.sum(np.random.randn(*(shape + (2,))) * UNITS, axis=-1) * norm


def rand_herm(N, density=0.75, dims=None, pos_def=False, seed=None):
    """Creates a random NxN sparse Hermitian quantum object.

    If 'N' is an integer, uses :math:`H=0.5*(X+X^{+})` where :math:`X` is
    a randomly generated quantum operator with a given `density`. Else uses
    complex Jacobi rotations when 'N' is given by an array.

    Parameters
    ----------
    N : int, list/ndarray
        If int, then shape of output operator. If list/ndarray then eigenvalues
        of generated operator.
    density : float
        Density between [0,1] of output Hermitian operator.
    dims : list
        Dimensions of quantum object.  Used for specifying
        tensor structure. Default is dims=[[N],[N]].
    pos_def : bool (default=False)
        Return a positive semi-definite matrix (by diagonal dominance).

    Returns
    -------
    oper : qobj
        NxN Hermitian quantum operator.

    Note
    ----
    If given a list/ndarray as input 'N', this function returns a
    random Hermitian object with eigenvalues given in the list/ndarray.
    This is accomplished via complex Jacobi rotations.  While this method
    is ~50% faster than the corresponding (real only) Matlab code, it should
    not be repeatedly used for generating matrices larger than ~1000x1000.

    """
    if isinstance(N,(np.ndarray,list)):
        M = sp.diags(N,0, dtype=complex, format='csr')
        N = len(N)
        if dims:
            _check_dims(dims, N, N)
        nvals = N**2*density
        while M.nnz < 0.95*nvals:
            M = rand_jacobi_rotation(M, seed=seed)
    elif isinstance(N, (int, np.int32, np.int64)):
        if seed is not None:
            np.random.seed(seed=seed)
        if dims:
            _check_dims(dims, N, N)
        num_elems = np.int(np.ceil(N*(N+1)*density)/2)
        data = (2*np.random.rand(num_elems)-1)+1j*(2*np.random.rand(num_elems)-1)
        row_idx = np.random.choice(N, num_elems)
        col_idx = np.random.choice(N, num_elems)
        M = sp.coo_matrix((data, (row_idx,col_idx)), dtype=complex, shape=(N,N)).tocsr()
        M = 0.5*(M+M.conj().transpose())
        if pos_def:
            M = M.tocoo()
            M.setdiag(np.abs(M.diagonal())+np.sqrt(2)*N)
            M = M.tocsr()
    else:
        raise TypeError('Input N must be an integer or array_like.')
    M.sort_indices()
    if dims:
        return Qobj(M, dims=dims)
    else:
        return Qobj(M)


def rand_unitary(N, density=0.75, dims=None, seed=None):
    """Creates a random NxN sparse unitary quantum object.

    Uses :math:`\exp(-iH)` where H is a randomly generated
    Hermitian operator.

    Parameters
    ----------
    N : int
        Shape of output quantum operator.
    density : float
        Density between [0,1] of output Unitary operator.
    dims : list
        Dimensions of quantum object.  Used for specifying
        tensor structure. Default is dims=[[N],[N]].

    Returns
    -------
    oper : qobj
        NxN Unitary quantum operator.

    """
    if dims:
        _check_dims(dims, N, N)
    U = (-1.0j * rand_herm(N, density, seed=seed)).expm()
    U.data.sort_indices()
    if dims:
        return Qobj(U, dims=dims, shape=[N, N])
    else:
        return Qobj(U)

def rand_unitary_haar(N=2, dims=None, seed=None):
    """
    Returns a Haar random unitary matrix of dimension
    ``dim``, using the algorithm of [Mez07]_.

    Parameters
    ----------
    N : int
        Dimension of the unitary to be returned.
    dims : list of lists of int, or None
        Dimensions of quantum object.  Used for specifying
        tensor structure. Default is dims=[[N],[N]].

    Returns
    -------
    U : Qobj
        Unitary of dims ``[[dim], [dim]]`` drawn from the Haar
        measure.
    """
    if dims is not None:
        _check_dims(dims, N, N)
    else:
        dims = [[N], [N]]

    # Mez01 STEP 1: Generate an N × N matrix Z of complex standard
    #               normal random variates.
    Z = randnz((N, N), seed=seed)

    # Mez01 STEP 2: Find a QR decomposition Z = Q · R.
    Q, R = la.qr(Z)

    # Mez01 STEP 3: Create a diagonal matrix Lambda by rescaling
    #               the diagonal elements of R.
    Lambda = np.diag(R).copy()
    Lambda /= np.abs(Lambda)

    # Mez01 STEP 4: Note that R' := Λ¯¹ · R has real and
    #               strictly positive elements, such that
    #               Q' = Q · Λ is Haar distributed.
    # NOTE: Λ is a diagonal matrix, represented as a vector
    #       of the diagonal entries. Thus, the matrix dot product
    #       is represented nicely by the NumPy broadcasting of
    #       the *scalar* multiplication. In particular,
    #       Q · Λ = Q_ij Λ_jk = Q_ij δ_jk λ_k = Q_ij λ_j.
    #       As NumPy arrays, Q has shape (N, N) and
    #       Lambda has shape (N, ), such that the broadcasting
    #       represents precisely Q_ij λ_j.
    U = Qobj(Q * Lambda)
    U.dims = dims
    return U

def rand_ket(N, density=1, dims=None, seed=None):
    """Creates a random Nx1 sparse ket vector.

    Parameters
    ----------
    N : int
        Number of rows for output quantum operator.
    density : float
        Density between [0,1] of output ket state.
    dims : list
        Left-dimensions of quantum object.  Used for specifying
        tensor structure. Default is dims=[[N]].

    Returns
    -------
    oper : qobj
        Nx1 ket state quantum operator.

    """
    if seed is not None:
        np.random.seed(seed=seed)
    if dims:
        _check_ket_dims(dims, N)
    X = sp.rand(N, 1, density, format='csr')
    X.data = X.data - 0.5
    Y = X.copy()
    Y.data = 1.0j * (np.random.random(len(X.data)) - 0.5)
    X = X + Y
    X.sort_indices()
    X = Qobj(X)
    if dims:
        return Qobj(X / X.norm(), dims=dims)
    else:
        return Qobj(X / X.norm())


def rand_ket_haar(N=2, dims=None, seed=None):
    """
    Returns a Haar random pure state of dimension ``dim`` by
    applying a Haar random unitary to a fixed pure state.


    Parameters
    ----------
    N : int
        Dimension of the state vector to be returned.

    dims : list of ints, or None
        Left-dimensions of the resultant quantum object.
        If None, [N] is used.

    Returns
    -------
    psi : Qobj
        A random state vector drawn from the Haar measure.
    """
    if dims:
        _check_ket_dims(dims, N)
    else:
        dims = [[N],[1]]
    psi = rand_unitary_haar(N, seed=seed) * basis(N, 0)
    psi.dims = dims
    return psi


def rand_dm(N, density=0.75, pure=False, dims=None, seed=None):
    """Creates a random NxN density matrix.

    Parameters
    ----------
    N : int, ndarray, list
        If int, then shape of output operator. If list/ndarray then eigenvalues
        of generated density matrix.
    density : float
        Density between [0,1] of output density matrix.
    dims : list
        Dimensions of quantum object.  Used for specifying
        tensor structure. Default is dims=[[N],[N]].

    Returns
    -------
    oper : qobj
        NxN density matrix quantum operator.

    Notes
    -----
    For small density matrices., choosing a low density will result in an error
    as no diagonal elements will be generated such that :math:`Tr(\\rho)=1`.

    """
    if isinstance(N,(np.ndarray,list)):
        if np.abs(np.sum(N)-1.0) > 1e-15:
            raise ValueError('Eigenvalues of a density matrix must sum to one.')
        H = sp.diags(N,0, dtype=complex, format='csr')
        N = len(N)
        if dims:
            _check_dims(dims, N, N)
        nvals = N**2*density
        while H.nnz < 0.95*nvals:
            H = rand_jacobi_rotation(H, seed=seed)
        H.sort_indices()
    elif isinstance(N, (int, np.int32, np.int64)):
        if dims:
            _check_dims(dims, N, N)
        if pure:
            dm_density = sqrt(density)
            psi = rand_ket(N, dm_density)
            H = psi * psi.dag()
            H.data.sort_indices()
        else:
            non_zero = 0
            tries = 0
            while non_zero == 0 and tries < 10:
                H = rand_herm(N, density, seed=seed)
                H = H.dag() * H
                non_zero = H.tr()
                tries += 1
            if tries >= 10:
                raise ValueError(
                    "Requested density is too low to generate density matrix.")
            H = H / H.tr()
            H.data.sort_indices()
    else:
        raise TypeError('Input N must be an integer or array_like.')
    if dims:
        return Qobj(H, dims=dims)
    else:
        return Qobj(H)


def rand_dm_ginibre(N=2, rank=None, dims=None, seed=None):
    """
    Returns a Ginibre random density operator of dimension
    ``dim`` and rank ``rank`` by using the algorithm of
    [BCSZ08]_. If ``rank`` is `None`, a full-rank
    (Hilbert-Schmidt ensemble) random density operator will be
    returned.

    Parameters
    ----------
    N : int
        Dimension of the density operator to be returned.
    dims : list
        Dimensions of quantum object.  Used for specifying
        tensor structure. Default is dims=[[N],[N]].

    rank : int or None
        Rank of the sampled density operator. If None, a full-rank
        density operator is generated.

    Returns
    -------
    rho : Qobj
        An N × N density operator sampled from the Ginibre
        or Hilbert-Schmidt distribution.
    """
    if rank is None:
        rank = N
    if rank > N:
        raise ValueError("Rank cannot exceed dimension.")

    X = randnz((N, rank), norm='ginibre', seed=seed)
    rho = np.dot(X, X.T.conj())
    rho /= np.trace(rho)

    return Qobj(rho, dims=dims)

def rand_dm_hs(N=2, dims=None, seed=None):
    """
    Returns a Hilbert-Schmidt random density operator of dimension
    ``dim`` and rank ``rank`` by using the algorithm of
    [BCSZ08]_.


    Parameters
    ----------
    N : int
        Dimension of the density operator to be returned.
    dims : list
        Dimensions of quantum object.  Used for specifying
        tensor structure. Default is dims=[[N],[N]].

    Returns
    -------
    rho : Qobj
        A dim × dim density operator sampled from the Ginibre
        or Hilbert-Schmidt distribution.

    """
    return rand_dm_ginibre(N, rank=None, dims=dims, seed=seed)


def rand_kraus_map(N, dims=None, seed=None):
    """
    Creates a random CPTP map on an N-dimensional Hilbert space in Kraus
    form.

    Parameters
    ----------
    N : int
        Length of input/output density matrix.
    dims : list
        Dimensions of quantum object.  Used for specifying
        tensor structure. Default is dims=[[N],[N]].


    Returns
    -------
    oper_list : list of qobj
        N^2 x N x N qobj operators.

    """

    if dims:
        _check_dims(dims, N, N)

    # Random unitary (Stinespring Dilation)
    big_unitary = rand_unitary(N ** 3, seed=seed).data.todense()
    orthog_cols = np.array(big_unitary[:, :N])
    oper_list = np.reshape(orthog_cols, (N ** 2, N, N))
    return list(map(lambda x: Qobj(inpt=x, dims=dims), oper_list))


def rand_super(N=5, dims=None, seed=None):
    """
    Returns a randomly drawn superoperator acting on operators acting on
    N dimensions.

    Parameters
    ----------
    N : int
        Square root of the dimension of the superoperator to be returned.
    dims : list
        Dimensions of quantum object.  Used for specifying
        tensor structure. Default is dims=[[[N],[N]], [[N],[N]]].
    """
    if dims is not None:
        # TODO: check!
        pass
    else:
        dims = [[[N],[N]], [[N],[N]]]
    H = rand_herm(N, seed=seed)
    if seed is not None:
        np.random.seed(seed=seed)
    S = propagator(H, np.random.rand(), [
        create(N), destroy(N), jmat(float(N - 1) / 2.0, 'z')
    ])
    S.dims = dims
    return S


def rand_super_bcsz(N=2, enforce_tp=True, rank=None, dims=None, seed=None):
    """
    Returns a random superoperator drawn from the Bruzda
    et al ensemble for CPTP maps [BCSZ08]_. Note that due to
    finite numerical precision, for ranks less than full-rank,
    zero eigenvalues may become slightly negative, such that the
    returned operator is not actually completely positive.


    Parameters
    ----------
    N : int
        Square root of the dimension of the superoperator to be returned.
    enforce_tp : bool
        If True, the trace-preserving condition of [BCSZ08]_ is enforced;
        otherwise only complete positivity is enforced.
    rank : int or None
        Rank of the sampled superoperator. If None, a full-rank
        superoperator is generated.
    dims : list
        Dimensions of quantum object.  Used for specifying
        tensor structure. Default is dims=[[[N],[N]], [[N],[N]]].

    Returns
    -------
    rho : Qobj
        A superoperator acting on vectorized dim × dim density operators,
        sampled from the BCSZ distribution.
    """
    if dims is not None:
        # TODO: check!
        pass
    else:
        dims = [[[N],[N]], [[N],[N]]]

    if rank is None:
        rank = N**2
    if rank > N**2:
        raise ValueError("Rank cannot exceed superoperator dimension.")

    # We use mainly dense matrices here for speed in low
    # dimensions. In the future, it would likely be better to switch off
    # between sparse and dense matrices as the dimension grows.

    # We start with a Ginibre uniform matrix X of the appropriate rank,
    # and use it to construct a positive semidefinite matrix X X⁺.
<<<<<<< HEAD
    X = randnz((N**2, rank), norm='ginibre', seed=seed)
=======
    X = randnz((N**2, rank), norm='ginibre')
>>>>>>> dbbd1132

    # Precompute X X⁺, as we'll need it in two different places.
    XXdag = np.dot(X, X.T.conj())

    if enforce_tp:
        # We do the partial trace over the first index by using dense reshape
        # operations, so that we can avoid bouncing to a sparse representation
        # and back.
        Y = np.einsum('ijik->jk', XXdag.reshape((N, N, N, N)))

        # Now we have the matrix 𝟙 ⊗ Y^{-1/2}, which we can find by doing
        # the square root and the inverse separately. As a possible improvement,
        # iterative methods exist to find inverse square root matrices directly,
        # as this is important in statistics.
        Z = np.kron(
            np.eye(N),
            sqrtm(la.inv(Y))
        )

        # Finally, we dot everything together and pack it into a Qobj,
        # marking the dimensions as that of a type=super (that is,
        # with left and right compound indices, each representing
        # left and right indices on the underlying Hilbert space).
        D = Qobj(np.dot(Z, np.dot(XXdag, Z)))
    else:
        D = N * Qobj(XXdag / np.trace(XXdag))

    D.dims = [
        # Left dims
        [[N], [N]],
        # Right dims
        [[N], [N]]
    ]

    # Since [BCSZ08] gives a row-stacking Choi matrix, but QuTiP
    # expects a column-stacking Choi matrix, we must permute the indices.
    D = D.permute([[1], [0]])

    D.dims = dims

    # Mark that we've made a Choi matrix.
    D.superrep = 'choi'

    return sr.to_super(D)


def rand_stochastic(N, density=0.75, kind='left', dims=None, seed=None):
    """Generates a random stochastic matrix.

    Parameters
    ----------
    N : int
        Dimension of matrix.
    density : float
        Density between [0,1] of output density matrix.
    kind : str (Default = 'left')
        Generate 'left' or 'right' stochastic matrix.
    dims : list
        Dimensions of quantum object.  Used for specifying
        tensor structure. Default is dims=[[N],[N]].

    Returns
    -------
    oper : qobj
        Quantum operator form of stochastic matrix.
    """
    if seed is not None:
        np.random.seed(seed=seed)
    if dims:
        _check_dims(dims, N, N)
    num_elems = max([np.int(np.ceil(N*(N+1)*density)/2), N])
    data = np.random.rand(num_elems)
    # Ensure an element on every row and column
    row_idx = np.hstack([np.random.permutation(N),
                         np.random.choice(N, num_elems-N)])
    col_idx = np.hstack([np.random.permutation(N),
                         np.random.choice(N, num_elems-N)])
    if kind=='left':
        M = sp.coo_matrix((data, (row_idx,col_idx)), dtype=float, shape=(N,N)).tocsc()
    else:
        M = sp.coo_matrix((data, (row_idx,col_idx)), dtype=float, shape=(N,N)).tocsr()
    M = 0.5*(M+M.conj().transpose())
    if kind=='left':
        num_cols = M.indptr.shape[0]-1
        for col in range(num_cols):
            col_start = M.indptr[col]
            col_end = M.indptr[col+1]
            col_sum = np.sum(M.data[col_start:col_end])
            M.data[col_start:col_end] /= col_sum
        M = M.tocsr()
    else:
        num_rows = M.indptr.shape[0]-1
        for row in range(num_rows):
            row_start = M.indptr[row]
            row_end = M.indptr[row+1]
            row_sum = np.sum(M.data[row_start:row_end])
            M.data[row_start:row_end] /= row_sum
    if dims:
        return Qobj(M, dims=dims, shape=[N, N])
    else:
        return Qobj(M)






def _check_ket_dims(dims, N1):
    if (not isinstance(dims, list)) or (not isinstance(dims[0], list)):
        raise TypeError("Left and right Qobj dimensions must be lists of ints. E.g.: [2, 3].")
    if np.prod(dims) != N1:
        raise ValueError("Qobj dimensions must match matrix shape.")

def _check_dims(dims, N1, N2):
    if len(dims) != 2:
        raise Exception("Qobj dimensions must be list of length 2.")
    if (not isinstance(dims[0], list)) or (not isinstance(dims[1], list)):
        raise TypeError(
            "Qobj dimension components must be lists. i.e. dims=[[N],[N]]")
    if np.prod(dims[0]) != N1 or np.prod(dims[1]) != N2:
        raise ValueError("Qobj dimensions must match matrix shape.")
    if len(dims[0]) != len(dims[1]):
        raise TypeError("Qobj dimension components must have same length.")

# TRAILING IMPORTS
# qutip.propagator depends on rand_dm, so we need to put this import last.
from qutip.propagator import propagator<|MERGE_RESOLUTION|>--- conflicted
+++ resolved
@@ -558,11 +558,7 @@
 
     # We start with a Ginibre uniform matrix X of the appropriate rank,
     # and use it to construct a positive semidefinite matrix X X⁺.
-<<<<<<< HEAD
     X = randnz((N**2, rank), norm='ginibre', seed=seed)
-=======
-    X = randnz((N**2, rank), norm='ginibre')
->>>>>>> dbbd1132
 
     # Precompute X X⁺, as we'll need it in two different places.
     XXdag = np.dot(X, X.T.conj())
