--- conflicted
+++ resolved
@@ -15,15 +15,10 @@
     'rand_super_bcsz', 'rand_super'
 ]
 
-<<<<<<< HEAD
 import numbers
 
 import numpy as np
 import scipy.linalg
-=======
-import numpy as np
-import scipy.linalg as la
->>>>>>> 4a59f335
 import scipy.sparse as sp
 
 from . import Qobj, create, destroy, jmat, basis, to_super
@@ -51,11 +46,7 @@
     if seed is not None:
         np.random.seed(seed=seed)
     if A.shape[0] != A.shape[1]:
-<<<<<<< HEAD
-        raise Exception('Input matrix must be square.')
-=======
         raise ValueError('Input matrix must be square.')
->>>>>>> 4a59f335
     n = A.shape[0]
     angle = 2 * np.random.random() * np.pi
     a = np.sqrt(0.5) * np.exp(-1j * angle)
@@ -63,7 +54,6 @@
     i = np.random.randint(n)
     j = i
     while i == j:
-<<<<<<< HEAD
         j = np.random.randint(n)
     data = np.hstack((np.array([a, -b, a, b], dtype=complex),
                       np.ones(n - 2, dtype=complex)))
@@ -76,23 +66,6 @@
 
 
 def _randnz(shape, norm=np.sqrt(0.5), *, seed=None):
-=======
-        j = int(np.floor(np.random.random()*n))
-    data = np.hstack((np.array([a, -b, a, b], dtype=complex),
-                      np.ones(n-2, dtype=complex)))
-    diag = np.delete(np.arange(n), [i, j])
-    rows = np.hstack(([i, i, j, j], diag))
-    cols = np.hstack(([i, j, i, j], diag))
-    R = sp.coo_matrix(
-        (data, (rows, cols)), shape=(n, n), dtype=complex,
-    ).tocsr()
-    A = R*A*R.conj().transpose()
-    return A
-
-
-def randnz(shape, norm=1 / np.sqrt(2), seed=None):
-    # This function is intended for internal use.
->>>>>>> 4a59f335
     """
     Returns an array of standard normal complex random variates.
     The Ginibre ensemble corresponds to setting ``norm = 1`` [Mis12]_.
@@ -164,11 +137,7 @@
     if seed is not None:
         np.random.seed(seed=seed)
     if isinstance(N, (np.ndarray, list)):
-<<<<<<< HEAD
         M = _data.diag[_data.CSR](N, 0)
-=======
-        M = sp.diags(N, 0, dtype=complex, format='csr')
->>>>>>> 4a59f335
         N = len(N)
         if dims:
             _check_dims(dims, N, N)
@@ -188,15 +157,11 @@
 
     else:
         raise TypeError('Input N must be an integer or array_like.')
-<<<<<<< HEAD
     out = Qobj(M, dims=dims or [[N]]*2, type='oper',
                isherm=True, copy=False).to(dtype)
     if dtype:
         out = out.to(dtype)
     return out
-=======
-    return Qobj(M, dims=dims)
->>>>>>> 4a59f335
 
 
 def _rand_herm_sparse(N, density, pos_def):
@@ -214,13 +179,7 @@
                       dtype=complex, shape=(N, N))
     M = 0.5 * (M + M.conj().transpose())
     if pos_def:
-<<<<<<< HEAD
         M.setdiag(np.abs(M.diagonal()) + np.sqrt(2) * N)
-=======
-        M = M.tocoo()
-        M.setdiag(np.abs(M.diagonal()) + np.sqrt(2)*N)
-    M = M.tocsr()
->>>>>>> 4a59f335
     M.sort_indices()
     return _data.create(M)
 
@@ -240,14 +199,9 @@
         M[col, row] = 0
         M[row, col] = 0
     if pos_def:
-<<<<<<< HEAD
         np.fill_diagonal(M, np.abs(M.diagonal()) + np.sqrt(2) * N )
     return _data.create(M)
 
-=======
-        np.fill_diagonal(M, np.abs(M.diagonal()) + np.sqrt(2)*N)
-    return M
->>>>>>> 4a59f335
 
 
 def rand_unitary(N, density=0.75, dims=None, *, seed=None, dtype=_data.Dense):
@@ -283,15 +237,9 @@
     """
     if dims:
         _check_dims(dims, N, N)
-<<<<<<< HEAD
     return (-1.0j * rand_herm(N, density, dims=dims,
                               seed=seed, dtype=dtype)
             ).expm().to(dtype)
-=======
-    U = (-1.0j * rand_herm(N, density, seed=seed)).expm()
-    U.data.sort_indices()
-    return Qobj(U, dims=dims, shape=[N, N])
->>>>>>> 4a59f335
 
 
 def rand_unitary_haar(N=2, dims=None, *, seed=None, dtype=_data.Dense):
@@ -353,24 +301,15 @@
                 type='oper', isunitary=True, copy=False).to(dtype)
 
 
-<<<<<<< HEAD
-def rand_ket(N=0, density=1, dims=None, *, seed=None, dtype=_data.Dense):
-=======
-def rand_ket(N=None, density=1, dims=None, seed=None):
->>>>>>> 4a59f335
+def rand_ket(N=None, density=1, dims=None, *, seed=None, dtype=_data.Dense):
     """Creates a random Nx1 sparse ket vector.
 
     Parameters
     ----------
     N : int
-<<<<<<< HEAD
         Number of rows for output quantum operator.
         If None or 0, N is deduced from dims.
 
-=======
-        Number of rows for output quantum vector.
-        If None, N is deduced from dims.
->>>>>>> 4a59f335
     density : float
         Density between [0,1] of output ket state.
 
@@ -410,11 +349,7 @@
         _check_dims(dims, N, 1)
     else:
         dims = [[N], [1]]
-<<<<<<< HEAD
     X = scipy.sparse.rand(N, 1, density, format='csr')
-=======
-    X = sp.rand(N, 1, density, format='csr')
->>>>>>> 4a59f335
     while X.nnz == 0:
         # ensure that the ket is not all zeros.
         X = scipy.sparse.rand(N, 1, density+1/N, format='csr')
@@ -430,11 +365,7 @@
                 isunitary=False).to(dtype)
 
 
-<<<<<<< HEAD
-def rand_ket_haar(N=2, dims=None, *, seed=None, dtype=_data.Dense):
-=======
-def rand_ket_haar(N=None, dims=None, seed=None):
->>>>>>> 4a59f335
+def rand_ket_haar(N=None, dims=None, *, seed=None, dtype=_data.Dense):
     """
     Returns a Haar random pure state of dimension ``dim`` by
     applying a Haar random unitary to a fixed pure state.
@@ -443,12 +374,8 @@
     ----------
     N : int
         Dimension of the state vector to be returned.
-<<<<<<< HEAD
         If None or 0, N is deduced from dims.
 
-=======
-        If None, N is deduced from dims.
->>>>>>> 4a59f335
     dims : list of ints, or None
         Dimensions of the resultant quantum object.
         If None, [[N],[1]] is used.
@@ -480,14 +407,8 @@
         _check_dims(dims, N, 1)
     else:
         dims = [[N], [1]]
-<<<<<<< HEAD
     U = rand_unitary_haar(N, seed=seed, dims=[dims[0], dims[0]])
     return (U @ basis(dims[0], [0]*len(dims[0]))).to(dtype)
-=======
-    psi = rand_unitary_haar(N, seed=seed) * basis(N, 0)
-    psi.dims = dims
-    return psi
->>>>>>> 4a59f335
 
 
 def rand_dm(N, density=0.75, pure=False, dims=None, *,
@@ -546,14 +467,8 @@
             _check_dims(dims, N, N)
         if pure:
             dm_density = np.sqrt(density)
-<<<<<<< HEAD
             psi = rand_ket(N, dm_density, dtype=dtype)
             H = psi.proj().data
-=======
-            psi = rand_ket(N, dm_density, seed=seed)
-            H = psi * psi.dag()
-            H.data.sort_indices()
->>>>>>> 4a59f335
         else:
             trace = 0
             tries = 0
@@ -570,11 +485,7 @@
 
     else:
         raise TypeError('Input N must be an integer or array_like.')
-<<<<<<< HEAD
     return Qobj(H, dims=dims, type='oper', isherm=True, copy=False).to(dtype)
-=======
-    return Qobj(H, dims=dims)
->>>>>>> 4a59f335
 
 
 def rand_dm_ginibre(N=2, rank=None, dims=None, *, seed=None, dtype=_data.CSR):
@@ -685,12 +596,8 @@
         _check_dims(dims, N, N)
 
     # Random unitary (Stinespring Dilation)
-<<<<<<< HEAD
     big_unitary = rand_unitary(N ** 3, seed=seed, dtype=dtype).full()
     orthog_cols = np.array(big_unitary[:, :N])
-=======
-    orthog_cols = rand_unitary(N ** 3, seed=seed).full()[:, :N]
->>>>>>> 4a59f335
     oper_list = np.reshape(orthog_cols, (N ** 2, N, N))
     return [Qobj(x, dims=dims, type='oper', copy=False).to(dtype)
             for x in oper_list]
@@ -717,18 +624,14 @@
         Storage representation. Any data-layer known to `qutip.data.to` is
         accepted.
     """
-    from .propagator import propagator
+    from .solve.propagator import propagator
     if dims is not None:
         # TODO: check!
         _check_dims(dims, N**2, N**2)
         pass
     else:
         dims = [[[N], [N]], [[N], [N]]]
-<<<<<<< HEAD
     H = rand_herm(N, seed=seed, dtype=dtype)
-=======
-    H = rand_herm(N, seed=seed)
->>>>>>> 4a59f335
     S = propagator(H, np.random.rand(), [
         create(N), destroy(N), jmat(float(N - 1) / 2.0, 'z')
     ])
@@ -810,11 +713,7 @@
         # matrices directly, as this is important in statistics.
         Z = np.kron(
             np.eye(N),
-<<<<<<< HEAD
             scipy.linalg.sqrtm(scipy.linalg.inv(Y))
-=======
-            la.sqrtm(la.inv(Y))
->>>>>>> 4a59f335
         )
 
         # Finally, we dot everything together and pack it into a Qobj,
@@ -879,11 +778,7 @@
     col_idx = np.hstack([np.random.permutation(N),
                          np.random.choice(N, num_elems-N)])
     M = sp.coo_matrix((data, (row_idx, col_idx)),
-<<<<<<< HEAD
                       dtype=np.complex128, shape=(N, N)).tocsr()
-=======
-                      dtype=float, shape=(N, N)).tocsr()
->>>>>>> 4a59f335
     M = 0.5 * (M + M.conj().transpose())
     num_rows = M.indptr.shape[0] - 1
     for row in range(num_rows):
@@ -893,14 +788,10 @@
         M.data[row_start:row_end] /= row_sum
     if kind == 'left':
         M = M.transpose()
-<<<<<<< HEAD
     if dims:
         return Qobj(M, dims=dims).to(dtype)
     else:
         return Qobj(M).to(dtype)
-=======
-    return Qobj(M, dims=dims, shape=(N, N))
->>>>>>> 4a59f335
 
 
 def _check_dims(dims, N1, N2):
@@ -912,12 +803,4 @@
     if np.prod(dims[0]) != N1 or np.prod(dims[1]) != N2:
         raise ValueError("Qobj dimensions must match matrix shape.")
     if len(dims[0]) != len(dims[1]):
-<<<<<<< HEAD
-        raise TypeError("Qobj dimension components must have same length.")
-
-# TRAILING IMPORTS
-# qutip.propagator depends on rand_dm, so we need to put this import last.
-from qutip.solve.propagator import propagator
-=======
-        raise TypeError("Qobj dimension components must have same length.")
->>>>>>> 4a59f335
+        raise TypeError("Qobj dimension components must have same length.")