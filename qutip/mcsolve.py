--- conflicted
+++ resolved
@@ -300,11 +300,7 @@
         ss.args = args
         ss.col_args = var
         for c in c_ops:
-<<<<<<< HEAD
             cevo = qobjevo_maker(c, args, tlist)
-=======
-            cevo = QobjEvo(c, args, tlist=tlist)
->>>>>>> db300cf2
             cdc = cevo._cdc()
             cevo.compile()
             cdc.compile()
@@ -312,16 +308,12 @@
             ss.td_n_ops.append(cdc)
 
         try:
-<<<<<<< HEAD
             H_td = qobjevo_maker(H, args, tlist)
-=======
-            H_td = QobjEvo(H, args, tlist=tlist)
->>>>>>> db300cf2
             H_td *= -1j
             for c in ss.td_n_ops:
                 H_td += -0.5 * c
-            if options.rhs_with_state:
-                H_td._check_old_with_state()
+            # if options.rhs_with_state:
+            #    H_td._check_old_with_state()
             H_td.compile()
             ss.H_td = H_td
             ss.makefunc = _qobjevo_set
