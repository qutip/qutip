"""
Command line output of information on QuTiP and dependencies.
"""
__all__ = ['about']

import sys
import os
import platform
import numpy
import scipy
import inspect
from qutip.utilities import _blas_info, available_cpu_count
import qutip.settings


def about():
    """
    About box for QuTiP. Gives version numbers for QuTiP, NumPy, SciPy, Cython,
    and MatPlotLib.
    """
    print("")
    print("QuTiP: Quantum Toolbox in Python")
    print("================================")
    print("Copyright (c) QuTiP team 2011 and later.")
    print(
        "Current admin team: Alexander Pitchford, "
        "Nathan Shammah, Shahnawaz Ahmed, Neill Lambert, Eric Giguère, "
        "Boxi Li, Jake Lishman and Simon Cross."
    )
    print(
        "Board members: Daniel Burgarth, Robert Johansson, Anton F. Kockum, "
        "Franco Nori and Will Zeng."
    )
    print("Original developers: R. J. Johansson & P. D. Nation.")
    print("Previous lead developers: Chris Granade & A. Grimsmo.")
    print("Currently developed through wide collaboration. "
          "See https://github.com/qutip for details.")
    print("")
    print("QuTiP Version:      %s" % qutip.__version__)
    print("Numpy Version:      %s" % numpy.__version__)
    print("Scipy Version:      %s" % scipy.__version__)
    try:
        import Cython
        cython_ver = Cython.__version__
    except ImportError:
        cython_ver = 'None'
    print("Cython Version:     %s" % cython_ver)
    try:
        import matplotlib
        matplotlib_ver = matplotlib.__version__
    except ImportError:
        matplotlib_ver = 'None'
    print("Matplotlib Version: %s" % matplotlib_ver)
    print("Python Version:     %d.%d.%d" % sys.version_info[0:3])
    print("Number of CPUs:     %s" % available_cpu_count())
    print("BLAS Info:          %s" % _blas_info())
    # print("OPENMP Installed:   %s" % str(qutip.settings.has_openmp))
<<<<<<< HEAD
    print("INTEL MKL Ext:      %s" % str(settings.has_mkl))
=======
    print("INTEL MKL Ext:      %s" % str(qutip.settings.install['has_mkl']))
>>>>>>> e8f8b0fe
    print("Platform Info:      %s (%s)" % (platform.system(),
                                           platform.machine()))
    qutip_install_path = os.path.dirname(inspect.getsourcefile(qutip))
    print("Installation path:  %s" % qutip_install_path)

    # citation
    longbar = "=" * 80
    cite_msg = "For your convenience a bibtex reference can be easily"
    cite_msg += " generated using `qutip.cite()`"
    print(longbar)
    print("Please cite QuTiP in your publication.")
    print(longbar)
    print(cite_msg)


if __name__ == "__main__":
    about()<|MERGE_RESOLUTION|>--- conflicted
+++ resolved
@@ -55,11 +55,7 @@
     print("Number of CPUs:     %s" % available_cpu_count())
     print("BLAS Info:          %s" % _blas_info())
     # print("OPENMP Installed:   %s" % str(qutip.settings.has_openmp))
-<<<<<<< HEAD
     print("INTEL MKL Ext:      %s" % str(settings.has_mkl))
-=======
-    print("INTEL MKL Ext:      %s" % str(qutip.settings.install['has_mkl']))
->>>>>>> e8f8b0fe
     print("Platform Info:      %s (%s)" % (platform.system(),
                                            platform.machine()))
     qutip_install_path = os.path.dirname(inspect.getsourcefile(qutip))
